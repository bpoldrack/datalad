# ex: set sts=4 ts=4 sw=4 noet:
# ## ### ### ### ### ### ### ### ### ### ### ### ### ### ### ### ### ### ### ##
#
#   See COPYING file distributed along with the datalad package for the
#   copyright and license terms.
#
# ## ### ### ### ### ### ### ### ### ### ### ### ### ### ### ### ### ### ### ##
"""Test clone action

"""

import logging
import os.path as op
import stat

from unittest.mock import patch

from datalad.config import ConfigManager
from datalad import consts
from datalad.api import (
    clone,
    create,
    remove,
)
from datalad.utils import (
    chpwd,
    Path,
    on_windows,
)
from datalad.support.exceptions import IncompleteResultsError
from datalad.support.gitrepo import GitRepo
from datalad.support.annexrepo import AnnexRepo
from datalad.cmd import Runner
from datalad.tests.utils import (
    assert_false,
    assert_in,
    assert_message,
    assert_not_in,
    assert_raises,
    assert_repo_status,
    assert_result_count,
    assert_result_values_equal,
    assert_status,
    create_tree,
    eq_,
    get_datasets_topdir,
    integration,
    known_failure,
    known_failure_appveyor,
    neq_,
    nok_,
    ok_,
    ok_file_has_content,
    has_symlink_capability,
    ok_startswith,
    patch_config,
    serve_path_via_http,
    skip_if_no_network,
    skip_if_on_windows,
    slow,
    swallow_logs,
    use_cassette,
    with_sameas_remote,
    with_tempfile,
    with_testrepos,
    with_tree,
    SkipTest,
)
from datalad.core.distributed.clone import (
    _get_installationpath_from_url,
    decode_source_spec,
)
from datalad.distribution.dataset import Dataset

# this is the dataset ID of our test dataset in the main datalad RIA store
datalad_store_testds_id = '76b6ca66-36b1-11ea-a2e6-f0d5bf7b5561'


@with_tempfile(mkdir=True)
@with_tempfile(mkdir=True)
@with_tempfile(mkdir=True)
def test_invalid_args(path, otherpath, alienpath):
    # source == path
    assert_raises(ValueError, clone, 'Zoidberg', path='Zoidberg')
    assert_raises(ValueError, clone, 'ssh://mars/Zoidberg', path='ssh://mars/Zoidberg')

    # "invalid URL" is a valid filepath... and since no clone to remote
    # is possible - we can just assume that it is the (legit) file path
    # which is provided, not a URL.  So both below should fail as any
    # other clone from a non-existing source and not for the reason of
    # "invalid something".  Behavior is similar to how Git performs - can
    # clone into a URL-like path.

    # install to an "invalid URL" path
    res = clone('Zoidberg', path='ssh://mars:Zoidberg', on_failure='ignore')
    assert_status('error', res)

    # install to a "remote location" path
    res = clone('Zoidberg', path='ssh://mars/Zoidberg', on_failure='ignore')
    assert_status('error', res)

    # make fake dataset
    ds = create(path)
    assert_raises(IncompleteResultsError, ds.clone, '/higherup.', 'Zoidberg')
    # make real dataset, try to install outside
    ds_target = create(Path(otherpath) / 'target')
    assert_raises(ValueError, ds_target.clone, ds.path, path=ds.path)
    assert_status('error', ds_target.clone(ds.path, path=alienpath, on_failure='ignore'))


@integration
@skip_if_no_network
@use_cassette('test_install_crcns')
@with_tempfile(mkdir=True)
@with_tempfile(mkdir=True)
def test_clone_crcns(tdir, ds_path):
    with chpwd(tdir):
        res = clone('///', path="all-nonrecursive", on_failure='ignore',
                    result_xfm=None, return_type='list')
        assert_status('ok', res)

    # again, but into existing dataset:
    ds = create(ds_path)
    crcns = ds.clone("///crcns", result_xfm='datasets', return_type='item-or-list')
    ok_(crcns.is_installed())
    eq_(crcns.pathobj, ds.pathobj / "crcns")
    assert_in(crcns.path, ds.subdatasets(result_xfm='paths'))


@integration
@skip_if_no_network
@use_cassette('test_install_crcns')
@with_tree(tree={'sub': {}})
def test_clone_datasets_root(tdir):
    tdir = Path(tdir)
    with chpwd(tdir):
        ds = clone("///")
        ok_(ds.is_installed())
        eq_(ds.pathobj, tdir / get_datasets_topdir())

        # do it a second time:
        res = clone("///", on_failure='ignore', result_xfm=None, return_type='list')
        assert_message(
            "dataset %s was already cloned from '%s'",
            res)
        assert_status('notneeded', res)

        # and a third time into an existing something, that is not a dataset:
        (tdir / 'sub' / 'a_file.txt').write_text("something")

        res = clone('///', path="sub", on_failure='ignore')
        assert_message(
            'target path already exists and not empty, refuse to clone into target path',
            res)
        assert_status('error', res)


@with_testrepos('.*basic.*', flavors=['local-url', 'network', 'local'])
@with_tempfile(mkdir=True)
def test_clone_simple_local(src, path):
    origin = Dataset(path)

    # now install it somewhere else
    ds = clone(src, path, description='mydummy',
               result_xfm='datasets', return_type='item-or-list')
    eq_(ds.path, path)
    ok_(ds.is_installed())
    if not isinstance(origin.repo, AnnexRepo):
        # this means it is a GitRepo
        ok_(isinstance(origin.repo, GitRepo))
        # stays plain Git repo
        ok_(isinstance(ds.repo, GitRepo))
        ok_(not isinstance(ds.repo, AnnexRepo))
        ok_(GitRepo.is_valid_repo(ds.path))
        eq_(set(ds.repo.get_indexed_files()),
            {'test.dat', 'INFO.txt'})
        assert_repo_status(path, annex=False)
    else:
        # must be an annex
        ok_(isinstance(ds.repo, AnnexRepo))
        ok_(AnnexRepo.is_valid_repo(ds.path, allow_noninitialized=False))
        eq_(set(ds.repo.get_indexed_files()),
            {'test.dat', 'INFO.txt', 'test-annex.dat'})
        assert_repo_status(path, annex=True)
        # no content was installed:
        ok_(not ds.repo.file_has_content('test-annex.dat'))
        uuid_before = ds.repo.uuid
        eq_(ds.repo.get_description(), 'mydummy')

    # installing it again, shouldn't matter:
    res = clone(src, path, result_xfm=None, return_type='list')
    assert_result_values_equal(res, 'source_url', [src])
    assert_status('notneeded', res)
    assert_message("dataset %s was already cloned from '%s'", res)
    ok_(ds.is_installed())
    if isinstance(origin.repo, AnnexRepo):
        eq_(uuid_before, ds.repo.uuid)


@with_testrepos(flavors=['local-url', 'network', 'local'])
@with_tempfile
def test_clone_dataset_from_just_source(url, path):
    with chpwd(path, mkdir=True):
        ds = clone(url, result_xfm='datasets', return_type='item-or-list')

    ok_startswith(ds.path, path)
    ok_(ds.is_installed())
    ok_(GitRepo.is_valid_repo(ds.path))
    assert_repo_status(ds.path, annex=None)
    assert_in('INFO.txt', ds.repo.get_indexed_files())


# test fails randomly, likely a bug in one of the employed test helpers
# https://github.com/datalad/datalad/pull/3966#issuecomment-571267932
@known_failure
@with_tree(tree={
    'ds': {'test.txt': 'some'},
    })
@serve_path_via_http
@with_tempfile(mkdir=True)
def test_clone_dataladri(src, topurl, path):
    # make plain git repo
    ds_path = Path(src) / 'ds'
    gr = GitRepo(ds_path, create=True)
    gr.add('test.txt')
    gr.commit('demo')
    Runner(cwd=gr.path)(['git', 'update-server-info'])
    # now install it somewhere else
    with patch('datalad.consts.DATASETS_TOPURL', topurl):
        ds = clone('///ds', path, result_xfm='datasets', return_type='item-or-list')
    eq_(ds.path, path)
    assert_repo_status(path, annex=False)
    ok_file_has_content(ds.pathobj / 'test.txt', 'some')


@with_testrepos('submodule_annex', flavors=['local', 'local-url', 'network'])
@with_tempfile(mkdir=True)
@with_tempfile(mkdir=True)
def test_clone_isnot_recursive(src, path_nr, path_r):
    ds = clone(src, path_nr, result_xfm='datasets', return_type='item-or-list')
    ok_(ds.is_installed())
    # check nothin is unintentionally installed
    subdss = ds.subdatasets(recursive=True)
    assert_result_count(subdss, len(subdss), state='absent')
    # this also means, subdatasets to be listed as not fulfilled:
    eq_(set(ds.subdatasets(recursive=True, fulfilled=False, result_xfm='relpaths')),
        {'subm 1', '2'})


@slow  # 23.1478s
@with_testrepos(flavors=['local'])
# 'local-url', 'network'
# TODO: Somehow annex gets confused while initializing installed ds, whose
# .git/config show a submodule url "file:///aaa/bbb%20b/..."
# this is delivered by with_testrepos as the url to clone
@with_tempfile
def test_clone_into_dataset(source, top_path):

    ds = create(top_path)
    assert_repo_status(ds.path)

    subds = ds.clone(source, "sub",
                     result_xfm='datasets', return_type='item-or-list')
    ok_((subds.pathobj / '.git').is_dir())
    ok_(subds.is_installed())
    assert_in('sub', ds.subdatasets(fulfilled=True, result_xfm='relpaths'))
    # sub is clean:
    assert_repo_status(subds.path, annex=None)
    # top is clean:
    assert_repo_status(ds.path, annex=None)

    # but we could also save while installing and there should be no side-effect
    # of saving any other changes if we state to not auto-save changes
    # Create a dummy change
    create_tree(ds.path, {'dummy.txt': 'buga'})
    assert_repo_status(ds.path, untracked=['dummy.txt'])
    subds_ = ds.clone(source, "sub2",
                      result_xfm='datasets', return_type='item-or-list')
    eq_(subds_.pathobj, ds.pathobj / "sub2")  # for paranoid yoh ;)
    assert_repo_status(ds.path, untracked=['dummy.txt'])


@with_testrepos('submodule_annex', flavors=['local', 'local-url', 'network'])
@with_tempfile(mkdir=True)
def test_notclone_known_subdataset(src, path):
    # get the superdataset:
    ds = clone(src, path,
               result_xfm='datasets', return_type='item-or-list')

    # subdataset not installed:
    subds = Dataset(ds.pathobj / 'subm 1')
    assert_false(subds.is_installed())
    assert_in('subm 1', ds.subdatasets(fulfilled=False, result_xfm='relpaths'))
    assert_not_in('subm 1', ds.subdatasets(fulfilled=True, result_xfm='relpaths'))
    # clone is not meaningful
    res = ds.clone('subm 1', on_failure='ignore')
    assert_status('error', res)
    assert_message('Failed to clone from all attempted sources: %s',
                   res)
    # get does the job
    res = ds.get(path='subm 1', get_data=False)
    assert_status('ok', res)
    ok_(subds.is_installed())
    ok_(AnnexRepo.is_valid_repo(subds.path, allow_noninitialized=False))
    # Verify that it is the correct submodule installed and not
    # new repository initiated
    eq_(set(subds.repo.get_indexed_files()),
        {'test.dat', 'INFO.txt', 'test-annex.dat'})
    assert_not_in('subm 1', ds.subdatasets(fulfilled=False, result_xfm='relpaths'))
    assert_in('subm 1', ds.subdatasets(fulfilled=True, result_xfm='relpaths'))


@with_tempfile(mkdir=True)
def test_failed_clone(dspath):
    ds = create(dspath)
    res = ds.clone("http://nonexistingreallyanything.datalad.org/bla", "sub",
                   on_failure='ignore')
    assert_status('error', res)
    assert_message('Failed to clone from all attempted sources: %s',
                   res)


@with_testrepos('submodule_annex', flavors=['local'])
@with_tempfile(mkdir=True)
@with_tempfile(mkdir=True)
def test_reckless(src, top_path, sharedpath):
    ds = clone(src, top_path, reckless=True,
               result_xfm='datasets', return_type='item-or-list')
    eq_(ds.config.get('annex.hardlink', None), 'true')
    # actual value is 'auto', because True is a legacy value and we map it
    eq_(ds.config.get('datalad.clone.reckless', None), 'auto')
    eq_(ds.repo.repo_info()['untrusted repositories'][0]['here'], True)
    # now, if we clone another repo into this one, it will inherit the setting
    # without having to provide it explicitly
    sub = ds.clone(src, 'sub', result_xfm='datasets', return_type='item-or-list')
    eq_(sub.config.get('datalad.clone.reckless', None), 'auto')
    eq_(sub.config.get('annex.hardlink', None), 'true')

    if ds.repo.is_managed_branch():
        raise SkipTest("Remainder of test needs proper filesystem permissions")

    # the standard setup keeps the annex locks accessible to the user only
    nok_((ds.pathobj / '.git' / 'annex' / 'index.lck').stat().st_mode \
         & stat.S_IWGRP)
    # but we can set it up for group-shared access too
    sharedds = clone(
        src, sharedpath,
        reckless='shared-group',
        result_xfm='datasets',
        return_type='item-or-list')
    ok_((sharedds.pathobj / '.git' / 'annex' / 'index.lck').stat().st_mode \
        & stat.S_IWGRP)


@with_tempfile
@with_tempfile
def test_install_source_relpath(src, dest):
    src = Path(src)
    create(src)
    src_ = src.name
    with chpwd(src.parent):
        clone(src_, dest)


@with_tempfile
@with_tempfile
def test_clone_isnt_a_smartass(origin_path, path):
    origin = create(origin_path)
    cloned = clone(origin, path,
                   result_xfm='datasets', return_type='item-or-list')
    with chpwd(path):
        # no were are inside a dataset clone, and we make another one
        # we do not want automatic subdatasetification without given a dataset
        # explicitely
        clonedsub = clone(origin, 'testsub',
                          result_xfm='datasets', return_type='item-or-list')
    # correct destination
    assert clonedsub.path.startswith(path)
    # no subdataset relation
    eq_(cloned.subdatasets(), [])


@with_tempfile(mkdir=True)
def test_clone_report_permission_issue(tdir):
    pdir = Path(tdir) / 'protected'
    pdir.mkdir()
    # make it read-only
    pdir.chmod(0o555)
    with chpwd(pdir):
        # first check the premise of the test. If we can write (strangely
        # mounted/crippled file system, subsequent assumptions are violated
        # and we can stop
        probe = Path('probe')
        try:
            probe.write_text('should not work')
            raise SkipTest
        except PermissionError:
            # we are indeed in a read-only situation
            pass
        res = clone('///', result_xfm=None, return_type='list', on_failure='ignore')
        assert_status('error', res)
        assert_result_count(
            res, 1, status='error',
            message="could not create work tree dir '%s/%s': Permission denied"
                    % (pdir, get_datasets_topdir())
        )


# Started to hang on appveyor.
@known_failure_appveyor  #FIXME - hangs
@skip_if_no_network
@with_tempfile
def test_autoenabled_remote_msg(path):
    # Verify that no message about a remote not been enabled is displayed
    # whenever the remote we clone is the  type=git special remote, so the name
    # of the remote might not match
    with swallow_logs(new_level=logging.INFO) as cml:
        res = clone('///repronim/containers', path, result_xfm=None, return_type='list')
        assert_status('ok', res)
        assert_not_in("not auto-enabled", cml.out)


@with_sameas_remote(autoenabled=True)
@with_tempfile(mkdir=True)
def test_clone_autoenable_msg_handles_sameas(repo, clone_path):
    ds = Dataset(repo.path)
    with swallow_logs(new_level=logging.INFO) as cml:
        res = clone(ds, clone_path, result_xfm=None, return_type='list')
        assert_status('ok', res)
        assert_in("r_dir", cml.out)
        assert_in("not auto-enabled", cml.out)
        # The rsyncurl remote was enabled.
        assert_not_in("r_rsync", cml.out)
    ds_cloned = Dataset(clone_path)
    remotes = ds_cloned.repo.get_remotes()
    assert_in("r_rsync", remotes)
    assert_not_in("r_dir", remotes)


def test_installationpath_from_url():
    cases = (
        'http://example.com/lastbit',
        'http://example.com/lastbit.git',
        'http://lastbit:8000',
    ) + (
        'C:\\Users\\mih\\AppData\\Local\\Temp\\lastbit',
        'C:\\Users\\mih\\AppData\\Local\\Temp\\lastbit\\',
        'Temp\\lastbit',
        'Temp\\lastbit\\',
        'lastbit.git',
        'lastbit.git\\',
    ) if on_windows else (
        'lastbit',
        'lastbit/',
        '/lastbit',
        'lastbit.git',
        'lastbit.git/',
    )
    for p in cases:
        eq_(_get_installationpath_from_url(p), 'lastbit')
    # we need to deal with quoted urls
    for url in (
        # although some docs say that space could've been replaced with +
        'http://localhost:8000/+last%20bit',
        'http://localhost:8000/%2Blast%20bit',
        '///%2Blast%20bit',
        '///d1/%2Blast%20bit',
        '///d1/+last bit',
    ):
        eq_(_get_installationpath_from_url(url), '+last bit')
    # and the hostname alone
    eq_(_get_installationpath_from_url("http://hostname"), 'hostname')
    eq_(_get_installationpath_from_url("http://hostname/"), 'hostname')


# https://github.com/datalad/datalad/issues/3958
@with_tempfile(mkdir=True)
@with_tempfile(mkdir=True)
def test_expanduser(srcpath, destpath):
    src = Dataset(Path(srcpath) / 'src').create()
    dest = Dataset(Path(destpath) / 'dest').create()

    with chpwd(destpath), patch.dict('os.environ', {'HOME': srcpath}):
        res = clone(op.join('~', 'src'), 'dest', result_xfm=None, return_type='list',
                    on_failure='ignore')
        assert_result_count(res, 1)
        assert_result_count(
            res, 1, action='install', status='error', path=dest.path,
            message='target path already exists and not empty, refuse to '
            'clone into target path')
        # wipe out destination, and try again
        assert_status('ok', remove(dataset=dest, check=False))
        # now it should do it, and clone the right one
        cloneds = clone(op.join('~', 'src'), 'dest')
        eq_(cloneds.pathobj, Path(destpath) / 'dest')
        eq_(src.id, cloneds.id)
        # and it shouldn't fail when doing it again, because it detects
        # the re-clone
        cloneds = clone(op.join('~', 'src'), 'dest')
        eq_(cloneds.pathobj, Path(destpath) / 'dest')


@with_tempfile(mkdir=True)
def test_cfg_originorigin(path):
    path = Path(path)
    origin = Dataset(path / 'origin').create()
    (origin.pathobj / 'file1.txt').write_text('content')
    origin.save()
    clone_lev1 = clone(origin, path / 'clone_lev1')
    clone_lev2 = clone(clone_lev1, path / 'clone_lev2')
    # the goal is to be able to get file content from origin without
    # the need to configure it manually
    assert_result_count(
        clone_lev2.get('file1.txt', on_failure='ignore'),
        1,
        action='get',
        status='ok',
        path=str(clone_lev2.pathobj / 'file1.txt'),
    )
    eq_((clone_lev2.pathobj / 'file1.txt').read_text(), 'content')
    eq_(
        Path(clone_lev2.siblings(
            'query',
            name='origin-2',
            return_type='item-or-list')['url']),
        origin.pathobj
    )

    # Clone another level, this time with a relative path. Drop content from
    # lev2 so that origin is the only place that the file is available from.
    clone_lev2.drop("file1.txt")
    with chpwd(path), swallow_logs(new_level=logging.DEBUG) as cml:
        clone_lev3 = clone('clone_lev2', 'clone_lev3')
        # we called git-annex-init; see gh-4367:
        cml.assert_logged(msg=r"[^[]*Async run \[('git', 'annex'|'git-annex'), "
                              r"'init'",
                          match=False,
                          level='DEBUG')
    assert_result_count(
        clone_lev3.get('file1.txt', on_failure='ignore'),
        1,
        action='get',
        status='ok',
        path=str(clone_lev3.pathobj / 'file1.txt'))


# test fix for gh-2601/gh-3538
@known_failure
@with_tempfile()
def test_relative_submodule_url(path):
    Dataset(op.join(path, 'origin')).create()
    ds = Dataset(op.join(path, 'ds')).create()
    with chpwd(ds.path):
        ds_cloned = ds.clone(
            source=op.join(op.pardir, 'origin'),
            path='sources')

    # Check that a simple fetch call does not fail.
    ds_cloned.repo.fetch()

    subinfo = ds.subdatasets(return_type='item-or-list')
    eq_(subinfo['gitmodule_url'],
        # must be a relative URL, not platform-specific relpath!
        '../../origin')


@with_tree(tree={"subdir": {}})
@with_tempfile(mkdir=True)
def test_local_url_with_fetch(path, path_other):
    path = Path(path)
    path_other = Path(path_other)
    Dataset(path / "source").create()

    for where, source, path in [
            (path, "source", "a"),
            (path / "subdir", op.join(op.pardir, "source"), "a"),
            (path, "source", path_other / "a")]:
        with chpwd(where):
            ds_cloned = clone(source=source, path=path)
            # Perform a fetch to check that the URL points to a valid location.
            ds_cloned.repo.fetch()


def test_decode_source_spec():
    # resolves datalad RIs:
    eq_(decode_source_spec('///subds'),
        dict(source='///subds', giturl=consts.DATASETS_TOPURL + 'subds', version=None,
             type='dataladri', default_destpath='subds'))
    assert_raises(NotImplementedError, decode_source_spec,
                  '//custom/subds')

    # doesn't harm others:
    for url in (
            'http://example.com',
            '/absolute/path',
            'file://localhost/some',
            'localhost/another/path',
            'user@someho.st/mydir',
            'ssh://somewhe.re/else',
            'git://github.com/datalad/testrepo--basic--r1',
    ):
        props = decode_source_spec(url)
        dest = props.pop('default_destpath')
        eq_(props, dict(source=url, version=None, giturl=url, type='giturl'))

    # RIA URIs with and without version specification
    dsid = '6d69ca68-7e85-11e6-904c-002590f97d84'
    for proto, loc, version in (
            ('http', 'example.com', None),
            ('http', 'example.com', 'v1.0'),
            ('http', 'example.com', 'some_with@in_it'),
            ('ssh', 'example.com', 'some_with@in_it'),
    ):
        spec = 'ria+{}://{}{}{}'.format(
            proto,
            loc,
            '#{}'.format(dsid),
            '@{}'.format(version) if version else '')
        eq_(decode_source_spec(spec),
            dict(
                source=spec,
                giturl='{}://{}/{}/{}'.format(
                    proto,
                    loc,
                    dsid[:3],
                    dsid[3:]),
                version=version,
                default_destpath=dsid,
                type='ria')
        )
    # not a dataset UUID
    assert_raises(ValueError, decode_source_spec, 'ria+http://example.com#123')


def _move2store(storepath, d):
    # make a bare clone of it into a local that matches the organization
    # of a ria dataset store
    store_loc = str(storepath / d.id[:3] / d.id[3:])
    d.repo.call_git(['clone', '--bare', d.path, store_loc])
    d.siblings('configure', name='store', url=str(store_loc),
               result_renderer='disabled')
    Runner(cwd=store_loc).run(['git', 'update-server-info'])


@with_tree(tree={
    'ds': {
        'test.txt': 'some',
        'subdir': {
            'subds': {'testsub.txt': 'somemore'},
        },
    },
})
@with_tempfile(mkdir=True)
@serve_path_via_http
def test_ria_http(lcl, storepath, url):
    # create a local dataset with a subdataset
    lcl = Path(lcl)
    storepath = Path(storepath)
    subds = Dataset(lcl / 'ds' / 'subdir' / 'subds').create(force=True)
    subds.save()
    ds = Dataset(lcl / 'ds').create(force=True)
    ds.save(version_tag='original')
    assert_repo_status(ds.path)
    for d in (ds, subds):
        _move2store(storepath, d)
    # location of superds in store
    storeds_loc = str(storepath / ds.id[:3] / ds.id[3:])
    # now we should be able to clone from a ria+http url
    # the super
    riaclone = clone(
        'ria+{}#{}'.format(url, ds.id),
        lcl / 'clone',
    )

    # due to default configuration, clone() should automatically look for the
    # subdataset in the store, too -- if not the following would fail, because
    # we never configured a proper submodule URL
    riaclonesub = riaclone.get(
        op.join('subdir', 'subds'), get_data=False,
        result_xfm='datasets', return_type='item-or-list')

    # both datasets came from the store and must be set up in an identical
    # fashion
    for origds, cloneds in ((ds, riaclone), (subds, riaclonesub)):
        eq_(origds.id, cloneds.id)
        if not ds.repo.is_managed_branch():
            # test logic cannot handle adjusted branches
            eq_(origds.repo.get_hexsha(), cloneds.repo.get_hexsha())
        ok_(cloneds.config.get('remote.origin.url').startswith(url))
        eq_(cloneds.config.get('remote.origin.annex-ignore'), 'true')
        eq_(cloneds.config.get('datalad.get.subdataset-source-candidate-origin'),
            'ria+%s#{id}' % url)

    # now advance the source dataset
    (ds.pathobj / 'newfile.txt').write_text('new')
    ds.save()
    ds.publish(to='store')
    Runner(cwd=storeds_loc).run(['git', 'update-server-info'])
    # re-clone as before
    riaclone2 = clone(
        'ria+{}#{}'.format(url, ds.id),
        lcl / 'clone2',
    )
    # and now clone a specific version, here given be the tag name
    riaclone_orig = clone(
        'ria+{}#{}@{}'.format(url, ds.id, 'original'),
        lcl / 'clone_orig',
    )
    if not ds.repo.is_managed_branch():
        # test logic cannot handle adjusted branches
        # we got the precise version we wanted
        eq_(riaclone.repo.get_hexsha(), riaclone_orig.repo.get_hexsha())
        # and not the latest
        eq_(riaclone2.repo.get_hexsha(), ds.repo.get_hexsha())
        neq_(riaclone2.repo.get_hexsha(), riaclone_orig.repo.get_hexsha())

    # attempt to clone a version that doesn't exist
    with swallow_logs():
        with assert_raises(IncompleteResultsError) as cme:
            clone('ria+{}#{}@impossible'.format(url, ds.id),
                  lcl / 'clone_failed')
        assert_in("not found in upstream", str(cme.exception))

    # lastly test if URL rewriting is in effect
    # on the surface we clone from an SSH source identified by some custom
    # label, no full URL, but URL rewriting setup maps it back to the
    # HTTP URL used above
    with patch_config({
            'url.ria+{}#.insteadof'.format(url): 'ria+ssh://somelabel#'}):
        cloned_by_label = clone(
            'ria+ssh://somelabel#{}'.format(origds.id),
            lcl / 'cloned_by_label',
        )
    # so we get the same setup as above, but....
    eq_(origds.id, cloned_by_label.id)
    if not ds.repo.is_managed_branch():
        # test logic cannot handle adjusted branches
        eq_(origds.repo.get_hexsha(), cloned_by_label.repo.get_hexsha())
    ok_(cloned_by_label.config.get('remote.origin.url').startswith(url))
    eq_(cloned_by_label.config.get('remote.origin.annex-ignore'), 'true')
    # ... the clone candidates go with the label-based URL such that
    # future get() requests acknowlege a (system-wide) configuration
    # update
    eq_(cloned_by_label.config.get('datalad.get.subdataset-source-candidate-origin'),
        'ria+ssh://somelabel#{id}')


@with_tempfile(mkdir=True)
@with_tempfile(mkdir=True)
@serve_path_via_http
def test_inherit_src_candidates(lcl, storepath, url):
    lcl = Path(lcl)
    storepath = Path(storepath)
    # dataset with a subdataset
    ds1 = Dataset(lcl / 'ds1').create()
    ds1sub = ds1.create('sub')
    # a different dataset into which we install ds1, but do not touch its subds
    ds2 = Dataset(lcl / 'ds2').create()
    ds2.clone(source=ds1.path, path='mysub')

    # we give no dataset a source candidate config!
    # move all dataset into the store
    for d in (ds1, ds1sub, ds2):
        _move2store(storepath, d)

    # now we must be able to obtain all three datasets from the store
    riaclone = clone(
        'ria+{}#{}'.format(
            # store URL
            url,
            # ID of the root dataset
            ds2.id),
        lcl / 'clone',
    )
    # what happens is the the initial clone call sets a source candidate
    # config, because it sees the dataset coming from a store
    # all obtained subdatasets get the config inherited on-clone
    datasets = riaclone.get('.', get_data=False, recursive=True, result_xfm='datasets')
    # we get two subdatasets
    eq_(len(datasets), 2)
    for ds in datasets:
        eq_(ConfigManager(dataset=ds, source='dataset-local').get(
            'datalad.get.subdataset-source-candidate-origin'),
            'ria+%s#{id}' % url)


@skip_if_no_network
@with_tempfile()
def test_ria_http_storedataladorg(path):
    # can we clone from the store w/o any dedicated config
    ds = clone('ria+http://store.datalad.org#{}'.format(datalad_store_testds_id), path)
    ok_(ds.is_installed())
    eq_(ds.id, datalad_store_testds_id)


<<<<<<< HEAD
@skip_if_on_windows  # see gh-4131
@with_tree(tree={
    'ds': {
        'test.txt': 'some',
        'subdir': {'testsub.txt': 'somemore'},
    },
})
@with_tempfile
@with_tempfile
def test_ephemeral(origin_path, clone1_path, clone2_path):

    file_test = Path('ds') / 'test.txt'
    file_testsub = Path('ds') / 'subdir' / 'testsub.txt'

    origin = Dataset(origin_path).create(force=True)
    if origin.repo.is_managed_branch():
        raise SkipTest('Ephemeral clones cannot use adjusted mode repos')

    origin.save()
    # 1. clone via path
    clone1 = clone(origin_path, clone1_path, reckless='ephemeral')

    can_symlink = has_symlink_capability()

    if can_symlink:
        clone1_annex = (clone1.repo.dot_git / 'annex')
        ok_(clone1_annex.is_symlink())
        ok_(clone1_annex.resolve().samefile(origin.repo.dot_git / 'annex'))
        if not clone1.repo.is_managed_branch():
            # TODO: We can't properly handle adjusted branch yet
            eq_((clone1.pathobj / file_test).read_text(), 'some')
            eq_((clone1.pathobj / file_testsub).read_text(), 'somemore')

    # 2. clone via file-scheme URL
    clone2 = clone('file://' + Path(origin_path).as_posix(), clone2_path,
                   reckless='ephemeral')

    if can_symlink:
        clone2_annex = (clone2.repo.dot_git / 'annex')
        ok_(clone2_annex.is_symlink())
        ok_(clone2_annex.resolve().samefile(origin.repo.dot_git / 'annex'))
        if not clone2.repo.is_managed_branch():
            # TODO: We can't properly handle adjusted branch yet
            eq_((clone1.pathobj / file_test).read_text(), 'some')
            eq_((clone1.pathobj / file_testsub).read_text(), 'somemore')

    # 3. add something to clone1 and push back to origin availability from
    # clone1 should not be propagated (we declared 'here' dead to that end)

    (clone1.pathobj / 'addition.txt').write_text("even more")
    clone1.save()
    origin.config.set("receive.denyCurrentBranch", "updateInstead",
                      where="local")
    # Note, that the only thing to test is git-annex-dead here,
    # if we couldn't symlink:
    clone1.publish(to='origin', transfer_data='none' if can_symlink else 'auto')
    if not origin.repo.is_managed_branch():
        # test logic cannot handle adjusted branches
        eq_(origin.repo.get_hexsha(), clone1.repo.get_hexsha())
    res = origin.repo.whereis("addition.txt")
    if can_symlink:
        # obv. present in origin, but this is not yet known to origin:
        eq_(res, [])
        res = origin.repo.fsck()
        assert_result_count(res, 3, success=True)
        # TODO: Double check whether annex reports POSIX paths o windows!
        eq_({str(file_test), str(file_testsub), "addition.txt"},
            {r['file'] for r in res})
        # now origin knows:
    res = origin.repo.whereis("addition.txt")
    eq_(res, [origin.config.get("annex.uuid")])
=======
@with_tempfile(mkdir=True)
def test_clone_unborn_head(path):
    ds_origin = Dataset(op.join(path, "a")).create()
    ds_origin.repo.call_git(["branch", "-m", "master", "abc"])
    ds_origin.repo.commit("c0", options=["--allow-empty"])
    ds_origin.repo.commit("c1", options=["--allow-empty"])
    ds_origin.repo.call_git(["checkout", "-b", "chooseme", "abc~2"])
    (ds_origin.pathobj / "foo").write_text("content")
    ds_origin.save()
    ds_origin.repo.commit("c2", options=["--allow-empty"])
    # Try to make git-annex branch is most recently updated ref so that we test
    # that it is skipped.
    ds_origin.drop("foo", check=False)
    ds_origin.repo.checkout("master", options=["--orphan"])

    ds = clone(ds_origin.path, op.join(path, "b"))
    # We landed on the branch with the most recent commit, ignoring the
    # git-annex branch.
    eq_(ds.repo.get_active_branch(), "chooseme")
    eq_(ds_origin.repo.get_hexsha("chooseme"),
        ds.repo.get_hexsha("chooseme"))


@with_tempfile(mkdir=True)
def test_clone_unborn_head_no_other_ref(path):
    # TODO: On master, update to use annex=False.
    ds_origin = Dataset(op.join(path, "a")).create(no_annex=True)
    ds_origin.repo.call_git(["update-ref", "-d", "refs/heads/master"])
    with swallow_logs(new_level=logging.WARNING) as cml:
        clone(source=ds_origin.path, path=op.join(path, "b"))
        assert_in("could not find a branch with commits", cml.out)


@with_tempfile(mkdir=True)
def test_clone_unborn_head_sub(path):
    ds_origin = Dataset(op.join(path, "a")).create()
    ds_origin_sub = Dataset(op.join(path, "a", "sub")).create()
    ds_origin_sub.repo.call_git(["branch", "-m", "master", "other"])
    ds_origin.save()
    ds_origin_sub.repo.checkout("master", options=["--orphan"])

    ds_cloned = clone(source=ds_origin.path, path=op.join(path, "b"))
    ds_cloned_sub = ds_cloned.get(
        "sub", result_xfm="datasets", return_type="item-or-list")
    eq_(ds_cloned_sub.repo.get_active_branch(), "other")
>>>>>>> 9186ff1f
<|MERGE_RESOLUTION|>--- conflicted
+++ resolved
@@ -793,7 +793,6 @@
     eq_(ds.id, datalad_store_testds_id)
 
 
-<<<<<<< HEAD
 @skip_if_on_windows  # see gh-4131
 @with_tree(tree={
     'ds': {
@@ -865,7 +864,8 @@
         # now origin knows:
     res = origin.repo.whereis("addition.txt")
     eq_(res, [origin.config.get("annex.uuid")])
-=======
+
+
 @with_tempfile(mkdir=True)
 def test_clone_unborn_head(path):
     ds_origin = Dataset(op.join(path, "a")).create()
@@ -891,8 +891,7 @@
 
 @with_tempfile(mkdir=True)
 def test_clone_unborn_head_no_other_ref(path):
-    # TODO: On master, update to use annex=False.
-    ds_origin = Dataset(op.join(path, "a")).create(no_annex=True)
+    ds_origin = Dataset(op.join(path, "a")).create(annex=False)
     ds_origin.repo.call_git(["update-ref", "-d", "refs/heads/master"])
     with swallow_logs(new_level=logging.WARNING) as cml:
         clone(source=ds_origin.path, path=op.join(path, "b"))
@@ -910,5 +909,4 @@
     ds_cloned = clone(source=ds_origin.path, path=op.join(path, "b"))
     ds_cloned_sub = ds_cloned.get(
         "sub", result_xfm="datasets", return_type="item-or-list")
-    eq_(ds_cloned_sub.repo.get_active_branch(), "other")
->>>>>>> 9186ff1f
+    eq_(ds_cloned_sub.repo.get_active_branch(), "other")