# ex: set sts=4 ts=4 sw=4 noet:
# ## ### ### ### ### ### ### ### ### ### ### ### ### ### ### ### ### ### ### ##
#
#   See COPYING file distributed along with the datalad package for the
#   copyright and license terms.
#
# ## ### ### ### ### ### ### ### ### ### ### ### ### ### ### ### ### ### ### ##
"""Test create publication target ssh web server action

"""

import os
import re
from os.path import join as opj, abspath, basename, exists
from os.path import relpath

from git.exc import GitCommandError

from ..dataset import Dataset
from datalad.api import publish, install, create_sibling
from datalad.utils import chpwd
from datalad.support.gitrepo import GitRepo
from datalad.support.annexrepo import AnnexRepo

from nose.tools import eq_, assert_false, assert_is_instance
from datalad.tests.utils import with_tempfile, assert_in, with_tree,\
    with_testrepos, assert_not_in
from datalad.tests.utils import SkipTest
from datalad.tests.utils import assert_cwd_unchanged, skip_if_on_windows
from datalad.tests.utils import assure_dict_from_str, assure_list_from_str
from datalad.tests.utils import ok_generator
from datalad.tests.utils import ok_file_has_content
from datalad.tests.utils import ok_exists
from datalad.tests.utils import assert_not_in
from datalad.tests.utils import assert_raises
from datalad.tests.utils import skip_ssh
from datalad.tests.utils import assert_dict_equal
from datalad.tests.utils import assert_set_equal
from datalad.tests.utils import assert_no_errors_logged
from datalad.tests.utils import get_mtimes_and_digests
from datalad.tests.utils import swallow_logs

from datalad.utils import on_windows
from datalad.utils import _path_

import logging

def _test_correct_publish(target_path, rootds=False, flat=True):

    paths = [_path_(".git/hooks/post-update")]     # hooks enabled in all datasets
    not_paths = []  # _path_(".git/datalad/metadata")]  # metadata only on publish
                    # ATM we run post-update hook also upon create since it might
                    # be a reconfiguration (TODO: I guess could be conditioned)

    # web-interface html pushed to dataset root
    web_paths = ['index.html', _path_(".git/datalad/web")]
    if rootds:
        paths += web_paths
    # and not to subdatasets
    elif not flat:
        not_paths += web_paths

    for path in paths:
        ok_exists(opj(target_path, path))

    for path in not_paths:
        assert_false(exists(opj(target_path, path)))

    # correct ls_json command in hook content (path wrapped in quotes)
    ok_file_has_content(_path_(target_path, '.git/hooks/post-update'),
                        '.*datalad ls -r --json file \'%s\'.*' % target_path,
                        re_=True,
                        flags=re.DOTALL)


# shortcut
# but we can rely on it ATM only if "server" (i.e. localhost) has
# recent enough git since then we expect an error msg to be spit out
from datalad.support.external_versions import external_versions
assert_create_sshwebserver = (
    assert_no_errors_logged(create_sibling)
    if external_versions['cmd:git'] >= '2.4'
    else create_sibling
)

@skip_ssh
@with_testrepos('.*basic.*', flavors=['local'])
@with_tempfile(mkdir=True)
@with_tempfile(mkdir=True)
def test_target_ssh_simple(origin, src_path, target_rootpath):

    # prepare src
    source = install(path=src_path, source=origin)

    target_path = opj(target_rootpath, "basic")
<<<<<<< HEAD
    with swallow_logs(new_level=logging.ERROR) as cml:
        create_sibling(
            dataset=source,
            target="local_target",
            sshurl="ssh://localhost",
            target_dir=target_path,
            ui=True)
=======
    # it will try to fetch it so would fail as well since sshurl is wrong
    with swallow_logs(new_level=logging.ERROR) as cml, \
        assert_raises(GitCommandError):
            create_sibling(
                dataset=source,
                target="local_target",
                sshurl="ssh://localhost",
                target_dir=target_path)
>>>>>>> 0d15e28f
        # is not actually happening on one of the two basic cases -- TODO figure it out
        # assert_in('enableremote local_target failed', cml.out)

    GitRepo(target_path, create=False)  # raises if not a git repo
    assert_in("local_target", source.repo.get_remotes())
    eq_("ssh://localhost", source.repo.get_remote_url("local_target"))
    # should NOT be able to push now, since url isn't correct:
    # TODO:  assumption is wrong if ~ does have .git! fix up!
    assert_raises(GitCommandError, publish, dataset=source, to="local_target")

    # Both must be annex or git repositories
    src_is_annex = AnnexRepo.is_valid_repo(src_path)
    eq_(src_is_annex, AnnexRepo.is_valid_repo(target_path))
    # And target one should be known to have a known UUID within the source if annex
    if src_is_annex:
        annex = AnnexRepo(src_path)
        local_target_cfg = annex.repo.remotes["local_target"].config_reader.get
        # for some reason this was "correct"
        # eq_(local_target_cfg('annex-ignore'), 'false')
        # but after fixing creating siblings in
        # 21f6dd012b2c7b9c0b8b348dcfb3b0ace7e8b2ec it started to fail
        # I think it is legit since we are trying to fetch now before calling
        # annex.enable_remote so it doesn't set it up, and fails before
        assert_raises(Exception, local_target_cfg, 'annex-ignore')
        # hm, but ATM wouldn't get a uuid since url is wrong
        assert_raises(Exception, local_target_cfg, 'annex-uuid')

    # do it again without force:
    with assert_raises(RuntimeError) as cm:
        assert_create_sshwebserver(
            dataset=source,
            target="local_target",
            sshurl="ssh://localhost",
            target_dir=target_path)
    eq_("Target directory %s already exists." % target_path,
        str(cm.exception))

    # now, with force and correct url, which is also used to determine
    # target_dir
    # Note: on windows absolute path is not url conform. But this way it's easy
    # to test, that ssh path is correctly used.
    if not on_windows:
        # add random file under target_path, to explicitly test existing=replace
        open(opj(target_path, 'random'), 'w').write('123')

        assert_create_sshwebserver(
            dataset=source,
            target="local_target",
            sshurl="ssh://localhost" + target_path,
            existing='replace')
        eq_("ssh://localhost" + target_path,
            source.repo.get_remote_url("local_target"))
        eq_("ssh://localhost" + target_path,
            source.repo.get_remote_url("local_target", push=True))

        # ensure target tree actually replaced by source
        assert_false(exists(opj(target_path, 'random')))

        if src_is_annex:
            annex = AnnexRepo(src_path)
            local_target_cfg = annex.repo.remotes["local_target"].config_reader.get
            eq_(local_target_cfg('annex-ignore'), 'false')
            eq_(local_target_cfg('annex-uuid').count('-'), 4)  # valid uuid

        # again, by explicitly passing urls. Since we are on localhost, the
        # local path should work:
        cpkwargs = dict(
            dataset=source,
            target="local_target",
            sshurl="ssh://localhost",
            target_dir=target_path,
            target_url=target_path,
<<<<<<< HEAD
            target_pushurl="ssh://localhost" +
                           target_path,
            ui=True,)
=======
            target_pushurl="ssh://localhost" + target_path,
        )
>>>>>>> 0d15e28f
        assert_create_sshwebserver(existing='replace', **cpkwargs)
        eq_(target_path,
            source.repo.get_remote_url("local_target"))
        eq_("ssh://localhost" + target_path,
            source.repo.get_remote_url("local_target", push=True))

        _test_correct_publish(target_path)

        # now, push should work:
        publish(dataset=source, to="local_target")

        # and we should be able to 'reconfigure'
        def process_digests_mtimes(digests, mtimes):
            # it should have triggered a hook, which would have created log and metadata files
            check_metadata = False
            for part in 'logs', 'metadata':
                metafiles = [k for k in digests if k.startswith(_path_('.git/datalad/%s/' % part))]
                # This is in effect ONLY if we have "compatible" datalad installed on remote
                # end. ATM we don't have easy way to guarantee that AFAIK (yoh),
                # so let's not check/enforce (TODO)
                # assert(len(metafiles) >= 1)  # we might have 2 logs if timestamps do not collide ;)
                # Let's actually do it to some degree
                if part == 'logs':
                    # always should have those:
                    assert (len(metafiles) >= 1)
                    with open(opj(target_path, metafiles[0])) as f:
                        if 'no datalad found' not in f.read():
                            check_metadata = True
                if part == 'metadata':
                    eq_(len(metafiles), bool(check_metadata))
                for f in metafiles:
                    digests.pop(f)
                    mtimes.pop(f)
            # and just pop some leftovers from annex
            for f in list(digests):
                if f.startswith('.git/annex/mergedrefs'):
                    digests.pop(f)
                    mtimes.pop(f)

        orig_digests, orig_mtimes = get_mtimes_and_digests(target_path)
        process_digests_mtimes(orig_digests, orig_mtimes)

        import time; time.sleep(0.1)  # just so that mtimes change
        assert_create_sshwebserver(existing='reconfigure', **cpkwargs)
        digests, mtimes = get_mtimes_and_digests(target_path)
        process_digests_mtimes(digests, mtimes)

        assert_dict_equal(orig_digests, digests)  # nothing should change in terms of content

        # but some files should have been modified
        modified_files = {k for k in mtimes if orig_mtimes.get(k, 0) != mtimes.get(k, 0)}
        # collect which files were expected to be modified without incurring any changes
        ok_modified_files = {
            _path_('.git/hooks/post-update'), 'index.html',
            # files which hook would manage to generate
            _path_('.git/info/refs'), '.git/objects/info/packs'
        }
        if external_versions['cmd:git'] >= '2.4':
            # on elderly git we don't change receive setting
            ok_modified_files.add(_path_('.git/config'))
        ok_modified_files.update({f for f in digests if f.startswith(_path_('.git/datalad/web'))})
        assert_set_equal(modified_files, ok_modified_files)


@skip_ssh
@with_testrepos('submodule_annex', flavors=['local'])
@with_tempfile(mkdir=True)
@with_tempfile
def test_target_ssh_recursive(origin, src_path, target_path):

    # prepare src
    source = install(path=src_path, source=origin, recursive=True)[0]

    sub1 = Dataset(opj(src_path, "subm 1"))
    sub2 = Dataset(opj(src_path, "subm 2"))

    for flat in False, True:
        target_path_ = target_dir_tpl = target_path + "-" + str(flat)

        if flat:
            target_dir_tpl += "/%NAME"
            sep = '-'
        else:
            sep = os.path.sep

        if flat:
            # now that create_sibling also does fetch -- the related problem
            # so skipping this early
            raise SkipTest('TODO: Make publish work for flat datasets, it currently breaks')

        remote_name = 'remote-' + str(flat)
        # TODO: there is f.ckup with paths so assert_create fails ATM
        # And let's test without explicit dataset being provided
        with chpwd(source.path):
            #assert_create_sshwebserver(
            create_sibling(
                target=remote_name,
                sshurl="ssh://localhost" + target_path_,
                target_dir=target_dir_tpl,
                recursive=True,
                ui=True)

        # raise if git repos were not created
        for suffix in [sep + 'subm 1', sep + 'subm 2', '']:
            target_dir = opj(target_path_, basename(src_path) if flat else "").rstrip(os.path.sep) + suffix
            # raise if git repos were not created
            GitRepo(target_dir, create=False)

            _test_correct_publish(target_dir, rootds=not suffix, flat=flat)

        for repo in [source.repo, sub1.repo, sub2.repo]:
            assert_not_in("local_target", repo.get_remotes())

        # now, push should work:
        publish(dataset=source, to=remote_name)<|MERGE_RESOLUTION|>--- conflicted
+++ resolved
@@ -93,15 +93,6 @@
     source = install(path=src_path, source=origin)
 
     target_path = opj(target_rootpath, "basic")
-<<<<<<< HEAD
-    with swallow_logs(new_level=logging.ERROR) as cml:
-        create_sibling(
-            dataset=source,
-            target="local_target",
-            sshurl="ssh://localhost",
-            target_dir=target_path,
-            ui=True)
-=======
     # it will try to fetch it so would fail as well since sshurl is wrong
     with swallow_logs(new_level=logging.ERROR) as cml, \
         assert_raises(GitCommandError):
@@ -109,8 +100,8 @@
                 dataset=source,
                 target="local_target",
                 sshurl="ssh://localhost",
-                target_dir=target_path)
->>>>>>> 0d15e28f
+                target_dir=target_path,
+                ui=True)
         # is not actually happening on one of the two basic cases -- TODO figure it out
         # assert_in('enableremote local_target failed', cml.out)
 
@@ -183,14 +174,9 @@
             sshurl="ssh://localhost",
             target_dir=target_path,
             target_url=target_path,
-<<<<<<< HEAD
-            target_pushurl="ssh://localhost" +
-                           target_path,
-            ui=True,)
-=======
             target_pushurl="ssh://localhost" + target_path,
+            ui=True,
         )
->>>>>>> 0d15e28f
         assert_create_sshwebserver(existing='replace', **cpkwargs)
         eq_(target_path,
             source.repo.get_remote_url("local_target"))
