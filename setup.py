#!/usr/bin/env python
# ## ### ### ### ### ### ### ### ### ### ### ### ### ### ### ### ### ### ### ##
#
#   See COPYING file distributed along with the DataLad package for the
#   copyright and license terms.
#
# ## ### ### ### ### ### ### ### ### ### ### ### ### ### ### ### ### ### ### ##
# Minimalistic setup.py for now

from setuptools import setup, find_packages

import datalad.version

# Only recentish versions of find_packages support include
# datalad_pkgs = find_packages('.', include=['datalad*'])
# so we will filter manually for maximal compatibility
datalad_pkgs = [pkg for pkg in find_packages('.') if pkg.startswith('datalad')]

setup(
    name="datalad",
    author="DataLad Team and Contributors",
    author_email="team@datalad.org",
    version=datalad.version.__version__,
    description="data distribution geared toward scientific datasets",
    py_modules=['datalad'],
    packages=datalad_pkgs,
    install_requires=[
        "GitPython",  # 'git://github.com/gitpython-developers/GitPython'
        ],
    entry_points={
<<<<<<< HEAD
        'console_scripts' : [
            'datalad=datalad.cmdline.main:main',
            'git-annex-remote-dl+archive=datalad.customremotes.archive:main'],
=======
        'console_scripts': ['datalad=datalad.cmdline.main:main'],
>>>>>>> 3a967d97
    }
)<|MERGE_RESOLUTION|>--- conflicted
+++ resolved
@@ -28,12 +28,8 @@
         "GitPython",  # 'git://github.com/gitpython-developers/GitPython'
         ],
     entry_points={
-<<<<<<< HEAD
-        'console_scripts' : [
+        'console_scripts': [
             'datalad=datalad.cmdline.main:main',
             'git-annex-remote-dl+archive=datalad.customremotes.archive:main'],
-=======
-        'console_scripts': ['datalad=datalad.cmdline.main:main'],
->>>>>>> 3a967d97
     }
 )