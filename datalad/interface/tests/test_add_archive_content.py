# emacs: -*- mode: python; py-indent-offset: 4; tab-width: 4; indent-tabs-mode: nil -*-
# ex: set sts=4 ts=4 sw=4 noet:
# ## ### ### ### ### ### ### ### ### ### ### ### ### ### ### ### ### ### ### ##
#
#   See COPYING file distributed along with the datalad package for the
#   copyright and license terms.
#
# ## ### ### ### ### ### ### ### ### ### ### ### ### ### ### ### ### ### ### ##
"""Tests for add-archive-content command

"""

__docformat__ = 'restructuredtext'

from datalad.tests.utils import known_failure_v6


import logging
import os
from os import unlink
from os.path import exists, join as opj, pardir, basename, lexists
from glob import glob

from ...tests.utils import ok_, eq_, assert_cwd_unchanged, assert_raises, \
    with_tempfile, assert_in
from ...tests.utils import assert_equal, assert_not_equal
from ...tests.utils import assert_false
from ...tests.utils import assert_true
from ...tests.utils import ok_archives_caches
from ...tests.utils import SkipTest
from ...tests.utils import assert_re_in
from datalad.tests.utils import assert_result_values_cond

from ...support.annexrepo import AnnexRepo
from ...support.exceptions import FileNotInRepositoryError
from ...support.exceptions import CommandError
from ...tests.utils import with_tree, serve_path_via_http, ok_file_under_git, swallow_outputs
from ...tests.utils import swallow_logs
from ...tests.utils import integration
from ...utils import chpwd, getpwd, rmtemp
from ...utils import find_files
from ...utils import rmtree
from datalad.log import lgr
from ...api import add_archive_content, clean
from datalad.support.external_versions import external_versions
from datalad.consts import DATALAD_SPECIAL_REMOTES_UUIDS
from datalad.consts import ARCHIVES_SPECIAL_REMOTE

from datalad.tests.utils import create_tree
from datalad.tests.utils import ok_clean_git

treeargs = dict(
    tree=(
        ('1.tar.gz', (
            ('crcns_pfc-1_data', (('CR24A', (
                                    ('behaving1', {'1 f.txt': '1 f load'}),)),)),
            ('crcns_pfc-1_data', (('CR24C', (
                                    ('behaving3', {'3 f.txt': '3 f load'}),)),)),
            ('crcns_pfc-1_data', (('CR24D', (
                                    ('behaving2', {'2 f.txt': '2 f load'}),)),)),
            ('__MACOSX', (('crcns_pfc-2_data', (
                                    ('CR24B', (
                                        ('behaving2', {'2 f.txt': '2 f load'}),)),)
                           ),)),
            ('crcns_pfc-2_data', (('__MACOSX', (
                                    ('CR24E', (
                                        ('behaving2', {'2 f.txt': '2 f load'}),)),)
                                   ),)),

        )),
    )
)


@assert_cwd_unchanged(ok_to_chdir=True)
@with_tree(**treeargs)
@serve_path_via_http()
@with_tempfile(mkdir=True)
def test_add_archive_dirs(path_orig, url, repo_path):
    # change to repo_path
    chpwd(repo_path)

    # create annex repo
    repo = AnnexRepo(repo_path, create=True, direct=False)

    # add archive to the repo so we could test
    with swallow_outputs():
        repo.add_urls([opj(url, '1.tar.gz')], options=["--pathdepth", "-1"])
    repo.commit("added 1.tar.gz")

    # test with excludes and annex options
    add_archive_content('1.tar.gz',
                        existing='archive-suffix',
                        # Since inconsistent and seems in many cases no leading dirs to strip, keep them as provided
                        strip_leading_dirs=True,
                        delete=True,
                        leading_dirs_consider=['crcns.*', '1'],
                        leading_dirs_depth=2,
                        use_current_dir=False,
                        exclude='.*__MACOSX.*')  # some junk penetrates

    if external_versions['cmd:annex'] >= '6.20170208':
        # should have fixed remotes
        eq_(repo.get_description(uuid=DATALAD_SPECIAL_REMOTES_UUIDS[ARCHIVES_SPECIAL_REMOTE]),
            '[%s]' % ARCHIVES_SPECIAL_REMOTE)

    all_files = sorted(find_files('.'))
    target_files = {
        './CR24A/behaving1/1 f.txt',
        './CR24C/behaving3/3 f.txt',
        './CR24D/behaving2/2 f.txt',
    }
    eq_(set(all_files), target_files)

    # regression test: the subdir in MACOSX wasn't excluded and its name was getting stripped by leading_dir_len
    assert_false(exists('__MACOSX'))  # if stripping and exclude didn't work this fails
    assert_false(exists('c-1_data'))  # if exclude doesn't work then name of subdir gets stripped by leading_dir_len
    assert_false(exists('CR24B'))     # if exclude doesn't work but everything else works this fails


# within top directory
# archive is in subdirectory -- adding in the same (or different) directory

tree1args = dict(
    tree=(
        ('1.tar.gz', (
            ('1 f.txt', '1 f load'),
            ('d', (('1d', ''),)), )),
        ('1u', {
          '1.tar.gz': { # updated file content
             '1 f.txt': '1 f load1'
          }}),
        ('2u', {  # updated file content
          '1.tar.gz': {
             '1 f.txt': '1 f load2'
          }}),
        ('3u', {  # updated file content
          '1.tar.gz': {
             '1 f.txt': '1 f load3'
          }}),
        ('4u', {  # updated file content
          '1.tar.gz': {
             '1 f.txt': '1 f load4'
          }}),
        ('d1', (('1.tar.gz', (
                    ('2 f.txt', '2 f load'),
                    ('d2', (
                        ('2d', ''),)
                     )),),),),
    )
)

tree4uargs = dict(
    tree=(
        ('4u', {  # updated file content
          '1.tar.gz': {
             '1 f.txt': '1 f load4',
              'sub.tar.gz': {
                  '2 f.txt': '2 f'
              }
        }}),
    )
)


@known_failure_v6   # FIXME
#  apparently fails only sometimes in PY3, but in a way that's common in V6
@assert_cwd_unchanged(ok_to_chdir=True)
@with_tree(**tree1args)
@serve_path_via_http()
@with_tempfile(mkdir=True)
def test_add_archive_content(path_orig, url, repo_path):
    direct = False  # TODO: test on undirect, but too long ATM
    orig_pwd = getpwd()
    chpwd(repo_path)
    # TODO we need to be able to pass path into add_archive_content
    # We could mock but I mean for the API
    assert_raises(RuntimeError, add_archive_content, "nonexisting.tar.gz") # no repo yet

    repo = AnnexRepo(repo_path, create=True, direct=direct)
    assert_raises(ValueError, add_archive_content, "nonexisting.tar.gz")
    # we can't add a file from outside the repo ATM
    assert_raises(FileNotInRepositoryError, add_archive_content, opj(path_orig, '1.tar.gz'))

    # Let's add first archive to the repo so we could test
    with swallow_outputs():
        repo.add_urls([opj(url, '1.tar.gz')], options=["--pathdepth", "-1"])
        for s in range(1, 5):
            repo.add_urls([opj(url, '%du/1.tar.gz' % s)], options=["--pathdepth", "-2"])
    repo.commit("added 1.tar.gz")

    key_1tar = repo.get_file_key('1.tar.gz')  # will be used in the test later

    def d1_basic_checks():
        ok_(exists('1'))
        ok_file_under_git('1', '1 f.txt', annexed=True)
        ok_file_under_git(opj('1', 'd', '1d'), annexed=True)
        ok_archives_caches(repo_path, 0)

    # and by default it just does it, everything goes to annex
    repo_ = add_archive_content('1.tar.gz')
    eq_(repo.path, repo_.path)
    d1_basic_checks()

    # If ran again, should proceed just fine since the content is the same so no changes would be made really
    add_archive_content('1.tar.gz')

    # But that other one carries updated file, so should fail due to overwrite
    with assert_raises(RuntimeError) as cme:
        add_archive_content(opj('1u', '1.tar.gz'), use_current_dir=True)

    # TODO: somewhat not precise since we have two possible "already exists"
    # -- in caching and overwrite check
    assert_in("already exists", str(cme.exception))
    # but should do fine if overrides are allowed
    add_archive_content(opj('1u', '1.tar.gz'), existing='overwrite', use_current_dir=True)
    add_archive_content(opj('2u', '1.tar.gz'), existing='archive-suffix', use_current_dir=True)
    add_archive_content(opj('3u', '1.tar.gz'), existing='archive-suffix', use_current_dir=True)
    add_archive_content(opj('4u', '1.tar.gz'), existing='archive-suffix', use_current_dir=True)

    # rudimentary test
    assert_equal(sorted(map(basename, glob(opj(repo_path, '1', '1*')))),
                 ['1 f-1.1.txt', '1 f-1.2.txt', '1 f-1.txt', '1 f.txt'])
    whereis = repo.whereis(glob(opj(repo_path, '1', '1*')))
    # they all must be the same
    assert(all([x == whereis[0] for x in whereis[1:]]))

    # and we should be able to reference it while under subdirectory
    subdir = opj(repo_path, 'subdir')
    with chpwd(subdir, mkdir=True):
        add_archive_content(opj(pardir, '1.tar.gz'), use_current_dir=True)
        d1_basic_checks()
        # or we could keep relative path and also demand to keep the archive prefix
        # while extracting under original (annex root) dir
        add_archive_content(opj(pardir, '1.tar.gz'), add_archive_leading_dir=True)
    with chpwd('1'):
        d1_basic_checks()

    # test with excludes and renames and annex options
    add_archive_content(
        '1.tar.gz', exclude=['d'], rename=['/ /_', '/^1/2'],
        annex_options="-c annex.largefiles=exclude=*.txt",
        delete=True)
    # no conflicts since new name
    ok_file_under_git('2', '1_f.txt', annexed=False)
    assert_false(exists(opj('2', 'd')))
    assert_false(exists('1.tar.gz'))  # delete was in effect

    # now test ability to extract within subdir
    with chpwd('d1', mkdir=True):
        # Let's add first archive to the repo so we could test
        # named the same way but different content
        with swallow_outputs():
            repo.add_urls([opj(url, 'd1', '1.tar.gz')], options=["--pathdepth", "-1"],
                          cwd=getpwd())  # invoke under current subdir
        repo.commit("added 1.tar.gz in d1")

        def d2_basic_checks():
            ok_(exists('1'))
            ok_file_under_git('1', '2 f.txt', annexed=True)
            ok_file_under_git(opj('1', 'd2', '2d'), annexed=True)
            ok_archives_caches(repo.path, 0)

        add_archive_content('1.tar.gz')
        d2_basic_checks()

    # in manual tests ran into the situation of inability to obtain on a single run
    # a file from an archive which was coming from a dropped key.  I thought it was
    # tested in custom remote tests, but I guess not sufficiently well enough
    repo.drop(opj('1', '1 f.txt'))  # should be all kosher
    repo.get(opj('1', '1 f.txt'))
    ok_archives_caches(repo.path, 1, persistent=True)
    ok_archives_caches(repo.path, 0, persistent=False)

    repo.drop(opj('1', '1 f.txt'))  # should be all kosher
    repo.drop(key_1tar, key=True)  # is available from the URL -- should be kosher
    repo.get(opj('1', '1 f.txt'))  # that what managed to not work

    # TODO: check if persistent archive is there for the 1.tar.gz

    # We should be able to drop everything since available online
    with swallow_outputs():
        clean(dataset=repo.path)
    repo.drop(key_1tar, key=True)  # is available from the URL -- should be kosher
    chpwd(orig_pwd)  # just to avoid warnings ;)  move below whenever SkipTest removed

    repo.drop(opj('1', '1 f.txt'))  # should be all kosher
    repo.get(opj('1', '1 f.txt'))  # and should be able to get it again

    # bug was that dropping didn't work since archive was dropped first
    repo._annex_custom_command([], ["git", "annex", "drop", "--all"])

    # verify that we can't drop a file if archive key was dropped and online archive was removed or changed size! ;)
    repo.get(key_1tar, key=True)
    unlink(opj(path_orig, '1.tar.gz'))
    res = repo.drop(key_1tar, key=True)
    assert_equal(res['success'], False)
<<<<<<< HEAD
    assert_in('(Use --force to override this check, or adjust numcopies.)', res['note'])
=======

    assert_result_values_cond(
        [res], 'note',
        lambda x: '(Use --force to override this check, or adjust numcopies.)' in x
    )
>>>>>>> 476b7e0e
    assert exists(opj(repo.path, repo.get_contentlocation(key_1tar)))


@integration
@assert_cwd_unchanged(ok_to_chdir=True)
@with_tree(**tree1args)
@serve_path_via_http()
@with_tempfile(mkdir=True)
def test_add_archive_content_strip_leading(path_orig, url, repo_path):
    direct = False  # TODO: test on undirect, but too long ATM
    orig_pwd = getpwd()
    chpwd(repo_path)

    repo = AnnexRepo(repo_path, create=True, direct=direct)

    # Let's add first archive to the repo so we could test
    with swallow_outputs():
        repo.add_urls([opj(url, '1.tar.gz')], options=["--pathdepth", "-1"])
    repo.commit("added 1.tar.gz")

    add_archive_content('1.tar.gz', strip_leading_dirs=True)
    ok_(not exists('1'))
    ok_file_under_git(repo.path, '1 f.txt', annexed=True)
    ok_file_under_git('d', '1d', annexed=True)
    ok_archives_caches(repo.path, 0)

    chpwd(orig_pwd)  # just to avoid warnings ;)


@assert_cwd_unchanged(ok_to_chdir=True)
@with_tree(**tree4uargs)
def test_add_archive_use_archive_dir(repo_path):
    direct = False  # TODO: test on undirect, but too long ATM
    repo = AnnexRepo(repo_path, create=True, direct=direct)
    with chpwd(repo_path):
        # Let's add first archive to the repo with default setting
        archive_path = opj('4u', '1.tar.gz')
        # check it gives informative error if archive is not already added
        with assert_raises(RuntimeError) as cmr:
            add_archive_content(archive_path)
        assert_re_in(
            "You should run ['\"]datalad add %s['\"] first" % archive_path,
            str(cmr.exception), match=False
        )
        with swallow_outputs():
            repo.add(archive_path)
        repo.commit("added 1.tar.gz")

        ok_archives_caches(repo.path, 0)
        add_archive_content(archive_path, strip_leading_dirs=True, use_current_dir=True)
        ok_(not exists(opj('4u', '1 f.txt')))
        ok_file_under_git(repo.path, '1 f.txt', annexed=True)
        ok_archives_caches(repo.path, 0)

        # and now let's extract under archive dir
        add_archive_content(archive_path, strip_leading_dirs=True)
        ok_file_under_git(repo.path, opj('4u', '1 f.txt'), annexed=True)
        ok_archives_caches(repo.path, 0)

        add_archive_content(opj('4u', 'sub.tar.gz'))
        ok_file_under_git(repo.path, opj('4u', 'sub', '2 f.txt'), annexed=True)
        ok_archives_caches(repo.path, 0)


class TestAddArchiveOptions():

    # few tests bundled with a common setup/teardown to minimize boiler plate
    @with_tree(tree={'1.tar': {'file.txt': 'load',
                               '1.dat': 'load2'}},
               delete=False)
    def setup(self, repo_path):
        self.pwd = getpwd()
        direct = False  # TODO: test on undirect, but too long ATM
        self.annex = annex = AnnexRepo(repo_path, create=True, direct=direct)
        # Let's add first archive to the annex so we could test
        annex.add('1.tar')
        annex.commit(msg="added 1.tar")

    def teardown(self):
        assert_equal(self.pwd, getpwd())
        rmtemp(self.annex.path)

    def test_add_delete(self):
        # To test that .tar gets removed
        add_archive_content('1.tar', annex=self.annex, strip_leading_dirs=True, delete=True)
        assert_false(lexists(opj(self.annex.path, '1.tar')))

    def test_add_archive_leading_dir(self):
        import os
        os.mkdir(opj(self.annex.path, 'sub'))
        f123 = opj('sub', '123.tar')
        os.rename(opj(self.annex.path, '1.tar'), opj(self.annex.path, f123))
        self.annex.remove('1.tar', force=True)
        self.annex.add(f123)
        self.annex.commit(msg="renamed")
        add_archive_content(
            f123,
            annex=self.annex,
            add_archive_leading_dir=True,
            strip_leading_dirs=True
        )
        ok_file_under_git(self.annex.path, opj('sub', '123', 'file.txt'), annexed=True)

    def test_add_delete_after_and_drop(self):
        # To test that .tar gets removed
        # but that new stuff was added to annex repo.  We know the key since default
        # backend and content remain the same
        key1 = 'SHA256E-s5--16d3ad1974655987dd7801d70659990b89bfe7e931a0a358964e64e901761cc0.dat'

        # previous state of things:
        prev_files = list(find_files('.*', self.annex.path))
        with assert_raises(Exception), \
                swallow_logs():
            self.annex.whereis(key1, key=True, output='full')
        commits_prior = list(self.annex.get_branch_commits('git-annex'))
        add_archive_content('1.tar', annex=self.annex, strip_leading_dirs=True, delete_after=True)
        commits_after = list(self.annex.get_branch_commits('git-annex'))
        # There should be a single commit for all additions +1 to initiate datalad-archives gh-1258
        assert_equal(len(commits_after), len(commits_prior) + 2)
        assert_equal(prev_files, list(find_files('.*', self.annex.path)))
        w = self.annex.whereis(key1, key=True, output='full')
        assert_equal(len(w), 2)  # in archive, and locally since we didn't drop

        # Let's now do the same but also drop content
        add_archive_content('1.tar', annex=self.annex, strip_leading_dirs=True, delete_after=True,
                            drop_after=True)
        assert_equal(prev_files, list(find_files('.*', self.annex.path)))
        w = self.annex.whereis(key1, key=True, output='full')
        assert_equal(len(w), 1)  # in archive

        # there should be no .datalad temporary files hanging around
        self.assert_no_trash_left_behind()

    def test_add_delete_after_and_drop_subdir(self):
        os.mkdir(opj(self.annex.path, 'subdir'))
        mv_out = self.annex._git_custom_command(
            [],
            ['git', 'mv', '1.tar', 'subdir']
        )
        self.annex.commit("moved into subdir")
        with chpwd(self.annex.path):
            # was failing since deleting without considering if tarball
            # was extracted in that tarball directory
            commits_prior_master = list(self.annex.get_branch_commits())
            commits_prior = list(self.annex.get_branch_commits('git-annex'))
            add_out = add_archive_content(
                opj('subdir', '1.tar'),
                delete_after=True,
                drop_after=True)
            ok_clean_git(self.annex.path)
            commits_after_master = list(self.annex.get_branch_commits())
            commits_after = list(self.annex.get_branch_commits('git-annex'))
            # There should be a single commit for all additions +1 to
            # initiate datalad-archives gh-1258
            assert_equal(len(commits_after), len(commits_prior) + 2)
            assert_equal(len(commits_after_master), len(commits_prior_master))
            assert(add_out is self.annex)
            # there should be no .datalad temporary files hanging around
            self.assert_no_trash_left_behind()

            # and if we add some untracked file, redo, there should be no changes
            # to master and file should remain not committed
            create_tree(self.annex.path, {'dummy.txt': '123'})
            assert_true(self.annex.dirty)  # untracked file
            add_out = add_archive_content(
                opj('subdir', '1.tar'),
                delete_after=True,
                drop_after=True,
                allow_dirty=True)
            ok_clean_git(self.annex.path, untracked=['dummy.txt'])
            assert_equal(len(list(self.annex.get_branch_commits())),
                         len(commits_prior_master))

            # there should be no .datalad temporary files hanging around
            self.assert_no_trash_left_behind()

    def assert_no_trash_left_behind(self):
        assert_equal(
            list(find_files('\.datalad..*', self.annex.path, dirs=True)),
            []
        )

    def test_override_existing_under_git(self):
        create_tree(self.annex.path, {'1.dat': 'load2'})
        self.annex.add('1.dat', git=True)
        self.annex.commit('added to git')
        add_archive_content(
            '1.tar', annex=self.annex, strip_leading_dirs=True,
        )
        # and we did not bother adding it to annex (for now) -- just skipped
        # since we have it and it is the same
        ok_file_under_git(self.annex.path, '1.dat', annexed=False)

        # but if we say 'overwrite' -- we would remove and replace
        add_archive_content(
            '1.tar', annex=self.annex, strip_leading_dirs=True, delete=True
            , existing='overwrite'
        )
        ok_file_under_git(self.annex.path, '1.dat', annexed=True)<|MERGE_RESOLUTION|>--- conflicted
+++ resolved
@@ -295,15 +295,10 @@
     unlink(opj(path_orig, '1.tar.gz'))
     res = repo.drop(key_1tar, key=True)
     assert_equal(res['success'], False)
-<<<<<<< HEAD
-    assert_in('(Use --force to override this check, or adjust numcopies.)', res['note'])
-=======
-
     assert_result_values_cond(
         [res], 'note',
         lambda x: '(Use --force to override this check, or adjust numcopies.)' in x
     )
->>>>>>> 476b7e0e
     assert exists(opj(repo.path, repo.get_contentlocation(key_1tar)))
 
 
