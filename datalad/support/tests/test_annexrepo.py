# emacs: -*- mode: python; py-indent-offset: 4; tab-width: 4; indent-tabs-mode: nil -*-
# ex: set sts=4 ts=4 sw=4 noet:
# ## ### ### ### ### ### ### ### ### ### ### ### ### ### ### ### ### ### ### ##
#
#   See COPYING file distributed along with the datalad package for the
#   copyright and license terms.
#
# ## ### ### ### ### ### ### ### ### ### ### ### ### ### ### ### ### ### ### ##
"""Test implementation of class AnnexRepo

"""

from datalad.tests.utils import known_failure_v6

import logging
from functools import partial
from glob import glob
import os
from os import mkdir
from os.path import join as opj
from os.path import basename
from os.path import realpath
from os.path import relpath
from os.path import curdir
from os.path import pardir
from os.path import exists
from shutil import copyfile
from nose.tools import assert_not_is_instance


from urllib.parse import urljoin
from urllib.parse import urlsplit

import git
from git import GitCommandError
from unittest.mock import patch
import gc

from datalad.cmd import Runner

from datalad.support.external_versions import external_versions
from datalad.support import path as op

from datalad.support.sshconnector import get_connection_hash

from datalad.utils import on_windows
from datalad.utils import chpwd
from datalad.utils import rmtree
from datalad.utils import linux_distribution_name
from datalad.utils import unlink

from datalad.tests.utils import assert_cwd_unchanged
from datalad.tests.utils import with_testrepos
from datalad.tests.utils import with_tempfile
from datalad.tests.utils import with_tree
from datalad.tests.utils import create_tree
from datalad.tests.utils import with_parametric_batch
from datalad.tests.utils import assert_dict_equal as deq_
from datalad.tests.utils import assert_is_instance
from datalad.tests.utils import assert_false
from datalad.tests.utils import assert_in
from datalad.tests.utils import assert_is
from datalad.tests.utils import assert_not_in
from datalad.tests.utils import assert_re_in
from datalad.tests.utils import assert_raises
from datalad.tests.utils import assert_not_equal
from datalad.tests.utils import assert_equal
from datalad.tests.utils import assert_true
from datalad.tests.utils import assert_result_count
from datalad.tests.utils import eq_
from datalad.tests.utils import ok_
from datalad.tests.utils import ok_git_config_not_empty
from datalad.tests.utils import ok_annex_get
from datalad.tests.utils import ok_clean_git
from datalad.tests.utils import ok_file_under_git
from datalad.tests.utils import ok_file_has_content
from datalad.tests.utils import swallow_logs
from datalad.tests.utils import swallow_outputs
from datalad.tests.utils import local_testrepo_flavors
from datalad.tests.utils import serve_path_via_http
from datalad.tests.utils import get_most_obscure_supported_name
from datalad.tests.utils import OBSCURE_FILENAME
from datalad.tests.utils import SkipTest
from datalad.tests.utils import skip_if
from datalad.tests.utils import skip_ssh
from datalad.tests.utils import find_files
from datalad.tests.utils import slow
from datalad.tests.utils import set_annex_version
from datalad.tests.utils import known_failure_githubci_win
from datalad.tests.utils import with_sameas_remote
from datalad.tests.utils import known_failure_windows

from datalad.support.exceptions import CommandError
from datalad.support.exceptions import CommandNotAvailableError
from datalad.support.exceptions import FileNotInRepositoryError
from datalad.support.exceptions import FileNotInAnnexError
from datalad.support.exceptions import FileInGitError
from datalad.support.exceptions import OutOfSpaceError
from datalad.support.exceptions import RemoteNotAvailableError
from datalad.support.exceptions import OutdatedExternalDependency
from datalad.support.exceptions import MissingExternalDependency
from datalad.support.exceptions import InsufficientArgumentsError
from datalad.support.exceptions import AnnexBatchCommandError
from datalad.support.exceptions import IncompleteResultsError

from datalad.support.external_versions import external_versions

from datalad.support.gitrepo import GitRepo

# imports from same module:
from datalad.support.annexrepo import (
    AnnexRepo,
    ProcessAnnexProgressIndicators,
    _get_size_from_perc_complete,
)
from .utils import check_repo_deals_with_inode_change


@assert_cwd_unchanged
@with_testrepos('.*annex.*')
@with_tempfile
def test_AnnexRepo_instance_from_clone(src, dst):

    ar = AnnexRepo.clone(src, dst)
    assert_is_instance(ar, AnnexRepo, "AnnexRepo was not created.")
    ok_(os.path.exists(os.path.join(dst, '.git', 'annex')))

    # do it again should raise GitCommandError since git will notice
    # there's already a git-repo at that path and therefore can't clone to `dst`
    with swallow_logs(new_level=logging.WARN) as cm:
        assert_raises(GitCommandError, AnnexRepo.clone, src, dst)
        if git.__version__ != "1.0.2" and git.__version__ != "2.0.5":
            assert("already exists" in cm.out)


@assert_cwd_unchanged
@with_testrepos('.*annex.*', flavors=local_testrepo_flavors)
def test_AnnexRepo_instance_from_existing(path):

    ar = AnnexRepo(path)
    assert_is_instance(ar, AnnexRepo, "AnnexRepo was not created.")
    ok_(os.path.exists(os.path.join(path, '.git')))


@assert_cwd_unchanged
@with_tempfile
def test_AnnexRepo_instance_brand_new(path):

    GitRepo(path)
    assert_raises(RuntimeError, AnnexRepo, path, create=False)

    ar = AnnexRepo(path)
    assert_is_instance(ar, AnnexRepo, "AnnexRepo was not created.")
    ok_(os.path.exists(os.path.join(path, '.git')))


@assert_cwd_unchanged
@with_testrepos('.*annex.*')
@with_tempfile
def test_AnnexRepo_crippled_filesystem(src, dst):

    ar = AnnexRepo.clone(src, dst)

    # fake git-annex entries in .git/config:
    writer = ar.repo.config_writer()
    writer.set_value("annex", "crippledfilesystem", True)
    writer.release()
    ok_(ar.is_crippled_fs())
    writer.set_value("annex", "crippledfilesystem", False)
    writer.release()
    assert_false(ar.is_crippled_fs())
    # since we can't remove the entry, just rename it to fake its absence:
    writer.rename_section("annex", "removed")
    writer.set_value("annex", "something", "value")
    writer.release()
    assert_false(ar.is_crippled_fs())


@known_failure_githubci_win
@assert_cwd_unchanged
@with_testrepos('.*annex.*', flavors=local_testrepo_flavors)
def test_AnnexRepo_is_direct_mode(path):

    ar = AnnexRepo(path)
    eq_(ar.config.getbool("annex", "direct", False),
        ar.is_direct_mode())


@known_failure_githubci_win
@with_tempfile()
def test_AnnexRepo_is_direct_mode_gitrepo(path):
    repo = GitRepo(path, create=True)
    # artificially make .git/annex so no annex section gets initialized
    # in .git/config.  We did manage somehow to make this happen (via publish)
    # but didn't reproduce yet, so just creating manually
    mkdir(opj(repo.path, '.git', 'annex'))
    ar = AnnexRepo(path, init=False, create=False)
    # It is unlikely though that annex would be in direct mode (requires explicit)
    # annex magic, without having annex section under .git/config
    dm = ar.is_direct_mode()

    if ar.is_crippled_fs() or on_windows:
        ok_(dm)
    else:
        assert_false(dm)


# https://github.com/datalad/datalad/pull/3975/checks?check_run_id=369789014#step:8:473
@known_failure_windows
@assert_cwd_unchanged
@with_testrepos('.*annex.*', flavors=local_testrepo_flavors)
@with_tempfile
def test_AnnexRepo_get_file_key(src, annex_path):

    ar = AnnexRepo.clone(src, annex_path)

    # test-annex.dat should return the correct key:
    test_annex_key = \
        'SHA256E-s28' \
        '--2795fb26981c5a687b9bf44930cc220029223f472cea0f0b17274f4473181e7b.dat'
    eq_(ar.get_file_key("test-annex.dat"), test_annex_key)

    # and should take a list with an empty string as result, if a file wasn't
    # in annex:
    eq_(
        ar.get_file_key(["filenotpresent.wtf", "test-annex.dat"]),
        ['', test_annex_key]
    )

    # test.dat is actually in git
    # should raise Exception; also test for polymorphism
    assert_raises(IOError, ar.get_file_key, "test.dat")
    assert_raises(FileNotInAnnexError, ar.get_file_key, "test.dat")
    assert_raises(FileInGitError, ar.get_file_key, "test.dat")

    # filenotpresent.wtf doesn't even exist
    assert_raises(IOError, ar.get_file_key, "filenotpresent.wtf")

    # if we force batch mode, no failure for not present or not annexed files
    eq_(ar.get_file_key("filenotpresent.wtf", batch=True), '')
    eq_(ar.get_file_key("test.dat", batch=True), '')
    eq_(ar.get_file_key("test-annex.dat", batch=True), test_annex_key)



@with_tempfile(mkdir=True)
def test_AnnexRepo_get_outofspace(annex_path):
    ar = AnnexRepo(annex_path, create=True)

    def raise_cmderror(*args, **kwargs):
        raise CommandError(
            cmd="whatever",
            stderr="junk around not enough free space, need 905.6 MB more and after"
        )

    with patch.object(AnnexRepo, '_run_annex_command', raise_cmderror) as cma, \
            assert_raises(OutOfSpaceError) as cme:
        ar.get("file")
    exc = cme.exception
    eq_(exc.sizemore_msg, '905.6 MB')
    assert_re_in(".*annex (find|get). needs 905.6 MB more", str(exc))


# https://github.com/datalad/datalad/pull/3975/checks?check_run_id=369789014#step:8:405
@known_failure_windows
@with_testrepos('basic_annex', flavors=['local'])
def test_AnnexRepo_get_remote_na(path):
    ar = AnnexRepo(path)

    with assert_raises(RemoteNotAvailableError) as cme:
        ar.get('test-annex.dat', options=["--from=NotExistingRemote"])
    eq_(cme.exception.remote, "NotExistingRemote")

    # and similar one whenever invoking with remote parameter
    with assert_raises(RemoteNotAvailableError) as cme:
        ar.get('test-annex.dat', remote="NotExistingRemote")
    eq_(cme.exception.remote, "NotExistingRemote")


@with_sameas_remote
def test_annex_repo_sameas_special(repo):
    remotes = repo.get_special_remotes()
    eq_(len(remotes), 2)
    rsync_info = [v for v in remotes.values()
                  if v.get("sameas-name") == "r_rsync"]
    eq_(len(rsync_info), 1)
    # r_rsync is a sameas remote that points to r_dir. Its sameas-name value
    # has been copied under "name".
    eq_(rsync_info[0]["name"], rsync_info[0]["sameas-name"])


# 1 is enough to test file_has_content
@with_parametric_batch
@with_testrepos('.*annex.*', flavors=['local'], count=1)
@with_tempfile
def test_AnnexRepo_file_has_content(batch, src, annex_path):
    ar = AnnexRepo.clone(src, annex_path)
    testfiles = ["test-annex.dat", "test.dat"]

    eq_(ar.file_has_content(testfiles), [False, False])

    ok_annex_get(ar, "test-annex.dat")
    eq_(ar.file_has_content(testfiles, batch=batch), [True, False])
    eq_(ar.file_has_content(testfiles[:1], batch=batch), [True])

    eq_(ar.file_has_content(testfiles + ["bogus.txt"], batch=batch),
        [True, False, False])

    assert_false(ar.file_has_content("bogus.txt", batch=batch))
    ok_(ar.file_has_content("test-annex.dat", batch=batch))

    ar.unlock(["test-annex.dat"])
    eq_(ar.file_has_content(["test-annex.dat"], batch=batch),
        [ar.supports_unlocked_pointers])
    with open(opj(annex_path, "test-annex.dat"), "a") as ofh:
        ofh.write("more")
    eq_(ar.file_has_content(["test-annex.dat"], batch=batch),
        [False])


# 1 is enough to test
@with_parametric_batch
@with_testrepos('.*annex.*', flavors=['local'], count=1)
@with_tempfile
def test_AnnexRepo_is_under_annex(batch, src, annex_path):
    ar = AnnexRepo.clone(src, annex_path)

    with open(opj(annex_path, 'not-committed.txt'), 'w') as f:
        f.write("aaa")

    testfiles = ["test-annex.dat", "not-committed.txt", "INFO.txt"]
    # wouldn't change
    target_value = [True, False, False]
    eq_(ar.is_under_annex(testfiles, batch=batch), target_value)

    ok_annex_get(ar, "test-annex.dat")
    eq_(ar.is_under_annex(testfiles, batch=batch), target_value)
    eq_(ar.is_under_annex(testfiles[:1], batch=batch), target_value[:1])
    eq_(ar.is_under_annex(testfiles[1:], batch=batch), target_value[1:])

    eq_(ar.is_under_annex(testfiles + ["bogus.txt"], batch=batch),
                 target_value + [False])

    assert_false(ar.is_under_annex("bogus.txt", batch=batch))
    ok_(ar.is_under_annex("test-annex.dat", batch=batch))

    ar.unlock(["test-annex.dat"])
    eq_(ar.is_under_annex(["test-annex.dat"], batch=batch),
        [ar.supports_unlocked_pointers])
    with open(opj(annex_path, "test-annex.dat"), "a") as ofh:
        ofh.write("more")
    eq_(ar.is_under_annex(["test-annex.dat"], batch=batch),
        [False])


@known_failure_githubci_win
@with_tree(tree=(('about.txt', 'Lots of abouts'),
                 ('about2.txt', 'more abouts'),
                 ('d', {'sub.txt': 'more stuff'})))
@serve_path_via_http()
@with_tempfile
def test_AnnexRepo_web_remote(sitepath, siteurl, dst):

    ar = AnnexRepo(dst, create=True)
    testurl = urljoin(siteurl, 'about.txt')
    testurl2 = urljoin(siteurl, 'about2.txt')
    testurl3 = urljoin(siteurl, 'd/sub.txt')
    url_file_prefix = urlsplit(testurl).netloc.split(':')[0]
    testfile = '%s_about.txt' % url_file_prefix
    testfile2 = '%s_about2.txt' % url_file_prefix
    testfile3 = opj('d', 'sub.txt')

    # get the file from remote
    with swallow_outputs() as cmo:
        ar.add_urls([testurl])
    l = ar.whereis(testfile)
    assert_in(ar.WEB_UUID, l)
    eq_(len(l), 2)
    ok_(ar.file_has_content(testfile))

    # output='full'
    lfull = ar.whereis(testfile, output='full')
    eq_(set(lfull), set(l))  # the same entries
    non_web_remote = l[1 - l.index(ar.WEB_UUID)]
    assert_in('urls', lfull[non_web_remote])
    eq_(lfull[non_web_remote]['urls'], [])
    assert_not_in('uuid', lfull[ar.WEB_UUID])  # no uuid in the records
    eq_(lfull[ar.WEB_UUID]['urls'], [testurl])

    # --all and --key are incompatible
    assert_raises(CommandError, ar.whereis, [], options='--all', output='full', key=True)

    # output='descriptions'
    ldesc = ar.whereis(testfile, output='descriptions')
    eq_(set(ldesc), set([v['description'] for v in lfull.values()]))

    # info w/ and w/o fast mode
    for fast in [True, False]:
        info = ar.info(testfile, fast=fast)
        eq_(info['size'], 14)
        assert(info['key'])  # that it is there
        info_batched = ar.info(testfile, batch=True, fast=fast)
        eq_(info, info_batched)
        # while at it ;)
        with swallow_outputs() as cmo:
            eq_(ar.info('nonexistent', batch=False), None)
            eq_(ar.info('nonexistent-batch', batch=True), None)
            eq_(cmo.out, '')
            eq_(cmo.err, '')
            ar.precommit()  # to stop all the batched processes for swallow_outputs

    # annex repo info
    repo_info = ar.repo_info(fast=False)
    eq_(repo_info['local annex size'], 14)
    eq_(repo_info['backend usage'], {'SHA256E': 1})
    # annex repo info in fast mode
    repo_info_fast = ar.repo_info(fast=True)
    # doesn't give much testable info, so just comparing a subset for match with repo_info info
    eq_(repo_info_fast['semitrusted repositories'], repo_info['semitrusted repositories'])
    #import pprint; pprint.pprint(repo_info)

    # remove the remote
    ar.rm_url(testfile, testurl)
    l = ar.whereis(testfile)
    assert_not_in(ar.WEB_UUID, l)
    eq_(len(l), 1)

    # now only 1 copy; drop should fail
    res = ar.drop(testfile)
    eq_(res['command'], 'drop')
    eq_(res['success'], False)
    assert_in('adjust numcopies', res['note'])

    # read the url using different method
    ar.add_url_to_file(testfile, testurl)
    l = ar.whereis(testfile)
    assert_in(ar.WEB_UUID, l)
    eq_(len(l), 2)
    ok_(ar.file_has_content(testfile))

    # 2 known copies now; drop should succeed
    ar.drop(testfile)
    l = ar.whereis(testfile)
    assert_in(ar.WEB_UUID, l)
    eq_(len(l), 1)
    assert_false(ar.file_has_content(testfile))
    lfull = ar.whereis(testfile, output='full')
    assert_not_in(non_web_remote, lfull) # not present -- so not even listed

    # multiple files/urls
    # get the file from remote
    with swallow_outputs() as cmo:
        ar.add_urls([testurl2])

    # TODO: if we ask for whereis on all files, we should get for all files
    lall = ar.whereis('.')
    eq_(len(lall), 2)
    for e in lall:
        assert(isinstance(e, list))
    # but we don't know which one for which file. need a 'full' one for that
    lall_full = ar.whereis('.', output='full')
    ok_(ar.file_has_content(testfile2))
    ok_(lall_full[testfile2][non_web_remote]['here'])
    eq_(set(lall_full), {testfile, testfile2})

    # add a bogus 2nd url to testfile

    someurl = "http://example.com/someurl"
    ar.add_url_to_file(testfile, someurl, options=['--relaxed'])
    lfull = ar.whereis(testfile, output='full')
    eq_(set(lfull[ar.WEB_UUID]['urls']), {testurl, someurl})

    # and now test with a file in subdirectory
    subdir = opj(dst, 'd')
    os.mkdir(subdir)
    with swallow_outputs() as cmo:
        ar.add_url_to_file(testfile3, url=testurl3)
    ok_file_has_content(opj(dst, testfile3), 'more stuff')
    eq_(set(ar.whereis(testfile3)), {ar.WEB_UUID, non_web_remote})
    eq_(set(ar.whereis(testfile3, output='full').keys()), {ar.WEB_UUID, non_web_remote})

    # and if we ask for both files
    info2 = ar.info([testfile, testfile3])
    eq_(set(info2), {testfile, testfile3})
    eq_(info2[testfile3]['size'], 10)

    full = ar.whereis([], options='--all', output='full')
    eq_(len(full.keys()), 3)  # we asked for all files -- got 3 keys
    assert_in(ar.WEB_UUID, full['SHA256E-s10--a978713ea759207f7a6f9ebc9eaebd1b40a69ae408410ddf544463f6d33a30e1.txt'])

    # which would work even if we cd to that subdir, but then we should use explicit curdir
    with chpwd(subdir):
        cur_subfile = opj(curdir, 'sub.txt')
        eq_(set(ar.whereis(cur_subfile)), {ar.WEB_UUID, non_web_remote})
        eq_(set(ar.whereis(cur_subfile, output='full').keys()), {ar.WEB_UUID, non_web_remote})
        testfiles = [cur_subfile, opj(pardir, testfile)]
        info2_ = ar.info(testfiles)
        # Should maintain original relative file names
        eq_(set(info2_), set(testfiles))
        eq_(info2_[cur_subfile]['size'], 10)


@with_tree(tree={"a.txt": "a",
                 "b": "b",
                 OBSCURE_FILENAME: "c",
                 "subdir": {"d": "d", "e": "e"}})
def test_find_batch_equivalence(path):
    ar = AnnexRepo(path)
    files = ["a.txt", "b", OBSCURE_FILENAME]
    ar.add(files + ["subdir"])
    ar.commit("add files")
    query = ["not-there"] + files
    expected = {f: f for f in files}
    expected.update({"not-there": ""})
    eq_(expected, ar.find(query, batch=True))
    eq_(expected, ar.find(query))
    # If we give a subdirectory, we split that output.
    eq_(set(ar.find(["subdir"])["subdir"]), {"subdir/d", "subdir/e"})
    eq_(ar.find(["subdir"]), ar.find(["subdir"], batch=True))


@with_tempfile(mkdir=True)
def test_repo_info(path):
    repo = AnnexRepo(path)
    info = repo.repo_info()  # works in empty repo without crashing
    eq_(info['local annex size'], 0)
    eq_(info['size of annexed files in working tree'], 0)

    def get_custom(custom={}):
        """Need a helper since repo_info modifies in place so we should generate
        new each time
        """
        custom_json = {
            'available local disk space': 'unknown',
            'size of annexed files in working tree': "0",
            'success': True,
            'command': 'info',
        }
        if custom:
            custom_json.update(custom)
        return [custom_json]

    with patch.object(
            repo, '_run_annex_command_json',
            return_value=get_custom()):
        info = repo.repo_info()
        eq_(info['available local disk space'], None)

    with patch.object(
        repo, '_run_annex_command_json',
        return_value=get_custom({
            "available local disk space": "19193986496 (+100000 reserved)"})):
        info = repo.repo_info()
        eq_(info['available local disk space'], 19193986496)


@with_testrepos('.*annex.*', flavors=['local', 'network'])
@with_tempfile
def test_AnnexRepo_migrating_backends(src, dst):
    ar = AnnexRepo.clone(src, dst, backend='MD5')
    eq_(ar.default_backends, ['MD5'])
    # GitPython has a bug which causes .git/config being wiped out
    # under Python3, triggered by collecting its config instance I guess
    gc.collect()
    ok_git_config_not_empty(ar)  # Must not blow, see https://github.com/gitpython-developers/GitPython/issues/333

    filename = get_most_obscure_supported_name()
    filename_abs = os.path.join(dst, filename)
    f = open(filename_abs, 'w')
    f.write("What to write?")
    f.close()

    ar.add(filename, backend='MD5')
    eq_(ar.get_file_backend(filename), 'MD5')
    eq_(ar.get_file_backend('test-annex.dat'), 'SHA256E')

    # migrating will only do, if file is present
    ok_annex_get(ar, 'test-annex.dat')

    eq_(ar.get_file_backend('test-annex.dat'), 'SHA256E')
    ar.migrate_backend('test-annex.dat')
    eq_(ar.get_file_backend('test-annex.dat'), 'MD5')

    ar.migrate_backend('', backend='SHA1')
    eq_(ar.get_file_backend(filename), 'SHA1')
    eq_(ar.get_file_backend('test-annex.dat'), 'SHA1')


tree1args = dict(
    tree=(
        ('firstfile', 'whatever'),
        ('secondfile', 'something else'),
        ('remotefile', 'pretends to be remote'),
        ('faraway', 'incredibly remote')),
)

# keys for files if above tree is generated and added to annex with MD5E backend
tree1_md5e_keys = {
    'firstfile': 'MD5E-s8--008c5926ca861023c1d2a36653fd88e2',
    'faraway': 'MD5E-s17--5b849ed02f914d3bbb5038fe4e3fead9',
    'secondfile': 'MD5E-s14--6c7ba9c5a141421e1c03cb9807c97c74',
    'remotefile': 'MD5E-s21--bf7654b3de20d5926d407ea7d913deb0'
}


@with_tree(**tree1args)
def __test_get_md5s(path):
    # was used just to generate above dict
    annex = AnnexRepo(path, init=True, backend='MD5E')
    files = [basename(f) for f in find_files('.*', path)]
    annex.add(files)
    annex.commit()
    print({f: annex.get_file_key(f) for f in files})


@with_parametric_batch
@with_tree(**tree1args)
def test_dropkey(batch, path):
    kw = {'batch': batch}
    annex = AnnexRepo(path, init=True, backend='MD5E')
    files = list(tree1_md5e_keys)
    annex.add(files)
    annex.commit()
    # drop one key
    annex.drop_key(tree1_md5e_keys[files[0]], **kw)
    # drop multiple
    annex.drop_key([tree1_md5e_keys[f] for f in files[1:3]], **kw)
    # drop already dropped -- should work as well atm
    # https://git-annex.branchable.com/bugs/dropkey_--batch_--json_--force_is_always_succesfull
    annex.drop_key(tree1_md5e_keys[files[0]], **kw)
    # and a mix with already dropped or not
    annex.drop_key(list(tree1_md5e_keys.values()), **kw)


@with_tree(**tree1args)
@serve_path_via_http()
def test_AnnexRepo_backend_option(path, url):
    ar = AnnexRepo(path, backend='MD5')

    # backend recorded in .gitattributes
    eq_(ar.get_gitattributes('.')['.']['annex.backend'], 'MD5')

    ar.add('firstfile', backend='SHA1')
    ar.add('secondfile')
    eq_(ar.get_file_backend('firstfile'), 'SHA1')
    eq_(ar.get_file_backend('secondfile'), 'MD5')

    with swallow_outputs() as cmo:
        # must be added under different name since annex 20160114
        ar.add_url_to_file('remotefile2', url + 'remotefile', backend='SHA1')
    eq_(ar.get_file_backend('remotefile2'), 'SHA1')

    with swallow_outputs() as cmo:
        ar.add_urls([url + 'faraway'], backend='SHA1')
    # TODO: what's the annex-generated name of this?
    # For now, workaround:
    ok_(ar.get_file_backend(f) == 'SHA1'
        for f in ar.get_indexed_files() if 'faraway' in f)


@with_testrepos('.*annex.*', flavors=local_testrepo_flavors)
@with_tempfile
def test_AnnexRepo_get_file_backend(src, dst):
    #init local test-annex before cloning:
    AnnexRepo(src)

    ar = AnnexRepo.clone(src, dst)

    eq_(ar.get_file_backend('test-annex.dat'), 'SHA256E')
    # no migration
    ok_annex_get(ar, 'test-annex.dat', network=False)
    ar.migrate_backend('test-annex.dat', backend='SHA1')
    eq_(ar.get_file_backend('test-annex.dat'), 'SHA1')


@with_tempfile
def test_AnnexRepo_always_commit(path):

    repo = AnnexRepo(path)
    runner = Runner(cwd=path)
    file1 = get_most_obscure_supported_name() + "_1"
    file2 = get_most_obscure_supported_name() + "_2"
    with open(opj(path, file1), 'w') as f:
        f.write("First file.")
    with open(opj(path, file2), 'w') as f:
        f.write("Second file.")

    # always_commit == True is expected to be default
    repo.add(file1)

    # Now git-annex log should show the addition:
    out, err = repo._run_annex_command('log')
    out_list = out.rstrip(os.linesep).splitlines()
    eq_(len(out_list), 1)
    assert_in(file1, out_list[0])
    # check git log of git-annex branch:
    # expected: initial creation, update (by annex add) and another
    # update (by annex log)
    out, err = runner.run(['git', 'log', 'git-annex'])
    num_commits = len([commit
                       for commit in out.rstrip(os.linesep).split('\n')
                       if commit.startswith('commit')])
    eq_(num_commits, 3)

    repo.always_commit = False
    repo.add(file2)

    # No additional git commit:
    out, err = runner.run(['git', 'log', 'git-annex'])
    num_commits = len([commit
                       for commit in out.rstrip(os.linesep).split('\n')
                       if commit.startswith('commit')])
    eq_(num_commits, 3)

    repo.always_commit = True

    # Still one commit only in git-annex log,
    # but 'git annex log' was called when always_commit was true again,
    # so it should commit the addition at the end. Calling it again should then
    # show two commits.
    out, err = repo._run_annex_command('log')
    out_list = out.rstrip(os.linesep).splitlines()
    eq_(len(out_list), 2, "Output:\n%s" % out_list)
    assert_in(file1, out_list[0])
    assert_in("recording state in git", out_list[1])

    out, err = repo._run_annex_command('log')
    out_list = out.rstrip(os.linesep).splitlines()
    eq_(len(out_list), 2, "Output:\n%s" % out_list)
    assert_in(file1, out_list[0])
    assert_in(file2, out_list[1])

    # Now git knows as well:
    out, err = runner.run(['git', 'log', 'git-annex'])
    num_commits = len([commit
                       for commit in out.rstrip(os.linesep).split('\n')
                       if commit.startswith('commit')])
    eq_(num_commits, 4)


# https://github.com/datalad/datalad/pull/3975/checks?check_run_id=369789014#step:8:445
@known_failure_windows
@with_testrepos('basic_annex', flavors=['local'])
@with_tempfile
def test_AnnexRepo_on_uninited_annex(origin, path):
    # "Manually" clone to avoid initialization:
    from datalad.cmd import Runner
    runner = Runner()
    _ = runner(["git", "clone", origin, path], expect_stderr=True)

    assert_false(exists(opj(path, '.git', 'annex'))) # must not be there for this test to be valid
    annex = AnnexRepo(path, create=False, init=False)  # so we can initialize without
    # and still can get our things
    assert_false(annex.file_has_content('test-annex.dat'))
    with swallow_outputs():
        annex.get('test-annex.dat')
        ok_(annex.file_has_content('test-annex.dat'))


@assert_cwd_unchanged
@with_tempfile
def test_AnnexRepo_commit(path):

    ds = AnnexRepo(path, create=True)
    filename = opj(path, get_most_obscure_supported_name())
    with open(filename, 'w') as f:
        f.write("File to add to git")
    ds.add(filename, git=True)

    assert_raises(AssertionError, ok_clean_git, path, annex=True)

    ds.commit("test _commit")
    ok_clean_git(path, annex=True)

    # nothing to commit doesn't raise by default:
    ds.commit()
    # but does with careless=False:
    assert_raises(CommandError, ds.commit, careless=False)

    # committing untracked file raises:
    with open(opj(path, "untracked"), "w") as f:
        f.write("some")
    assert_raises(FileNotInRepositoryError, ds.commit, files="untracked")
    # not existing file as well:
    assert_raises(FileNotInRepositoryError, ds.commit, files="not-existing")


# https://github.com/datalad/datalad/pull/3975/checks?check_run_id=369789014#step:8:295
@known_failure_windows
@with_testrepos('.*annex.*', flavors=['clone'])
def test_AnnexRepo_add_to_annex(path):

    # Note: Some test repos appears to not be initialized.
    #       Therefore: 'init=True'
    # TODO: Fix these repos finally!
    # clone as provided by with_testrepos:
    repo = AnnexRepo(path, create=False, init=True)

    ok_clean_git(repo, annex=True, ignore_submodules=True)
    filename = get_most_obscure_supported_name()
    filename_abs = opj(repo.path, filename)
    with open(filename_abs, "w") as f:
        f.write("some")

    out_json = repo.add(filename)
    # file is known to annex:
    assert_true(os.path.islink(filename_abs),
                "Annexed file is not a link.")
    assert_in('key', out_json)
    key = repo.get_file_key(filename)
    assert_false(key == '')
    assert_equal(key, out_json['key'])
    ok_(repo.file_has_content(filename))

    # uncommitted:
    ok_(repo.dirty)

    repo.commit("Added file to annex.")
    ok_clean_git(repo, annex=True, ignore_submodules=True)

    # now using commit/msg options:
    filename = "another.txt"
    with open(opj(repo.path, filename), "w") as f:
        f.write("something else")

    repo.add(filename)
    repo.commit(msg="Added another file to annex.")
    # known to annex:
    ok_(repo.get_file_key(filename))
    ok_(repo.file_has_content(filename))

    # and committed:
    ok_clean_git(repo, annex=True, ignore_submodules=True)


@with_testrepos('.*annex.*', flavors=['clone'])
def test_AnnexRepo_add_to_git(path):

    # Note: Some test repos appears to not be initialized.
    #       Therefore: 'init=True'
    # TODO: Fix these repos finally!

    # clone as provided by with_testrepos:
    repo = AnnexRepo(path, create=False, init=True)

    ok_clean_git(repo, annex=True, ignore_submodules=True)
    filename = get_most_obscure_supported_name()
    with open(opj(repo.path, filename), "w") as f:
        f.write("some")
    repo.add(filename, git=True)

    # not in annex, but in git:
    assert_raises(FileInGitError, repo.get_file_key, filename)
    # uncommitted:
    ok_(repo.dirty)
    repo.commit("Added file to annex.")
    ok_clean_git(repo, annex=True, ignore_submodules=True)

    # now using commit/msg options:
    filename = "another.txt"
    with open(opj(repo.path, filename), "w") as f:
        f.write("something else")

    repo.add(filename, git=True)
    repo.commit(msg="Added another file to annex.")
    # not in annex, but in git:
    assert_raises(FileInGitError, repo.get_file_key, filename)

    # and committed:
    ok_clean_git(repo, annex=True, ignore_submodules=True)


@with_testrepos('.*annex.*', flavors=['local'])
# TODO: flavor 'network' has wrong content for test-annex.dat!
@with_tempfile
def test_AnnexRepo_get(src, dst):

    annex = AnnexRepo.clone(src, dst)
    assert_is_instance(annex, AnnexRepo, "AnnexRepo was not created.")
    testfile = 'test-annex.dat'
    testfile_abs = opj(dst, testfile)
    assert_false(annex.file_has_content("test-annex.dat"))
    with swallow_outputs():
        annex.get(testfile)
    ok_(annex.file_has_content("test-annex.dat"))
    ok_file_has_content(testfile_abs, "content to be annex-addurl'd", strip=True)

    called = []
    # for some reason yoh failed mock to properly just call original func
    orig_run = annex._run_annex_command

    def check_run(cmd, annex_options, **kwargs):
        called.append(cmd)
        if cmd == 'find':
            assert_not_in('-J5', annex_options)
        elif cmd == 'get':
            assert_in('-J5', annex_options)
        else:
            raise AssertionError(
                "no other commands so far should be ran. Got %s, %s" %
                (cmd, annex_options)
            )
        return orig_run(cmd, annex_options=annex_options, **kwargs)

    annex.drop(testfile)
    with patch.object(AnnexRepo, '_run_annex_command',
                      side_effect=check_run, auto_spec=True), \
            swallow_outputs():
        annex.get(testfile, jobs=5)
    eq_(called, ['find', 'get'])
    ok_file_has_content(testfile_abs, "content to be annex-addurl'd", strip=True)


@skip_if(external_versions['cmd:annex'] < '7.20190717', "Needs freshier git-annex")
@with_tree(tree={'file.dat': 'content'})
@with_tempfile
def test_v7_detached_get(opath, path):
    # http://git-annex.branchable.com/bugs/get_fails_to_place_v7_unlocked_file_content_into_the_file_tree_in_v7_in_repo_with_detached_HEAD/
    origin = AnnexRepo(opath, create=True, version=7)
    GitRepo.add(origin, 'file.dat')  # force direct `git add` invocation
    origin.commit('added')

    AnnexRepo.clone(opath, path)
    repo = AnnexRepo(path)
    # test getting in a detached HEAD
    repo.checkout('HEAD^{}')
    repo._run_annex_command('upgrade')  # TODO: .upgrade ?

    repo.get('file.dat')
    ok_file_has_content(op.join(repo.path, 'file.dat'), "content")


# TODO:
#def init_remote(self, name, options):
#def enable_remote(self, name):

# https://github.com/datalad/datalad/pull/3975/checks?check_run_id=369789014#step:8:348
@known_failure_windows
@with_testrepos('basic_annex$', flavors=['clone'])
@with_tempfile
def _test_AnnexRepo_get_contentlocation(batch, path, work_dir_outside):
    annex = AnnexRepo(path, create=False, init=False)
    fname = 'test-annex.dat'
    key = annex.get_file_key(fname)
    # TODO: see if we can avoid this or specify custom exception
    eq_(annex.get_contentlocation(key, batch=batch), '')

    with swallow_outputs() as cmo:
        annex.get(fname)
    key_location = annex.get_contentlocation(key, batch=batch)
    assert(key_location)
    # they both should point to the same location eventually
    eq_(os.path.realpath(opj(annex.path, fname)),
        os.path.realpath(opj(annex.path, key_location)))

    # test how it would look if done under a subdir of the annex:
    with chpwd(opj(annex.path, 'subdir'), mkdir=True):
        key_location = annex.get_contentlocation(key, batch=batch)
        # they both should point to the same location eventually
        eq_(os.path.realpath(opj(annex.path, fname)),
            os.path.realpath(opj(annex.path, key_location)))

    # test how it would look if done under a dir outside of the annex:
    with chpwd(work_dir_outside, mkdir=True):
        key_location = annex.get_contentlocation(key, batch=batch)
        # they both should point to the same location eventually
        eq_(os.path.realpath(opj(annex.path, fname)),
            os.path.realpath(opj(annex.path, key_location)))


def test_AnnexRepo_get_contentlocation():
    for batch in (False, True):
        yield _test_AnnexRepo_get_contentlocation, batch


@known_failure_githubci_win
@with_tree(tree=(('about.txt', 'Lots of abouts'),
                 ('about2.txt', 'more abouts'),
                 ('about2_.txt', 'more abouts_'),
                 ('d', {'sub.txt': 'more stuff'})))
@serve_path_via_http()
@with_tempfile
def test_AnnexRepo_addurl_to_file_batched(sitepath, siteurl, dst):

    if os.environ.get('DATALAD_FAKE__DATES'):
        raise SkipTest(
            "Faked dates are enabled; skipping batched addurl tests")

    ar = AnnexRepo(dst, create=True)
    testurl = urljoin(siteurl, 'about.txt')
    testurl2 = urljoin(siteurl, 'about2.txt')
    testurl2_ = urljoin(siteurl, 'about2_.txt')
    testurl3 = urljoin(siteurl, 'd/sub.txt')
    url_file_prefix = urlsplit(testurl).netloc.split(':')[0]
    testfile = 'about.txt'
    testfile2 = 'about2.txt'
    testfile2_ = 'about2_.txt'
    testfile3 = opj('d', 'sub.txt')

    # add to an existing but not committed file
    # TODO: __call__ of the BatchedAnnex must be checked to be called
    copyfile(opj(sitepath, 'about.txt'), opj(dst, testfile))
    # must crash sensibly since file exists, we shouldn't addurl to non-annexed files
    with assert_raises(AnnexBatchCommandError):
        ar.add_url_to_file(testfile, testurl, batch=True)

    # Remove it and re-add
    unlink(opj(dst, testfile))
    ar.add_url_to_file(testfile, testurl, batch=True)

    info = ar.info(testfile)
    eq_(info['size'], 14)
    assert(info['key'])
    # not even added to index yet since we this repo is with default batch_size
    assert_not_in(ar.WEB_UUID, ar.whereis(testfile))

    # TODO: none of the below should re-initiate the batch process

    # add to an existing and staged annex file
    copyfile(opj(sitepath, 'about2.txt'), opj(dst, testfile2))
    ar.add(testfile2)
    ar.add_url_to_file(testfile2, testurl2, batch=True)
    assert(ar.info(testfile2))
    # not committed yet
    # assert_in(ar.WEB_UUID, ar.whereis(testfile2))

    # add to an existing and committed annex file
    copyfile(opj(sitepath, 'about2_.txt'), opj(dst, testfile2_))
    ar.add(testfile2_)
    if ar.is_direct_mode():
        assert_in(ar.WEB_UUID, ar.whereis(testfile))
    else:
        assert_not_in(ar.WEB_UUID, ar.whereis(testfile))
    ar.commit("added about2_.txt and there was about2.txt lingering around")
    # commit causes closing all batched annexes, so testfile gets committed
    assert_in(ar.WEB_UUID, ar.whereis(testfile))
    assert(not ar.dirty)
    ar.add_url_to_file(testfile2_, testurl2_, batch=True)
    assert(ar.info(testfile2_))
    assert_in(ar.WEB_UUID, ar.whereis(testfile2_))

    # add into a new file
    # filename = 'newfile.dat'
    filename = get_most_obscure_supported_name()

    # Note: The following line was necessary, since the test setup just
    # doesn't work with singletons
    # TODO: Singleton mechanic needs a general solution for this
    AnnexRepo._unique_instances.clear()
    ar2 = AnnexRepo(dst, batch_size=1)

    with swallow_outputs():
        eq_(len(ar2._batched), 0)
        ar2.add_url_to_file(filename, testurl, batch=True)
        eq_(len(ar2._batched), 1)  # we added one more with batch_size=1
        ar2.precommit()  # to possibly stop batch process occupying the stdout
    ar2.commit("added new file")  # would do nothing ATM, but also doesn't fail
    assert_in(filename, ar2.get_files())
    assert_in(ar.WEB_UUID, ar2.whereis(filename))

    ar.commit("actually committing new files")
    assert_in(filename, ar.get_files())
    assert_in(ar.WEB_UUID, ar.whereis(filename))
    # this poor bugger still wasn't added since we used default batch_size=0 on him

    # and closing the pipes now shoudn't anyhow affect things
    eq_(len(ar._batched), 1)
    ar._batched.close()
    eq_(len(ar._batched), 1)  # doesn't remove them, just closes
    assert(not ar.dirty)

    ar._batched.clear()
    eq_(len(ar._batched), 0)  # .clear also removes

    raise SkipTest("TODO: more, e.g. add with a custom backend")
    # TODO: also with different modes (relaxed, fast)
    # TODO: verify that file is added with that backend and that we got a new batched process


@with_tree(tree={"foo": "foo content"})
@serve_path_via_http()
@with_tree(tree={"bar": "bar content"})
def test_annexrepo_fake_dates_disables_batched(sitepath, siteurl, dst):
    ar = AnnexRepo(dst, create=True, fake_dates=True)

    with swallow_logs(new_level=logging.DEBUG) as cml:
        ar.add_url_to_file("foo-dst", urljoin(siteurl, "foo"), batch=True)
        cml.assert_logged(
            msg="Not batching addurl call because fake dates are enabled",
            level="DEBUG",
            regex=False)

    ar.add("bar")
    ar.commit("add bar")

    with swallow_logs(new_level=logging.DEBUG) as cml:
        ar.drop_key(ar.get_file_key(["bar"]), batch=True)
        cml.assert_logged(
            msg="Not batching drop_key call because fake dates are enabled",
            level="DEBUG",
            regex=False)


@with_tempfile(mkdir=True)
def test_annex_backends(path):
    repo = AnnexRepo(path)
    eq_(repo.default_backends, None)

    rmtree(path)

    repo = AnnexRepo(path, backend='MD5E')
    eq_(repo.default_backends, ['MD5E'])

    # persists
    repo = AnnexRepo(path)
    eq_(repo.default_backends, ['MD5E'])


@skip_ssh
@with_tempfile
@with_testrepos('basic_annex', flavors=['local'])
@with_testrepos('basic_annex', flavors=['local'])
def test_annex_ssh(repo_path, remote_1_path, remote_2_path):
    from datalad import ssh_manager
    # create remotes:
    rm1 = AnnexRepo(remote_1_path, create=False)
    rm2 = AnnexRepo(remote_2_path, create=False)

    # check whether we are the first to use these sockets:
    socket_1 = opj(str(ssh_manager.socket_dir),
                   get_connection_hash('datalad-test', bundled=True))
    socket_2 = opj(str(ssh_manager.socket_dir),
                   get_connection_hash('localhost', bundled=True))
    datalad_test_was_open = exists(socket_1)
    localhost_was_open = exists(socket_2)

    # repo to test:AnnexRepo(repo_path)
    # At first, directly use git to add the remote, which should be recognized
    # by AnnexRepo's constructor
    gr = GitRepo(repo_path, create=True)
    AnnexRepo(repo_path)
    gr.add_remote("ssh-remote-1", "ssh://datalad-test" + remote_1_path)

    # Now, make it an annex:
    ar = AnnexRepo(repo_path, create=False)

    # connection to 'datalad-test' should be known to ssh manager:
    assert_in(socket_1, list(map(str, ssh_manager._connections)))
    # but socket was not touched:
    if datalad_test_was_open:
        ok_(exists(socket_1))
    else:
        ok_(not exists(socket_1))

    from datalad import lgr
    # remote interaction causes socket to be created:
    try:
        # Note: For some reason, it hangs if log_stdout/err True
        # TODO: Figure out what's going on
        #  yoh: I think it is because of what is "TODOed" within cmd.py --
        #       trying to log/obtain both through PIPE could lead to lock
        #       downs.
        # here we use our swallow_logs to overcome a problem of running under
        # nosetests without -s, when nose then tries to swallow stdout by
        # mocking it with StringIO, which is not fully compatible with Popen
        # which needs its .fileno()
        with swallow_outputs():
            ar._run_annex_command('sync',
                                  expect_stderr=True,
                                  log_stdout=False,
                                  log_stderr=False,
                                  expect_fail=True)
    # sync should return exit code 1, since it can not merge
    # doesn't matter for the purpose of this test
    except CommandError as e:
        if e.code == 1:
            pass

    ok_(exists(socket_1))

    # add another remote:
    ar.add_remote('ssh-remote-2', "ssh://localhost" + remote_2_path)

    # now, this connection to localhost was requested:
    assert_in(socket_2, list(map(str, ssh_manager._connections)))
    # but socket was not touched:
    if localhost_was_open:
        # FIXME: occasionally(?) fails in V6:
        if not ar.supports_unlocked_pointers:
            ok_(exists(socket_2))
    else:
        ok_(not exists(socket_2))

    # sync with the new remote:
    try:
        with swallow_outputs():
            ar._run_annex_command('sync', annex_options=['ssh-remote-2'],
                                  expect_stderr=True,
                                  log_stdout=False,
                                  log_stderr=False,
                                  expect_fail=True)
    # sync should return exit code 1, since it can not merge
    # doesn't matter for the purpose of this test
    except CommandError as e:
        if e.code == 1:
            pass

    ok_(exists(socket_2))
    ssh_manager.close(ctrl_path=[socket_1, socket_2])


@with_testrepos('basic_annex', flavors=['clone'])
@with_tempfile(mkdir=True)
def test_annex_remove(path1, path2):
    repo = AnnexRepo(path1, create=False)

    file_list = repo.get_annexed_files()
    assert len(file_list) >= 1
    # remove a single file
    out = repo.remove(file_list[0])
    assert_not_in(file_list[0], repo.get_annexed_files())
    eq_(out[0], file_list[0])

    with open(opj(repo.path, "rm-test.dat"), "w") as f:
        f.write("whatever")

    # add it
    repo.add("rm-test.dat")

    # remove without '--force' should fail, due to staged changes:
    if repo.is_direct_mode():
        assert_raises(CommandError, repo.remove, "rm-test.dat")
    else:
        assert_raises(GitCommandError, repo.remove, "rm-test.dat")
    assert_in("rm-test.dat", repo.get_annexed_files())

    # now force:
    out = repo.remove("rm-test.dat", force=True)
    assert_not_in("rm-test.dat", repo.get_annexed_files())
    eq_(out[0], "rm-test.dat")


@with_tempfile
@with_tempfile
@with_tempfile
def test_repo_version(path1, path2, path3):
    annex = AnnexRepo(path1, create=True, version=6)
    ok_clean_git(path1, annex=True)
    version = annex.repo.config_reader().get_value('annex', 'version')
    # Since git-annex 7.20181031, v6 repos upgrade to v7.
    supported_versions = AnnexRepo.check_repository_versions()["supported"]
    v6_lands_on = next(i for i in supported_versions if i >= 6)
    eq_(version, v6_lands_on)

    # default from config item (via env var):
    with patch.dict('os.environ', {'DATALAD_REPO_VERSION': '6'}):
        annex = AnnexRepo(path2, create=True)
        version = annex.repo.config_reader().get_value('annex', 'version')
        eq_(version, v6_lands_on)

        # Assuming specified version is a supported version...
        if 5 in supported_versions:
            # ...parameter `version` still has priority over default config:
            annex = AnnexRepo(path3, create=True, version=5)
            version = annex.repo.config_reader().get_value('annex', 'version')
            eq_(version, 5)


# https://github.com/datalad/datalad/pull/3975/checks?check_run_id=369789014#step:8:330
@known_failure_windows
@with_testrepos('.*annex.*', flavors=['clone'])
@with_tempfile(mkdir=True)
def test_annex_copy_to(origin, clone):
    repo = AnnexRepo(origin, create=False)
    remote = AnnexRepo.clone(origin, clone, create=True)
    repo.add_remote("target", clone)

    assert_raises(IOError, repo.copy_to, "doesnt_exist.dat", "target")
    assert_raises(FileInGitError, repo.copy_to, "INFO.txt", "target")
    assert_raises(ValueError, repo.copy_to, "test-annex.dat", "invalid_target")

    # see #3102
    # "copying" a dir shouldn't do anything and not raise.
    os.mkdir(opj(repo.path, "subdir"))
    repo.copy_to("subdir", "target")

    # test-annex.dat has no content to copy yet:
    eq_(repo.copy_to("test-annex.dat", "target"), [])

    repo.get("test-annex.dat")
    # now it has:
    eq_(repo.copy_to("test-annex.dat", "target"), ["test-annex.dat"])
    # and will not be copied again since it was already copied
    eq_(repo.copy_to(["INFO.txt", "test-annex.dat"], "target"), [])

    # Test that if we pass a list of items and annex processes them nicely,
    # we would obtain a list back. To not stress our tests even more -- let's mock
    def ok_copy(command, **kwargs):
        # Check that we do pass to annex call only the list of files which we
        #  asked to be copied
        assert_in('copied1', kwargs['files'])
        assert_in('copied2', kwargs['files'])
        assert_in('existed', kwargs['files'])
        return """
{"command":"copy","note":"to target ...", "success":true, "key":"akey1", "file":"copied1"}
{"command":"copy","note":"to target ...", "success":true, "key":"akey2", "file":"copied2"}
{"command":"copy","note":"checking target ...", "success":true, "key":"akey3", "file":"existed"}
""", ""
    # Note that we patch _run_annex_command, which is also invoked by _run_annex_command_json
    # which is in turn invoked first by copy_to for "find" operation.
    # TODO: provide a dedicated handling within above ok_copy for 'find' command
    with patch.object(repo, '_run_annex_command', ok_copy):
        eq_(repo.copy_to(["copied2", "copied1", "existed"], "target"),
            ["copied1", "copied2"])

    # now let's test that we are correctly raising the exception in case if
    # git-annex execution fails
    orig_run = repo._run_annex_command

    # Kinda a bit off the reality since no nonex* would not be returned/handled
    # by _get_expected_files, so in real life -- wouldn't get report about Incomplete!?
    def fail_to_copy(command, **kwargs):
        if command == 'copy':
            # That is not how annex behaves
            # http://git-annex.branchable.com/bugs/copy_does_not_reflect_some_failed_copies_in_--json_output/
            # for non-existing files output goes into stderr
            raise CommandError(
                "Failed to run ...",
                stdout=
                    '{"command":"copy","note":"to target ...", "success":true, "key":"akey1", "file":"copied"}\n'
                    '{"command":"copy","note":"checking target ...", "success":true, "key":"akey2", "file":"existed"}\n',
                stderr=
                    'git-annex: nonex1 not found\n'
                    'git-annex: nonex2 not found\n'
            )
        else:
            return orig_run(command, **kwargs)

    def fail_to_copy_get_expected(files, expr):
        assert files == ["copied", "existed", "nonex1", "nonex2"]
        return {'akey1': 10}, ["copied"]

    with patch.object(repo, '_run_annex_command', fail_to_copy), \
            patch.object(repo, '_get_expected_files', fail_to_copy_get_expected):
        with assert_raises(IncompleteResultsError) as cme:
            repo.copy_to(["copied", "existed", "nonex1", "nonex2"], "target")
    eq_(cme.exception.results, ["copied"])
    eq_(cme.exception.failed, ['nonex1', 'nonex2'])



@with_testrepos('.*annex.*', flavors=['local'])
# TODO: flavor 'network' has wrong content for test-annex.dat!
@with_tempfile
def test_annex_drop(src, dst):
    ar = AnnexRepo.clone(src, dst)
    testfile = 'test-annex.dat'
    assert_false(ar.file_has_content(testfile))
    ar.get(testfile)
    ok_(ar.file_has_content(testfile))
    eq_(len([f for f in ar.fsck(fast=True) if f['file'] == testfile]), 1)

    # drop file by name:
    result = ar.drop([testfile])
    assert_false(ar.file_has_content(testfile))
    ok_(isinstance(result, list))
    eq_(len(result), 1)
    eq_(result[0]['command'], 'drop')
    eq_(result[0]['success'], True)
    eq_(result[0]['file'], testfile)

    ar.get(testfile)

    # drop file by key:
    testkey = ar.get_file_key(testfile)
    result = ar.drop([testkey], key=True)
    assert_false(ar.file_has_content(testfile))
    ok_(isinstance(result, list))
    eq_(len(result), 1)
    eq_(result[0]['command'], 'drop')
    eq_(result[0]['success'], True)
    eq_(result[0]['key'], testkey)

    # insufficient arguments:
    assert_raises(TypeError, ar.drop)
    assert_raises(InsufficientArgumentsError, ar.drop, [], options=["--jobs=5"])
    assert_raises(InsufficientArgumentsError, ar.drop, [])

    # too much arguments:
    assert_raises(CommandError, ar.drop, ['.'], options=['--all'])


@with_tree({"a.txt": "a", "b.txt": "b", "c.py": "c", "d": "d"})
def test_annex_get_annexed_files(path):
    repo = AnnexRepo(path)
    repo.add(".")
    repo.commit()
    eq_(set(repo.get_annexed_files()), {"a.txt", "b.txt", "c.py", "d"})

    repo.drop("a.txt", options=["--force"])
    eq_(set(repo.get_annexed_files()), {"a.txt", "b.txt", "c.py", "d"})
    eq_(set(repo.get_annexed_files(with_content_only=True)),
        {"b.txt", "c.py", "d"})

    eq_(set(repo.get_annexed_files(patterns=["*.txt"])),
        {"a.txt", "b.txt"})
    eq_(set(repo.get_annexed_files(with_content_only=True,
                                   patterns=["*.txt"])),
        {"b.txt"})

    eq_(set(repo.get_annexed_files(patterns=["*.txt", "*.py"])),
        {"a.txt", "b.txt", "c.py"})

    eq_(set(repo.get_annexed_files()),
        set(repo.get_annexed_files(patterns=["*"])))

    eq_(set(repo.get_annexed_files(with_content_only=True)),
        set(repo.get_annexed_files(with_content_only=True, patterns=["*"])))


@with_testrepos('basic_annex', flavors=['clone'])
def test_annex_remove(path):
    repo = AnnexRepo(path, create=False)

    file_list = repo.get_annexed_files()
    assert len(file_list) >= 1
    # remove a single file
    out = repo.remove(file_list[0])
    assert_not_in(file_list[0], repo.get_annexed_files())
    eq_(out[0], file_list[0])

    with open(opj(repo.path, "rm-test.dat"), "w") as f:
        f.write("whatever")

    # add it
    repo.add("rm-test.dat")

    # remove without '--force' should fail, due to staged changes:
    assert_raises(CommandError, repo.remove, "rm-test.dat")
    assert_in("rm-test.dat", repo.get_annexed_files())

    # now force:
    out = repo.remove("rm-test.dat", force=True)
    assert_not_in("rm-test.dat", repo.get_annexed_files())
    eq_(out[0], "rm-test.dat")


@with_parametric_batch
@with_testrepos('basic_annex', flavors=['clone'], count=1)
def test_is_available(batch, p):
    annex = AnnexRepo(p)

    # bkw = {'batch': batch}
    if batch:
        is_available = partial(annex.is_available, batch=batch)
    else:
        is_available = annex.is_available

    fname = 'test-annex.dat'
    key = annex.get_file_key(fname)

    # explicit is to verify data type etc
    assert is_available(key, key=True) is True
    assert is_available(fname) is True

    # known remote but doesn't have it
    assert is_available(fname, remote='origin') is False
    # it is on the 'web'
    assert is_available(fname, remote='web') is True
    # not effective somehow :-/  may be the process already running or smth
    # with swallow_logs(), swallow_outputs():  # it will complain!
    assert is_available(fname, remote='unknown') is False
    assert_false(is_available("boguskey", key=True))

    # remove url
    urls = annex.get_urls(fname) #, **bkw)
    assert(len(urls) == 1)
    eq_(urls, annex.get_urls(annex.get_file_key(fname), key=True))
    annex.rm_url(fname, urls[0])

    assert is_available(key, key=True) is False
    assert is_available(fname) is False
    assert is_available(fname, remote='web') is False


@with_tempfile(mkdir=True)
def test_get_urls_none(path):
    ar = AnnexRepo(path, create=True)
    with open(opj(ar.path, "afile"), "w") as f:
        f.write("content")
    eq_(ar.get_urls("afile"), [])


@with_tempfile(mkdir=True)
def test_annex_add_no_dotfiles(path):
    ar = AnnexRepo(path, create=True)
    print(ar.path)
    assert_true(os.path.exists(ar.path))
    assert_false(ar.dirty)
    os.makedirs(opj(ar.path, '.datalad'))
    # we don't care about empty directories
    assert_false(ar.dirty)
    with open(opj(ar.path, '.datalad', 'somefile'), 'w') as f:
        f.write('some content')
    # make sure the repo is considered dirty now
    assert_true(ar.dirty)  # TODO: has been more detailed assertion (untracked file)
    # no file is being added, as dotfiles/directories are ignored by default
    ar.add('.', git=False)
    # double check, still dirty
    assert_true(ar.dirty)  # TODO: has been more detailed assertion (untracked file)
    # now add to git, and it should work
    ar.add('.', git=True)
    # all in index
    assert_true(ar.dirty)
    # TODO: has been more specific:
    # assert_false(ar.repo.is_dirty(
    #     index=False, working_tree=True, untracked_files=True, submodules=True))
    ar.commit(msg="some")
    # all committed
    assert_false(ar.dirty)
    # not known to annex
    assert_false(ar.is_under_annex(opj(ar.path, '.datalad', 'somefile')))


@with_tempfile
def test_annex_version_handling_at_min_version(path):
    with set_annex_version(AnnexRepo.GIT_ANNEX_MIN_VERSION):
        po = patch.object(AnnexRepo, '_check_git_annex_version',
                          auto_spec=True,
                          side_effect=AnnexRepo._check_git_annex_version)
        with po as cmpc:
            eq_(AnnexRepo.git_annex_version, None)
            ar1 = AnnexRepo(path, create=True)
            assert(ar1)
            eq_(AnnexRepo.git_annex_version, AnnexRepo.GIT_ANNEX_MIN_VERSION)
            eq_(cmpc.call_count, 1)
            # 2nd time must not be called
            try:
                # Note: Remove to cause creation of a new instance
                rmtree(path)
            except OSError:
                pass
            ar2 = AnnexRepo(path)
            assert(ar2)
            eq_(AnnexRepo.git_annex_version, AnnexRepo.GIT_ANNEX_MIN_VERSION)
            eq_(cmpc.call_count, 1)


@with_tempfile
def test_annex_version_handling_bad_git_annex(path):
    with set_annex_version(None):
        eq_(AnnexRepo.git_annex_version, None)
        with assert_raises(MissingExternalDependency) as cme:
            AnnexRepo(path)
        if linux_distribution_name == 'debian':
            assert_in("http://neuro.debian.net", str(cme.exception))
        eq_(AnnexRepo.git_annex_version, None)

    with set_annex_version('6.20160505'):
        eq_(AnnexRepo.git_annex_version, None)
        try:
            # Note: Remove to cause creation of a new instance
            rmtree(path)
        except OSError:
            pass
        assert_raises(OutdatedExternalDependency, AnnexRepo, path)
        # and we don't assign it
        eq_(AnnexRepo.git_annex_version, None)
        # so we could still fail
        try:
            # Note: Remove to cause creation of a new instance
            rmtree(path)
        except OSError:
            pass
        assert_raises(OutdatedExternalDependency, AnnexRepo, path)


def test_ProcessAnnexProgressIndicators():
    irrelevant_lines = (
        'abra',
        '{"some_json": "sure thing"}'
    )
    # regular lines, without completion for known downloads
    success_lines = (
        '{"command":"get","note":"","success":true,"key":"key1","file":"file1"}',
        '{"command":"comm","note":"","success":true,"key":"backend-s10--key2"}',
    )
    progress_lines = (
        '{"byte-progress":10,"action":{"command":"get","note":"from web...",'
            '"key":"key1","file":"file1"},"percent-progress":"10%"}',
    )

    # without providing expected entries
    proc = ProcessAnnexProgressIndicators()
    # when without any target downloads, there is no total_pbar
    assert_is(proc.total_pbar, None)
    # for regular lines -- should just return them without side-effects
    for l in irrelevant_lines + success_lines:
        with swallow_outputs() as cmo:
            eq_(proc(l), l)
            eq_(proc.pbars, {})
            eq_(cmo.out, '')
            eq_(cmo.err, '')
    # should process progress lines
    eq_(proc(progress_lines[0]), None)
    eq_(len(proc.pbars), 1)
    # but when we finish download -- should get cleared
    eq_(proc(success_lines[0]), success_lines[0])
    eq_(proc.pbars, {})
    # and no side-effect of any kind in finish
    eq_(proc.finish(), None)

    proc = ProcessAnnexProgressIndicators(expected={'key1': 100, 'key2': None})
    # when without any target downloads, there is no total_pbar
    assert(proc.total_pbar is not None)
    eq_(proc.total_pbar.total, 100)  # as much as it knows at this point
    eq_(proc.total_pbar.current, 0)
    # for regular lines -- should still just return them without side-effects
    for l in irrelevant_lines:
        with swallow_outputs() as cmo:
            eq_(proc(l), l)
            eq_(proc.pbars, {})
            eq_(cmo.out, '')
            eq_(cmo.err, '')
    # should process progress lines
    # it doesn't swallow everything -- so there will be side-effects in output
    with swallow_outputs() as cmo:
        eq_(proc(progress_lines[0]), None)
        eq_(len(proc.pbars), 1)
        # but when we finish download -- should get cleared
        eq_(proc(success_lines[0]), success_lines[0])
        eq_(proc.pbars, {})
        out = cmo.out

    from datalad.ui import ui
    from datalad.ui.dialog import QuietConsoleLog

    assert out \
        if not isinstance(ui.ui, QuietConsoleLog) else not out
    assert proc.total_pbar is not None
    # and no side-effect of any kind in finish
    with swallow_outputs() as cmo:
        eq_(proc.finish(), None)
        eq_(proc.total_pbar, None)


@with_tempfile
@with_tempfile
def test_get_description(path1, path2):
    annex1 = AnnexRepo(path1, create=True)
    # some content for git-annex branch
    create_tree(path1, {'1.dat': 'content'})
    annex1.add('1.dat', git=False)
    annex1.commit("msg")
    annex1_description = annex1.get_description()
    assert_not_equal(annex1_description, path1)

    annex2 = AnnexRepo(path2, create=True, description='custom 2')
    eq_(annex2.get_description(), 'custom 2')
    # not yet known
    eq_(annex2.get_description(uuid=annex1.uuid), None)

    annex2.add_remote('annex1', path1)
    annex2.fetch('annex1')
    # it will match the remote name
    eq_(annex2.get_description(uuid=annex1.uuid),
        annex1_description + ' [annex1]')
    # add a little probe file to make sure it stays untracked
    create_tree(path1, {'probe': 'probe'})
    assert_not_in('probe', annex2.get_indexed_files())
    annex2.merge_annex('annex1')
    assert_not_in('probe', annex2.get_indexed_files())
    # but let's remove the remote
    annex2.remove_remote('annex1')
    eq_(annex2.get_description(uuid=annex1.uuid), annex1_description)


@with_tempfile(mkdir=True)
@with_tempfile(mkdir=True)
def test_AnnexRepo_flyweight(path1, path2):

    repo1 = AnnexRepo(path1, create=True)
    assert_is_instance(repo1, AnnexRepo)
    # instantiate again:
    repo2 = AnnexRepo(path1, create=False)
    assert_is_instance(repo2, AnnexRepo)
    # the very same object:
    ok_(repo1 is repo2)

    # reference the same in an different way:
    with chpwd(path1):
        repo3 = AnnexRepo(relpath(path1, start=path2), create=False)
        assert_is_instance(repo3, AnnexRepo)
    # it's the same object:
    ok_(repo1 is repo3)

    # but path attribute is absolute, so they are still equal:
    ok_(repo1 == repo3)

    # Now, let's try to get a GitRepo instance from a path, we already have an
    # AnnexRepo of
    repo4 = GitRepo(path1)
    assert_is_instance(repo4, GitRepo)
    assert_not_is_instance(repo4, AnnexRepo)


# https://github.com/datalad/datalad/pull/3975/checks?check_run_id=369789014#step:8:417
@known_failure_windows
@with_testrepos(flavors=local_testrepo_flavors)
@with_tempfile(mkdir=True)
@with_tempfile
def test_AnnexRepo_get_toppath(repo, tempdir, repo2):

    reporeal = realpath(repo)
    eq_(AnnexRepo.get_toppath(repo, follow_up=False), reporeal)
    eq_(AnnexRepo.get_toppath(repo), repo)
    # Generate some nested directory
    AnnexRepo(repo2, create=True)
    repo2real = realpath(repo2)
    nested = opj(repo2, "d1", "d2")
    os.makedirs(nested)
    eq_(AnnexRepo.get_toppath(nested, follow_up=False), repo2real)
    eq_(AnnexRepo.get_toppath(nested), repo2)
    # and if not under git, should return None
    eq_(AnnexRepo.get_toppath(tempdir), None)


@with_testrepos(".*basic.*", flavors=['local'])
@with_tempfile(mkdir=True)
def test_AnnexRepo_add_submodule(source, path):

    top_repo = AnnexRepo(path, create=True)

    top_repo.add_submodule('sub', name='sub', url=source)
    top_repo.commit('submodule added')
    eq_([s.name for s in top_repo.get_submodules()], ['sub'])

    ok_clean_git(top_repo, annex=True)
    ok_clean_git(opj(path, 'sub'), annex=False)


def test_AnnexRepo_update_submodule():
    raise SkipTest("TODO")


@known_failure_v6  #FIXME
def test_AnnexRepo_get_submodules():
    raise SkipTest("TODO")


@with_tempfile(mkdir=True)
def test_AnnexRepo_dirty(path):

    repo = AnnexRepo(path, create=True)
    ok_(not repo.dirty)

    # pure git operations:
    # untracked file
    with open(opj(path, 'file1.txt'), 'w') as f:
        f.write('whatever')
    ok_(repo.dirty)
    # staged file
    repo.add('file1.txt', git=True)
    ok_(repo.dirty)
    # clean again
    repo.commit("file1.txt added")
    ok_(not repo.dirty)
    # modify to be the same
    with open(opj(path, 'file1.txt'), 'w') as f:
        f.write('whatever')
    if not repo.supports_unlocked_pointers:
        ok_(not repo.dirty)
    # modified file
    with open(opj(path, 'file1.txt'), 'w') as f:
        f.write('something else')
    ok_(repo.dirty)
    # clean again
    repo.add('file1.txt', git=True)
    repo.commit("file1.txt modified")
    ok_(not repo.dirty)

    # annex operations:
    # untracked file
    with open(opj(path, 'file2.txt'), 'w') as f:
        f.write('different content')
    ok_(repo.dirty)
    # annexed file
    repo.add('file2.txt', git=False)
<<<<<<< HEAD
    ok_(repo.dirty)
    # commit
    repo.commit("file2.txt annexed")
    ok_(not repo.dirty)
=======
    if not repo.is_direct_mode():
        # in direct mode 'annex add' results in a clean repo
        ok_(repo.dirty)
        # commit
        repo.commit("file2.txt annexed")

    try:
        ok_(not repo.dirty)
    except AssertionError:
        if "7.20191024" <= external_versions['cmd:annex'] < "7.20191230":
            raise SkipTest(
                "Test known to trigger git-to-annex content conversion "
                "with this git-annex version (see gh-3890)")
        raise
>>>>>>> 16158482

    repo.unlock("file2.txt")
    # Unlocking the file is seen as a modification when we're not already in an
    # adjusted branch (for this test, that would be the case if we're on a
    # crippled filesystem).
    ok_(repo.dirty ^ repo.is_managed_branch())
    repo.save()
    ok_(not repo.dirty)


# TODO: test/utils ok_clean_git


@with_tempfile(mkdir=True)
def test_AnnexRepo_set_remote_url(path):

    ar = AnnexRepo(path, create=True)
    ar.add_remote('some', 'http://example.com/.git')
    assert_equal(ar.config['remote.some.url'],
                 'http://example.com/.git')
    assert_not_in('remote.some.annexurl', ar.config.keys())
    # change url:
    ar.set_remote_url('some', 'http://believe.it')
    assert_equal(ar.config['remote.some.url'],
                 'http://believe.it')
    assert_not_in('remote.some.annexurl', ar.config.keys())

    # set push url:
    ar.set_remote_url('some', 'ssh://whatever.ru', push=True)
    assert_equal(ar.config['remote.some.pushurl'],
                 'ssh://whatever.ru')
    assert_in('remote.some.annexurl', ar.config.keys())
    assert_equal(ar.config['remote.some.annexurl'],
                 'ssh://whatever.ru')


@with_tempfile(mkdir=True)
def test_wanted(path):
    ar = AnnexRepo(path, create=True)
    eq_(ar.get_preferred_content('wanted'), None)
    # test samples with increasing "trickiness"
    for v in ("standard",
              "include=*.nii.gz or include=*.nii",
              "exclude=archive/* and (include=*.dat or smallerthan=2b)"
              ):
        ar.set_preferred_content('wanted', expr=v)
        eq_(ar.get_preferred_content('wanted'), v)
    # give it some file so clone/checkout works without hiccups
    create_tree(ar.path, {'1.dat': 'content'})
    ar.add('1.dat')
    ar.commit(msg="blah")
    # make a clone and see if all cool there
    # intentionally clone as pure Git and do not annex init so to see if we
    # are ignoring crummy log msgs
    ar1_path = ar.path + '_1'
    GitRepo.clone(ar.path, ar1_path)
    ar1 = AnnexRepo(ar1_path, init=False)
    eq_(ar1.get_preferred_content('wanted'), None)
    eq_(ar1.get_preferred_content('wanted', 'origin'), v)
    ar1.set_preferred_content('wanted', expr='standard')
    eq_(ar1.get_preferred_content('wanted'), 'standard')


@known_failure_githubci_win
@with_tempfile(mkdir=True)
def test_AnnexRepo_metadata(path):
    # prelude
    ar = AnnexRepo(path, create=True)
    create_tree(
        path,
        {
            'up.dat': 'content',
            'd o"w n': {
                'd o w n.dat': 'lowcontent'
            }
        })
    ar.add('.', git=False)
    ar.commit('content')
    ok_clean_git(path)
    # fugue
    # doesn't do anything if there is nothing to do
    ar.set_metadata('up.dat')
    eq_([], list(ar.get_metadata(None)))
    eq_([], list(ar.get_metadata('')))
    eq_([], list(ar.get_metadata([])))
    eq_({'up.dat': {}}, dict(ar.get_metadata('up.dat')))
    # basic invocation
    eq_(1, len(ar.set_metadata(
        'up.dat',
        reset={'mike': 'awesome'},
        add={'tag': 'awesome'},
        remove={'tag': 'awesome'},  # cancels prev, just to use it
        init={'virgin': 'true'},
        purge=['nothere'])))
    # no timestamps by default
    md = dict(ar.get_metadata('up.dat'))
    deq_({'up.dat': {
        'virgin': ['true'],
        'mike': ['awesome']}},
        md)
    # matching timestamp entries for all keys
    md_ts = dict(ar.get_metadata('up.dat', timestamps=True))
    for k in md['up.dat']:
        assert_in('{}-lastchanged'.format(k), md_ts['up.dat'])
    assert_in('lastchanged', md_ts['up.dat'])
    # recursive needs a flag
    assert_raises(CommandError, ar.set_metadata, '.', purge=['virgin'])
    ar.set_metadata('.', purge=['virgin'], recursive=True)
    deq_({'up.dat': {
        'mike': ['awesome']}},
        dict(ar.get_metadata('up.dat')))
    # Use trickier tags (spaces, =)
    ar.set_metadata('.', reset={'tag': 'one and= '}, purge=['mike'], recursive=True)
    playfile = opj('d o"w n', 'd o w n.dat')
    target = {
        'up.dat': {
            'tag': ['one and= ']},
        playfile: {
            'tag': ['one and= ']}}
    deq_(target, dict(ar.get_metadata('.')))
    for batch in (True, False):
        # no difference in reporting between modes
        deq_(target, dict(ar.get_metadata(['up.dat', playfile], batch=batch)))
    # incremental work like a set
    ar.set_metadata(playfile, add={'tag': 'one and= '})
    deq_(target, dict(ar.get_metadata('.')))
    ar.set_metadata(playfile, add={'tag': ' two'})
    # returned values are sorted
    eq_([' two', 'one and= '], dict(ar.get_metadata(playfile))[playfile]['tag'])
    # init honor prior values
    ar.set_metadata(playfile, init={'tag': 'three'})
    eq_([' two', 'one and= '], dict(ar.get_metadata(playfile))[playfile]['tag'])
    ar.set_metadata(playfile, remove={'tag': ' two'})
    deq_(target, dict(ar.get_metadata('.')))
    # remove non-existing doesn't error and doesn't change anything
    ar.set_metadata(playfile, remove={'ether': 'best'})
    deq_(target, dict(ar.get_metadata('.')))
    # add works without prior existence
    ar.set_metadata(playfile, add={'novel': 'best'})
    eq_(['best'], dict(ar.get_metadata(playfile))[playfile]['novel'])


@with_tree(tree={'file.txt': 'content'})
@serve_path_via_http()
@with_tempfile
def test_AnnexRepo_addurl_batched_and_set_metadata(path, url, dest):
    ar = AnnexRepo(dest, create=True)
    fname = "file.txt"
    ar.add_url_to_file(fname, urljoin(url, fname), batch=True)
    ar.set_metadata(fname, init={"number": "one"})
    eq_(["one"], dict(ar.get_metadata(fname))[fname]["number"])


@with_tempfile(mkdir=True)
def test_change_description(path):
    # prelude
    ar = AnnexRepo(path, create=True, description='some')
    eq_(ar.get_description(), 'some')
    # try change it
    ar = AnnexRepo(path, create=False, init=True, description='someother')
    # this doesn't cut the mustard, still old
    eq_(ar.get_description(), 'some')
    # need to resort to "internal" helper
    ar._init(description='someother')
    eq_(ar.get_description(), 'someother')


@with_testrepos('basic_annex', flavors=['clone'])
def test_AnnexRepo_get_corresponding_branch(path):

    ar = AnnexRepo(path)

    # we should be on master.
    eq_('master', ar.get_corresponding_branch())

    # special case v6 adjusted branch is not provided by a dedicated build:
    if ar.supports_unlocked_pointers:
        ar.adjust()
        # as above, we still want to get 'master', while being on
        # 'adjusted/master(unlocked)'
        eq_('adjusted/master(unlocked)', ar.get_active_branch())
        eq_('master', ar.get_corresponding_branch())


@with_testrepos('basic_annex', flavors=['clone'])
def test_AnnexRepo_get_tracking_branch(path):

    ar = AnnexRepo(path)

    # we want the relation to original branch, e.g. in v6+ adjusted branch
    eq_(('origin', 'refs/heads/master'), ar.get_tracking_branch())


# https://github.com/datalad/datalad/pull/3975/checks?check_run_id=369789014#step:8:433
@known_failure_windows
@with_testrepos('basic_annex', flavors=['clone'])
def test_AnnexRepo_is_managed_branch(path):

    ar = AnnexRepo(path)

    # ATM only v6+ adjusted branches should return True.
    # Adjusted branch requires a call of git-annex-adjust and shouldn't
    # be the state of a fresh clone
    ok_(not ar.is_managed_branch())

    if ar.supports_unlocked_pointers:
        ar.adjust()
        ok_(ar.is_managed_branch())


@with_tempfile(mkdir=True)
@with_tempfile()
def test_AnnexRepo_flyweight_monitoring_inode(path, store):
    # testing for issue #1512
    check_repo_deals_with_inode_change(AnnexRepo, path, store)


@with_tempfile(mkdir=True)
def test_fake_is_not_special(path):
    ar = AnnexRepo(path, create=True)
    # doesn't exist -- we fail by default
    assert_raises(RemoteNotAvailableError, ar.is_special_annex_remote, "fake")
    assert_false(ar.is_special_annex_remote("fake", check_if_known=False))


@with_tree(tree={"remote": {}, "main": {}, "special": {}})
def test_is_special(path):
    rem = AnnexRepo(op.join(path, "remote"), create=True)
    dir_arg = "directory={}".format(op.join(path, "special"))
    rem.init_remote("imspecial",
                    ["type=directory", "encryption=none", dir_arg])
    ok_(rem.is_special_annex_remote("imspecial"))

    ar = AnnexRepo.clone(rem.path, op.join(path, "main"))
    assert_false(ar.is_special_annex_remote("origin"))

    assert_false(ar.is_special_annex_remote("imspecial",
                                            check_if_known=False))
    # FIXME: ar.enable_remote() doesn't support specifying options, but we need
    # to specify directory= here.
    ar._run_annex_command("enableremote",
                          annex_options=["imspecial", dir_arg])
    ok_(ar.is_special_annex_remote("imspecial"))

    # With a mis-configured remote, give warning and return false.
    ar.config.unset("remote.origin.url", where="local")
    with swallow_logs(new_level=logging.WARNING) as cml:
        assert_false(ar.is_special_annex_remote("origin"))
        cml.assert_logged(msg=".*no URL.*", level="WARNING", regex=True)


@with_tempfile(mkdir=True)
def test_fake_dates(path):
    ar = AnnexRepo(path, create=True, fake_dates=True)
    timestamp = ar.config.obtain("datalad.fake-dates-start") + 1
    # Commits from the "git annex init" call are one second ahead.
    for commit in ar.get_branch_commits("git-annex"):
        eq_(timestamp, commit.committed_date)
    assert_in("timestamp={}s".format(timestamp),
              ar.call_git(["cat-file", "blob", "git-annex:uuid.log"]))


def test_get_size_from_perc_complete():
    f = _get_size_from_perc_complete
    eq_(f(0, 0), 0)
    eq_(f(0, '0'), 0)
    eq_(f(100, '0'), 0)  # we do not know better
    eq_(f(1, '1'), 100)
    # with no percentage info, we don't know better either:
    eq_(f(1, ''), 0)


# to prevent regression
# http://git-annex.branchable.com/bugs/v6_-_under_subdir__58___git_add___34__whines__34____44___git_commit___34__blows__34__/
# It is disabled because is not per se relevant to DataLad since we do not
# Since we invoke from the top of the repo, we do not hit it,
# but thought to leave it around if we want to enforce/test system-wide git being
# compatible with annex for v6 mode
@with_tempfile(mkdir=True)
def _test_add_under_subdir(path):
    ar = AnnexRepo(path, create=True, version=6)
    gr = GitRepo(path)  # "Git" view over the repository, so we force "git add"
    subdir = opj(path, 'sub')
    subfile = opj('sub', 'empty')
    # os.mkdir(subdir)
    create_tree(subdir, {'empty': ''})
    runner = Runner(cwd=subdir)
    with chpwd(subdir):
        runner(['git', 'add', 'empty'])  # should add sucesfully
        # gr.commit('important') #
        runner(['git', 'commit', '-m', 'important'])
        ar.is_under_annex(subfile)


# https://github.com/datalad/datalad/issues/2892
@with_tempfile(mkdir=True)
def test_error_reporting(path):
    ar = AnnexRepo(path, create=True)
    res = ar._run_annex_command_json('add', files='gl\\orious BS')
    eq_(
        res,
        [{
            'command': 'add',
            # whole thing, despite space, properly quotes backslash
            'file': 'gl\\orious BS',
            'note': 'not found',
            'success': False}]
    )


# http://git-annex.branchable.com/bugs/cannot_commit___34__annex_add__34__ed_modified_file_which_switched_its_largefile_status_to_be_committed_to_git_now/#comment-bf70dd0071de1bfdae9fd4f736fd1ec
# https://github.com/datalad/datalad/issues/1651
@known_failure_githubci_win
@with_tree(tree={
    '.gitattributes': "** annex.largefiles=(largerthan=4b)",
    'alwaysbig': 'a'*10,
    'willgetshort': 'b'*10,
    'tobechanged-git': 'a',
    'tobechanged-annex': 'a'*10,
})
def check_commit_annex_commit_changed(unlock, path):
    # Here we test commit working correctly if file was just removed
    # (not unlocked), edited and committed back

    # TODO: an additional possible interaction to check/solidify - if files
    # first get unannexed (after being optionally unlocked first)
    unannex = False

    ar = AnnexRepo(path, create=True)
    ar.add('.gitattributes')
    ar.add('.')
    ar.commit("initial commit")
    ok_clean_git(path)
    # Now let's change all but commit only some
    files = [op.basename(p) for p in glob(op.join(path, '*'))]
    if unlock:
        ar.unlock(files)
    if unannex:
        ar.unannex(files)
    create_tree(
        path
        , {
            'alwaysbig': 'a'*11,
            'willgetshort': 'b',
            'tobechanged-git': 'aa',
            'tobechanged-annex': 'a'*11,
            'untracked': 'unique'
        }
        , remove_existing=True
    )
    ok_clean_git(
        path
        , index_modified=files if not unannex else ['tobechanged-git']
        , untracked=['untracked'] if not unannex else
          # all but the one in git now
          ['alwaysbig', 'tobechanged-annex', 'untracked', 'willgetshort']
    )

    ar.commit("message", files=['alwaysbig', 'willgetshort'])
    ok_clean_git(
        path
        , index_modified=['tobechanged-git', 'tobechanged-annex']
        , untracked=['untracked']
    )
    ok_file_under_git(path, 'alwaysbig', annexed=True)
    # 7.20191009 included a fix to evaluate current filesize not old one.
    # So if size got short - it will get committed to git
    ok_file_under_git(path, 'willgetshort',
                      annexed=external_versions['cmd:annex']<'7.20191009')

    ar.commit("message2", options=['-a']) # commit all changed
    ok_clean_git(
        path
        , untracked=['untracked']
    )
    ok_file_under_git(path, 'tobechanged-git', annexed=False)
    ok_file_under_git(path, 'tobechanged-annex', annexed=True)


def test_commit_annex_commit_changed():
    for unlock in True, False:
        yield check_commit_annex_commit_changed, unlock


@with_tempfile(mkdir=True)
def check_files_split_exc(cls, topdir):
    from glob import glob
    r = cls(topdir)
    # absent files -- should not crash with "too long" but some other more
    # meaningful exception
    files = ["f" * 100 + "%04d" % f for f in range(100000)]
    if isinstance(r, AnnexRepo):
        # Annex'es add first checks for what is being added and does not fail
        # for non existing files either ATM :-/  TODO: make consistent etc
        r.add(files)
    else:
        with assert_raises(Exception) as ecm:
            r.add(files)
        assert_not_in('too long', str(ecm.exception))
        assert_not_in('too many', str(ecm.exception))


def test_files_split_exc():
    for cls in GitRepo, AnnexRepo:
        yield check_files_split_exc, cls


_HEAVY_TREE = {
    # might already run into 'filename too long' on windows probably
    "d" * 98 + '%03d' % d: {
        'f' * 98 + '%03d' % f: ''
        for f in range(100)
    }
    for d in range(100)
}


@with_tree(tree=_HEAVY_TREE)
def check_files_split(cls, topdir):
    from glob import glob
    r = cls(topdir)
    dirs = glob(op.join(topdir, '*'))
    files = glob(op.join(topdir, '*', '*'))

    r.add(files)
    r.commit(files=files)

    # Let's modify and do dl.add for even a heavier test
    # Now do for real on some heavy directory
    import datalad.api as dl
    for f in files:
        os.unlink(f)
        with open(f, 'w') as f:
            f.write('1')
    dl.save(dataset=r.path, path=dirs)


@known_failure_githubci_win
@slow  # 313s  well -- if errors out - only 3 sec
def test_files_split():
    for cls in GitRepo, AnnexRepo:
        yield check_files_split, cls


@skip_if(cond=(on_windows or os.geteuid() == 0))  # uid and sudo not available on windows
@with_tree({
    'repo': {
        'file1': 'file1',
        'file2': 'file2'
    }
})
def test_ro_operations(path):
    # This test would function only if there is a way to run sudo
    # non-interactively, e.g. on Travis or on your local (watchout!) system
    # after you ran sudo command recently.

    from datalad.cmd import Runner
    run = Runner().run
    sudochown = lambda cmd: run(['sudo', '-n', 'chown'] + cmd)

    repo = AnnexRepo(op.join(path, 'repo'), init=True)
    repo.add('file1')
    repo.commit()

    # make a clone
    repo2 = repo.clone(repo.path, op.join(path, 'clone'))
    repo2.get('file1')

    # progress forward original repo and fetch (but nothing else) it into repo2
    repo.add('file2')
    repo.commit()
    repo2.fetch('origin')

    # Assure that regardless of umask everyone could read it all
    run(['chmod', '-R', 'a+rX', repo2.path])
    try:
        # To assure that git/git-annex really cannot acquire a lock and do
        # any changes (e.g. merge git-annex branch), we make this repo owned by root
        sudochown(['-R', 'root', repo2.path])
    except Exception as exc:
        # Exception could be CommandError or IOError when there is no sudo
        raise SkipTest("Cannot run sudo chown non-interactively: %s" % exc)

    try:
        assert not repo2.get('file1')  # should work since file is here already
        repo2.status()  # should be Ok as well
        # and we should get info on the file just fine
        assert repo2.info('file1')
        # The tricky part is the repo_info which might need to update
        # remotes UUID -- by default it should fail!
        # Oh well -- not raised on travis... whatever for now
        #with assert_raises(CommandError):
        #    repo2.repo_info()
        # but should succeed if we disallow merges
        repo2.repo_info(merge_annex_branches=False)
        # and ultimately the ls which uses it
        from datalad.interface.ls import Ls
        Ls.__call__(repo2.path, all_=True, long_=True)
    finally:
        sudochown(['-R', str(os.geteuid()), repo2.path])

    # just check that all is good again
    repo2.repo_info()


@skip_if(cond=(on_windows or os.geteuid() == 0))  # uid and sudo not available on windows
@with_tree({
    'file1': 'file1',
})
def test_save_noperms(path):
    # check that we do report annex error messages

    # This test would function only if there is a way to run sudo
    # non-interactively, e.g. on Travis or on your local (watchout!) system
    # after you ran sudo command recently.
    repo = AnnexRepo(path, init=True)

    from datalad.cmd import Runner
    run = Runner().run
    sudochown = lambda cmd: run(['sudo', '-n', 'chown'] + cmd)

    try:
        # To assure that git/git-annex really cannot acquire a lock and do
        # any changes (e.g. merge git-annex branch), we make this repo owned by root
        sudochown(['-R', 'root:root', repo.pathobj / 'file1'])
    except Exception as exc:
        # Exception could be CommandError or IOError when there is no sudo
        raise SkipTest("Cannot run sudo chown non-interactively: %s" % exc)

    try:
        res = repo.save(paths=['file1'])

        assert_result_count(res, 1)
        assert_result_count(
            res, 1, type='file', path=repo.pathobj / 'file1', action='add', status='error'
        )
        assert_in('permission denied', res[0]['message'])
    finally:
        sudochown(['-R', str(os.geteuid()), repo.path])


@with_tempfile
def test_annex_cmd_expect_fail(path):
    # test, that log message about stderr on non-zero exit is logged on debug level if expect_fail was set to True,
    # warning level else

    from re import DOTALL

    repo = AnnexRepo(path)

    with swallow_logs(logging.DEBUG) as cml:
        repo._run_annex_command_json('add', ['non-existing'], expect_fail=True)
        # message shows up at DEBUG level:
        assert_re_in(r".*\[DEBUG\][^[]*git-annex: add: 1 failed", cml.out, flags=DOTALL)
    with swallow_logs(logging.DEBUG) as cml:
        repo._run_annex_command_json('add', ['non-existing'], expect_fail=False)
        # message shows up at WARNING level
        assert_re_in(r".*\[WARNING\][^[]*git-annex: add: 1 failed", cml.out, flags=DOTALL)<|MERGE_RESOLUTION|>--- conflicted
+++ resolved
@@ -1786,17 +1786,9 @@
     ok_(repo.dirty)
     # annexed file
     repo.add('file2.txt', git=False)
-<<<<<<< HEAD
     ok_(repo.dirty)
     # commit
     repo.commit("file2.txt annexed")
-    ok_(not repo.dirty)
-=======
-    if not repo.is_direct_mode():
-        # in direct mode 'annex add' results in a clean repo
-        ok_(repo.dirty)
-        # commit
-        repo.commit("file2.txt annexed")
 
     try:
         ok_(not repo.dirty)
@@ -1806,7 +1798,6 @@
                 "Test known to trigger git-to-annex content conversion "
                 "with this git-annex version (see gh-3890)")
         raise
->>>>>>> 16158482
 
     repo.unlock("file2.txt")
     # Unlocking the file is seen as a modification when we're not already in an
