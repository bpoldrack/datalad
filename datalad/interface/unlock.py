# emacs: -*- mode: python; py-indent-offset: 4; tab-width: 4; indent-tabs-mode: nil -*-
# ex: set sts=4 ts=4 sw=4 noet:
# ## ### ### ### ### ### ### ### ### ### ### ### ### ### ### ### ### ### ### ##
#
#   See COPYING file distributed along with the datalad package for the
#   copyright and license terms.
#
# ## ### ### ### ### ### ### ### ### ### ### ### ### ### ### ### ### ### ### ##
"""For now just a proxy to git annex unlock

"""

__docformat__ = 'restructuredtext'

import logging
from os import curdir

from datalad.support.constraints import EnsureStr
from datalad.support.constraints import EnsureNone
from datalad.support.exceptions import InsufficientArgumentsError
from datalad.support.annexrepo import AnnexRepo
from datalad.support.param import Parameter
from datalad.distribution.dataset import Dataset
from datalad.distribution.dataset import EnsureDataset
from datalad.distribution.dataset import datasetmethod
from datalad.interface.utils import get_normalized_path_arguments
from datalad.interface.utils import get_paths_by_dataset
from datalad.interface.results import get_status_dict
from datalad.interface.results import results_from_paths
from datalad.interface.utils import eval_results
from datalad.interface.utils import build_doc
from datalad.interface.common_opts import recursion_flag
from datalad.interface.common_opts import recursion_limit

from .base import Interface

lgr = logging.getLogger('datalad.interface.unlock')


@build_doc
class Unlock(Interface):
    """Unlock file(s) of a dataset

    Unlock files of a dataset in order to be able to edit the actual content
    """

    result_xfm = 'paths'
    on_failure = 'continue'

    _params_ = dict(
        path=Parameter(
            args=("path",),
            doc="""file(s) to unlock""",
            nargs="*",
            constraints=EnsureStr() | EnsureNone()),
        dataset=Parameter(
            args=("-d", "--dataset"),
            doc=""""specify the dataset to unlock files in. If
            no dataset is given, an attempt is made to identify the dataset
            based on the current working directory. If the latter fails, an
            attempt is made to identify the dataset based on `path` """,
            constraints=EnsureDataset() | EnsureNone()),
        recursive=recursion_flag,
        recursion_limit=recursion_limit,
    )

    @staticmethod
    @datasetmethod(name='unlock')
    @eval_results
    def __call__(
            path=None,
            dataset=None,
            recursive=False,
            recursion_limit=None):

        # TODO: require dataset

        if path is None and dataset is None:
            raise InsufficientArgumentsError(
                "insufficient arguments for unlocking: needs at least "
                "a dataset or a path to unlock.")

        resolved_paths, dataset_path = get_normalized_path_arguments(
            path, dataset, default=curdir)

        content_by_ds, unavailable_paths, nondataset_paths = \
            get_paths_by_dataset(resolved_paths,
                                 recursive=recursive,
                                 recursion_limit=recursion_limit)
        res_kwargs = dict(
            action='unlock', logger=lgr,
            refds=dataset.path if isinstance(dataset, Dataset) else dataset)

        for r in results_from_paths(
                nondataset_paths, status='impossible',
                message="path does not belong to any dataset: %s",
                **res_kwargs):
            yield r
        for r in results_from_paths(
                unavailable_paths, status='impossible',
                message="path does not exist", **res_kwargs):
            yield r

        for ds_path in sorted(content_by_ds.keys()):
            ds = Dataset(ds_path)

            if not isinstance(ds.repo, AnnexRepo):
                lgr.debug("'%s' has no annex, nothing to unlock",
                          ds)
                continue

            files = content_by_ds[ds_path]

            unlocked.extend(ds.repo.unlock(files))
            # Note for merging with PR #1350:
<<<<<<< HEAD
            # Replace the list comprehension
            # [line.split()[1] for line in std_out.splitlines() if line.strip().endswith('ok')]
            # by
            # ds.repo.unlock(files)
            # and delete the ds.repo._annex_custom_command call

        return unlocked
=======
            # There was the else-branch only and its diff is:
            #   - unlocked.extend(
            #   -                [line.split()[1] for line in std_out.splitlines()
            #   -                 if line.strip().endswith('ok')])
            #   -        return unlocked
            #   +            for r in [line.split()[1] for line in std_out.splitlines()
            #   +                      if line.strip().endswith('ok')]:
            #   +                yield get_status_dict(
            #   +                    path=r, status='ok', type_='file', **res_kwargs)
            #
            # same has to be done in if-branch: just a different unlocked.extend statement
            if ds.repo.is_direct_mode():
                lgr.debug("'%s' is in direct mode, "
                          "'annex unlock' not available", ds)
                lgr.warning("In direct mode there is no 'unlock'. However if "
                            "the file's content is present, it is kind of "
                            "unlocked. Therefore just checking whether this is "
                            "the case.")
                for r in [f for f in files if ds.repo.file_has_content(f)]:
                    yield get_status_dict(
                        path=r, status='ok', type_='file', **res_kwargs)
            else:
                std_out, std_err = ds.repo._annex_custom_command(
                    files, ['git', 'annex', 'unlock'])

                for r in [line.split()[1] for line in std_out.splitlines()
                          if line.strip().endswith('ok')]:
                    yield get_status_dict(
                        path=r, status='ok', type_='file', **res_kwargs)
>>>>>>> fddce1e7

    @staticmethod
    def custom_result_renderer(res, **kwargs):
        from datalad.ui import ui
        if res is None:
            res = []
        if not isinstance(res, list):
            res = [res]
        if not len(res):
            ui.message("Nothing was unlocked")
            return
        items = '\n'.join(map(str, res))
        msg = "Unlocked {n} files:\n{items}".format(
            n=len(res),
            items=items)
        ui.message(msg)<|MERGE_RESOLUTION|>--- conflicted
+++ resolved
@@ -111,47 +111,9 @@
 
             files = content_by_ds[ds_path]
 
-            unlocked.extend(ds.repo.unlock(files))
-            # Note for merging with PR #1350:
-<<<<<<< HEAD
-            # Replace the list comprehension
-            # [line.split()[1] for line in std_out.splitlines() if line.strip().endswith('ok')]
-            # by
-            # ds.repo.unlock(files)
-            # and delete the ds.repo._annex_custom_command call
-
-        return unlocked
-=======
-            # There was the else-branch only and its diff is:
-            #   - unlocked.extend(
-            #   -                [line.split()[1] for line in std_out.splitlines()
-            #   -                 if line.strip().endswith('ok')])
-            #   -        return unlocked
-            #   +            for r in [line.split()[1] for line in std_out.splitlines()
-            #   +                      if line.strip().endswith('ok')]:
-            #   +                yield get_status_dict(
-            #   +                    path=r, status='ok', type_='file', **res_kwargs)
-            #
-            # same has to be done in if-branch: just a different unlocked.extend statement
-            if ds.repo.is_direct_mode():
-                lgr.debug("'%s' is in direct mode, "
-                          "'annex unlock' not available", ds)
-                lgr.warning("In direct mode there is no 'unlock'. However if "
-                            "the file's content is present, it is kind of "
-                            "unlocked. Therefore just checking whether this is "
-                            "the case.")
-                for r in [f for f in files if ds.repo.file_has_content(f)]:
-                    yield get_status_dict(
-                        path=r, status='ok', type_='file', **res_kwargs)
-            else:
-                std_out, std_err = ds.repo._annex_custom_command(
-                    files, ['git', 'annex', 'unlock'])
-
-                for r in [line.split()[1] for line in std_out.splitlines()
-                          if line.strip().endswith('ok')]:
-                    yield get_status_dict(
-                        path=r, status='ok', type_='file', **res_kwargs)
->>>>>>> fddce1e7
+            for r in ds.repo.unlock(files):
+                yield get_status_dict(
+                    path=r, status='ok', type_='file', **res_kwargs)
 
     @staticmethod
     def custom_result_renderer(res, **kwargs):
