--- conflicted
+++ resolved
@@ -32,21 +32,13 @@
     repo.git_remote_remove('origin')
     with assert_raises(RuntimeError) as ex:
         upgrade_handle(path)
-<<<<<<< HEAD
-    ok_startswith(format(ex.exception), 'No remotes were found for %s' % path)
-=======
     ok_startswith(str(ex.exception), 'No remotes were found for %s' % path)
->>>>>>> 9e72df2f
 
     # remove .git altogether
     rmtree(opj(path, '.git'))
     with assert_raises(RuntimeError) as ex:
         upgrade_handle(path)
-<<<<<<< HEAD
-    ok_startswith(format(ex.exception), 'No handle repository found in %s' % path)
-=======
     ok_startswith(str(ex.exception), 'No handle repository found in %s' % path)
->>>>>>> 9e72df2f
 
 
 # TODO: test actual upgrade:
