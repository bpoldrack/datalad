# ex: set sts=4 ts=4 sw=4 noet:
# ## ### ### ### ### ### ### ### ### ### ### ### ### ### ### ### ### ### ### ##
#
#   See COPYING file distributed along with the datalad package for the
#   copyright and license terms.
#
# ## ### ### ### ### ### ### ### ### ### ### ### ### ### ### ### ### ### ### ##
"""Test update action

"""



import os
import os.path as op
from os.path import join as opj, exists
from ..dataset import Dataset
from datalad.api import install
from datalad.api import update
from datalad.api import remove
from datalad.utils import knows_annex
from datalad.utils import rmtree
from datalad.utils import chpwd
from datalad.support.gitrepo import (
    GitRepo,
    GitCommandError,
)
from datalad.support.annexrepo import AnnexRepo

from nose.tools import eq_, assert_false, assert_is_instance, ok_
from datalad.tests.utils import with_tempfile, assert_in, \
    with_testrepos, assert_not_in
from datalad.tests.utils import create_tree
from datalad.tests.utils import ok_file_has_content
from datalad.tests.utils import ok_clean_git
from datalad.tests.utils import assert_status
from datalad.tests.utils import assert_result_count
from datalad.tests.utils import assert_in_results
from datalad.tests.utils import slow
from datalad.tests.utils import known_failure_windows


# https://github.com/datalad/datalad/pull/3975/checks?check_run_id=369789022#step:8:622
@known_failure_windows
@slow
@with_testrepos('submodule_annex', flavors=['local'])  #TODO: Use all repos after fixing them
@with_tempfile(mkdir=True)
@with_tempfile(mkdir=True)
def test_update_simple(origin, src_path, dst_path):

    # prepare src
    source = install(src_path, source=origin, recursive=True)
    # forget we cloned it (provide no 'origin' anymore), which should lead to
    # setting tracking branch to target:
    source.repo.remove_remote("origin")

    # dataset without sibling will not need updates
    assert_status('notneeded', source.update())
    # deprecation message doesn't ruin things
    assert_status('notneeded', source.update(fetch_all=True))
    # but error if unknown sibling is given
    assert_status('impossible', source.update(sibling='funky', on_failure='ignore'))

    # get a clone to update later on:
    dest = install(dst_path, source=src_path, recursive=True)
    # test setup done;
    # assert all fine
    ok_clean_git(dst_path)
    ok_clean_git(src_path)

    # update yields nothing => up-to-date
    assert_status('ok', dest.update())
    ok_clean_git(dst_path)

    # modify origin:
    with open(opj(src_path, "update.txt"), "w") as f:
        f.write("Additional content")
    source.save(path="update.txt", message="Added update.txt")
    ok_clean_git(src_path)

    # update without `merge` only fetches:
    assert_status('ok', dest.update())
    # modification is not known to active branch:
    assert_not_in("update.txt",
                  dest.repo.get_files(dest.repo.get_active_branch()))
    # modification is known to branch origin/master
    assert_in("update.txt", dest.repo.get_files("origin/master"))

    # merge:
    assert_status('ok', dest.update(merge=True))
    # modification is now known to active branch:
    assert_in("update.txt",
              dest.repo.get_files(dest.repo.get_active_branch()))
    # it's known to annex, but has no content yet:
    dest.repo.get_file_key("update.txt")  # raises if unknown
    eq_([False], dest.repo.file_has_content(["update.txt"]))

<<<<<<< HEAD
    # check subdataset path constraints, baseline (parent + 2 subds)
    assert_result_count(dest.update(recursive=True),
                        3, status='ok', type='dataset')
    # no recursion and invalid path still updates the parent
    res = dest.update(path='whatever')
    assert_result_count(res, 1, status='ok', type='dataset')
    assert_result_count(res, 1, status='ok', path=dest.path)
    # invalid path with recursion also does
    res = dest.update(recursive=True, path='whatever')
    assert_result_count(res, 1, status='ok', type='dataset')
    assert_result_count(res, 1, status='ok', path=dest.path)
    # valid path and no recursion only updates the parent
    res = dest.update(path='subm 1')
    assert_result_count(res, 1, status='ok', type='dataset')
    assert_result_count(res, 1, status='ok', path=dest.path)
    # valid path and recursion updates matching
    res = dest.update(recursive=True, path='subm 1')
    assert_result_count(res, 2, status='ok', type='dataset')
    assert_result_count(res, 1, status='ok', path=dest.path)
    assert_result_count(res, 1, status='ok', path=str(dest.pathobj / 'subm 1'))
    # additional invalid path doesn't hurt
    res = dest.update(recursive=True, path=['subm 1', 'mike'])
    assert_result_count(res, 2, status='ok', type='dataset')
    # full match
    res = dest.update(recursive=True, path=['subm 1', '2'])
    assert_result_count(res, 3, status='ok', type='dataset')
=======
    # test that update doesn't crash if we specify only a single path (submod) to
    # operate on
    with chpwd(dest.path):
        assert_result_count(
            update(path=['subm 1'], recursive=True), 1,
            status='ok', type='dataset')

        # and with merge we would also try to save (but there would be no changes)
        res_merge = update(path=['subm 1'], recursive=True, merge=True)
        assert_result_count(res_merge, 2)
        assert_in_results(res_merge, action='update', status='ok', type='dataset')
        assert_in_results(res_merge, action='save', status='notneeded', type='dataset')
>>>>>>> 0745a5c3

    # smoke-test if recursive update doesn't fail if submodule is removed
    # and that we can run it from within a dataset without providing it
    # explicitly
    assert_result_count(
        dest.remove('subm 1'), 1,
        status='ok', action='remove', path=opj(dest.path, 'subm 1'))
    with chpwd(dest.path):
        assert_result_count(
            update(recursive=True), 2,
            status='ok', type='dataset')
    assert_result_count(
        dest.update(merge=True, recursive=True), 2,
        status='ok', type='dataset')

    # and now test recursive update with merging in differences
    create_tree(opj(source.path, '2'), {'load.dat': 'heavy'})
    source.save(opj('2', 'load.dat'),
                message="saving changes within subm2",
                recursive=True)
    assert_result_count(
        dest.update(merge=True, recursive=True), 2,
        status='ok', type='dataset')
    # and now we can get new file
    dest.get('2/load.dat')
    ok_file_has_content(opj(dest.path, '2', 'load.dat'), 'heavy')


@with_tempfile
@with_tempfile
def test_update_git_smoke(src_path, dst_path):
    # Apparently was just failing on git repos for basic lack of coverage, hence this quick test
    ds = Dataset(src_path).create(no_annex=True)
    target = install(
        dst_path, source=src_path,
        result_xfm='datasets', return_type='item-or-list')
    create_tree(ds.path, {'file.dat': '123'})
    ds.save('file.dat')
    assert_result_count(
        target.update(recursive=True, merge=True), 1,
        status='ok', type='dataset')
    ok_file_has_content(opj(target.path, 'file.dat'), '123')


# https://github.com/datalad/datalad/pull/3975/checks?check_run_id=369789022#step:8:606
@known_failure_windows
@slow  # 20.6910s
@with_testrepos('.*annex.*', flavors=['clone'])
@with_tempfile(mkdir=True)
@with_tempfile(mkdir=True)
def test_update_fetch_all(src, remote_1, remote_2):
    rmt1 = AnnexRepo.clone(src, remote_1)
    rmt2 = AnnexRepo.clone(src, remote_2)

    ds = Dataset(src)
    ds.siblings('add', name="sibling_1", url=remote_1)
    ds.siblings('add', name="sibling_2", url=remote_2)

    # modify the remotes:
    with open(opj(remote_1, "first.txt"), "w") as f:
        f.write("some file load")
    rmt1.add("first.txt")
    rmt1.commit()
    # TODO: Modify an already present file!

    with open(opj(remote_2, "second.txt"), "w") as f:
        f.write("different file load")
    rmt2.add("second.txt", git=True)
    rmt2.commit(msg="Add file to git.")

    # Let's init some special remote which we couldn't really update/fetch
    if not os.environ.get('DATALAD_TESTS_DATALADREMOTE'):
        ds.repo.init_remote(
            'datalad',
            ['encryption=none', 'type=external', 'externaltype=datalad'])
    # fetch all remotes
    assert_result_count(
        ds.update(), 1, status='ok', type='dataset')

    # no merge, so changes are not in active branch:
    assert_not_in("first.txt",
                  ds.repo.get_files(ds.repo.get_active_branch()))
    assert_not_in("second.txt",
                  ds.repo.get_files(ds.repo.get_active_branch()))
    # but we know the changes in remote branches:
    assert_in("first.txt", ds.repo.get_files("sibling_1/master"))
    assert_in("second.txt", ds.repo.get_files("sibling_2/master"))

    # no merge strategy for multiple remotes yet:
    # more clever now, there is a tracking branch that provides a remote
    #assert_raises(NotImplementedError, ds.update, merge=True)

    # merge a certain remote:
    assert_result_count(
        ds.update(
            sibling='sibling_1', merge=True), 1, status='ok', type='dataset')

    # changes from sibling_2 still not present:
    assert_not_in("second.txt",
                  ds.repo.get_files(ds.repo.get_active_branch()))
    # changes from sibling_1 merged:
    assert_in("first.txt",
              ds.repo.get_files(ds.repo.get_active_branch()))
    # it's known to annex, but has no content yet:
    ds.repo.get_file_key("first.txt")  # raises if unknown
    eq_([False], ds.repo.file_has_content(["first.txt"]))


@known_failure_windows  #FIXME
@with_tempfile(mkdir=True)
@with_tempfile(mkdir=True)
def test_newthings_coming_down(originpath, destpath):
    origin = GitRepo(originpath, create=True)
    create_tree(originpath, {'load.dat': 'heavy'})
    Dataset(originpath).save('load.dat')
    ds = install(
        source=originpath, path=destpath,
        result_xfm='datasets', return_type='item-or-list')
    assert_is_instance(ds.repo, GitRepo)
    assert_in('origin', ds.repo.get_remotes())
    # turn origin into an annex
    origin = AnnexRepo(originpath, create=True)
    # clone doesn't know yet
    assert_false(knows_annex(ds.path))
    # but after an update it should
    # no merge, only one sibling, no parameters should be specific enough
    assert_result_count(ds.update(), 1, status='ok', type='dataset')
    assert(knows_annex(ds.path))
    # no branches appeared
    eq_(ds.repo.get_branches(), ['master'])
    # now merge, and get an annex
    assert_result_count(ds.update(merge=True), 1, status='ok', type='dataset')
    assert_in('git-annex', ds.repo.get_branches())
    assert_is_instance(ds.repo, AnnexRepo)
    # should be fully functional
    testfname = opj(ds.path, 'load.dat')
    assert_false(ds.repo.file_has_content(testfname))
    ds.get('.')
    ok_file_has_content(opj(ds.path, 'load.dat'), 'heavy')
    # check that a new tag comes down
    origin.tag('first!')
    assert_result_count(ds.update(), 1, status='ok', type='dataset')
    eq_(ds.repo.get_tags(output='name')[0], 'first!')

    # and now we destroy the remote annex
    origin.call_git(['config', '--remove-section', 'annex'])
    rmtree(opj(origin.path, '.git', 'annex'), chmod_files=True)
    origin.call_git(['branch', '-D', 'git-annex'])
    origin = GitRepo(originpath)
    assert_false(knows_annex(originpath))

    # and update the local clone
    # for now this should simply not fail (see gh-793), later might be enhanced to a
    # graceful downgrade
    before_branches = ds.repo.get_branches()
    assert_result_count(ds.update(), 1, status='ok', type='dataset')
    eq_(before_branches, ds.repo.get_branches())
    # annex branch got pruned
    eq_(['origin/HEAD', 'origin/master'], ds.repo.get_remote_branches())
    # check that a new tag comes down even if repo types mismatch
    origin.tag('second!')
    assert_result_count(ds.update(), 1, status='ok', type='dataset')
    eq_(ds.repo.get_tags(output='name')[-1], 'second!')


@known_failure_windows  #FIXME
@with_tempfile(mkdir=True)
@with_tempfile(mkdir=True)
@with_tempfile(mkdir=True)
def test_update_volatile_subds(originpath, otherpath, destpath):
    origin = Dataset(originpath).create()
    ds = install(
        source=originpath, path=destpath,
        result_xfm='datasets', return_type='item-or-list')
    # as a submodule
    sname = 'subm 1'
    osm1 = origin.create(sname)
    assert_result_count(ds.update(), 1, status='ok', type='dataset')
    # nothing without a merge, no inappropriate magic
    assert_not_in(sname, ds.subdatasets(result_xfm='relpaths'))
    assert_result_count(ds.update(merge=True), 1, status='ok', type='dataset')
    # and we should be able to do update with recursive invocation
    assert_result_count(ds.update(merge=True, recursive=True), 1, status='ok', type='dataset')
    # known, and placeholder exists
    assert_in(sname, ds.subdatasets(result_xfm='relpaths'))
    ok_(exists(opj(ds.path, sname)))

    # remove from origin
    origin.remove(sname)
    assert_result_count(ds.update(merge=True), 1, status='ok', type='dataset')
    # gone locally, wasn't checked out
    assert_not_in(sname, ds.subdatasets(result_xfm='relpaths'))
    assert_false(exists(opj(ds.path, sname)))

    # re-introduce at origin
    osm1 = origin.create(sname)
    create_tree(osm1.path, {'load.dat': 'heavy'})
    origin.save(opj(osm1.path, 'load.dat'))
    assert_result_count(ds.update(merge=True), 1, status='ok', type='dataset')
    # grab new content of uninstall subdataset, right away
    ds.get(opj(ds.path, sname, 'load.dat'))
    ok_file_has_content(opj(ds.path, sname, 'load.dat'), 'heavy')

    # modify ds and subds at origin
    create_tree(origin.path, {'mike': 'this', sname: {'probe': 'little'}})
    origin.save(recursive=True)
    ok_clean_git(origin.path)

    # updates for both datasets should come down the pipe
    assert_result_count(ds.update(merge=True, recursive=True),
                        2, status='ok', type='dataset')
    ok_clean_git(ds.path)

    # now remove just-installed subdataset from origin again
    origin.remove(sname, check=False)
    assert_not_in(sname, origin.subdatasets(result_xfm='relpaths'))
    assert_in(sname, ds.subdatasets(result_xfm='relpaths'))
    # merge should disconnect the installed subdataset, but leave the actual
    # ex-subdataset alone
    assert_result_count(ds.update(merge=True, recursive=True),
                        1, type='dataset')
    assert_not_in(sname, ds.subdatasets(result_xfm='relpaths'))
    ok_file_has_content(opj(ds.path, sname, 'load.dat'), 'heavy')
    ok_(Dataset(opj(ds.path, sname)).is_installed())

    # now remove the now disconnected subdataset for further tests
    # not using a bound method, not giving a parentds, should
    # not be needed to get a clean dataset
    remove(op.join(ds.path, sname), check=False)
    ok_clean_git(ds.path)

    # new separate subdataset, not within the origin dataset
    otherds = Dataset(otherpath).create()
    # install separate dataset as a submodule
    ds.install(source=otherds.path, path='other')
    create_tree(otherds.path, {'brand': 'new'})
    otherds.save()
    ok_clean_git(otherds.path)
    # pull in changes
    res = ds.update(merge=True, recursive=True)
    assert_result_count(
        res, 2, status='ok', action='update', type='dataset')
    # the next is to check for #2858
    ok_clean_git(ds.path)


@known_failure_windows  #FIXME
@with_tempfile(mkdir=True)
@with_tempfile(mkdir=True)
def test_reobtain_data(originpath, destpath):
    origin = Dataset(originpath).create()
    ds = install(
        source=originpath, path=destpath,
        result_xfm='datasets', return_type='item-or-list')
    # no harm
    assert_result_count(ds.update(merge=True, reobtain_data=True), 1)
    # content
    create_tree(origin.path, {'load.dat': 'heavy'})
    origin.save(opj(origin.path, 'load.dat'))
    # update does not bring data automatically
    assert_result_count(ds.update(merge=True, reobtain_data=True), 1)
    assert_in('load.dat', ds.repo.get_annexed_files())
    assert_false(ds.repo.file_has_content('load.dat'))
    # now get data
    ds.get('load.dat')
    ok_file_has_content(opj(ds.path, 'load.dat'), 'heavy')
    # new content at origin
    create_tree(origin.path, {'novel': 'but boring'})
    origin.save()
    # update must not bring in data for new file
    result = ds.update(merge=True, reobtain_data=True)
    assert_in_results(result, action='get', status='notneeded')

    ok_file_has_content(opj(ds.path, 'load.dat'), 'heavy')
    assert_in('novel', ds.repo.get_annexed_files())
    assert_false(ds.repo.file_has_content('novel'))
    # modify content at origin
    os.remove(opj(origin.path, 'load.dat'))
    create_tree(origin.path, {'load.dat': 'light'})
    origin.save()
    # update must update file with existing data, but leave empty one alone
    res = ds.update(merge=True, reobtain_data=True)
    assert_result_count(res, 2)
    assert_result_count(res, 1, status='ok', type='dataset', action='update')
    assert_result_count(res, 1, status='ok', type='file', action='get')
    ok_file_has_content(opj(ds.path, 'load.dat'), 'light')
    assert_false(ds.repo.file_has_content('novel'))


@with_tempfile(mkdir=True)
def test_multiway_merge(path):
    # prepare ds with two siblings, but no tracking branch
    ds = Dataset(op.join(path, 'ds_orig')).create()
    r1 = AnnexRepo(path=op.join(path, 'ds_r1'), git_opts={'bare': True})
    r2 = GitRepo(path=op.join(path, 'ds_r2'), git_opts={'bare': True})
    ds.siblings(action='add', name='r1', url=r1.path)
    ds.siblings(action='add', name='r2', url=r2.path)
    assert_status('ok', ds.publish(to='r1'))
    assert_status('ok', ds.publish(to='r2'))
    # just a fetch should be no issue
    assert_status('ok', ds.update())
    # ATM we do not support multi-way merges
    assert_status('impossible', ds.update(merge=True, on_failure='ignore'))<|MERGE_RESOLUTION|>--- conflicted
+++ resolved
@@ -95,7 +95,6 @@
     dest.repo.get_file_key("update.txt")  # raises if unknown
     eq_([False], dest.repo.file_has_content(["update.txt"]))
 
-<<<<<<< HEAD
     # check subdataset path constraints, baseline (parent + 2 subds)
     assert_result_count(dest.update(recursive=True),
                         3, status='ok', type='dataset')
@@ -122,20 +121,24 @@
     # full match
     res = dest.update(recursive=True, path=['subm 1', '2'])
     assert_result_count(res, 3, status='ok', type='dataset')
-=======
+
     # test that update doesn't crash if we specify only a single path (submod) to
     # operate on
     with chpwd(dest.path):
-        assert_result_count(
-            update(path=['subm 1'], recursive=True), 1,
-            status='ok', type='dataset')
+        # in 0.11.x it would be a single result since "pwd" dataset is not
+        # considered, and would be relative path (as specified).
+        # In 0.12.0 - it would include implicit pwd dataset, and paths would be absolute
+        res_update = update(path=['subm 1'], recursive=True)
+        assert_result_count(res_update, 2)
+        for p in dest.path, str(dest.pathobj / 'subm 1'):
+            assert_in_results(res_update, path=p, action='update', status='ok', type='dataset')
 
         # and with merge we would also try to save (but there would be no changes)
         res_merge = update(path=['subm 1'], recursive=True, merge=True)
-        assert_result_count(res_merge, 2)
+        assert_result_count(res_merge, 3)
+        # 2 of "updates" really.
         assert_in_results(res_merge, action='update', status='ok', type='dataset')
         assert_in_results(res_merge, action='save', status='notneeded', type='dataset')
->>>>>>> 0745a5c3
 
     # smoke-test if recursive update doesn't fail if submodule is removed
     # and that we can run it from within a dataset without providing it
