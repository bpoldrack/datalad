# emacs: -*- mode: python; py-indent-offset: 4; tab-width: 4; indent-tabs-mode: nil -*-
# ex: set sts=4 ts=4 sw=4 noet:
# ## ### ### ### ### ### ### ### ### ### ### ### ### ### ### ### ### ### ### ##
#
#   See COPYING file distributed along with the datalad package for the
#   copyright and license terms.
#
# ## ### ### ### ### ### ### ### ### ### ### ### ### ### ### ### ### ### ### ##
"""Interface to Git via GitPython

For further information on GitPython see http://gitpython.readthedocs.org/

"""

import logging
import re
import shlex
from os import linesep
from os.path import join as opj
from os.path import exists
from os.path import normpath
from os.path import isabs
from os.path import commonprefix
from os.path import relpath
from os.path import realpath
from os.path import abspath
from os.path import dirname
from os.path import basename
from os.path import curdir
from os.path import pardir
from os.path import sep
from weakref import WeakValueDictionary


from six import string_types
from six import add_metaclass
from functools import wraps
import git as gitpy
from git.exc import GitCommandError
from git.exc import NoSuchPathError
from git.exc import InvalidGitRepositoryError
from git.objects.blob import Blob

from datalad import ssh_manager
from datalad.cmd import Runner, GitRunner
from datalad.dochelpers import exc_str
from datalad.config import ConfigManager
from datalad.utils import assure_list
from datalad.utils import optional_args
from datalad.utils import on_windows
from datalad.utils import getpwd
from datalad.utils import swallow_logs
from datalad.utils import updated

# imports from same module:
from .external_versions import external_versions
from .exceptions import CommandError
from .exceptions import FileNotInRepositoryError
from .exceptions import MissingBranchError
from .network import RI
from .network import is_ssh

# shortcuts
_curdirsep = curdir + sep
_pardirsep = pardir + sep


lgr = logging.getLogger('datalad.gitrepo')

# Override default GitPython's DB backend to talk directly to git so it doesn't
# interfere with possible operations performed by gc/repack
default_git_odbt = gitpy.GitCmdObjectDB

# TODO: Figure out how GIT_PYTHON_TRACE ('full') is supposed to be used.
# Didn't work as expected on a first try. Probably there is a neatier way to
# log Exceptions from git commands.


# TODO: ignore leading and/or trailing underscore to allow for
# python-reserved words
@optional_args
def kwargs_to_options(func, split_single_char_options=True,
                      target_kw='options'):
    """Decorator to provide convenient way to pass options to command calls.

    Parameters
    ----------
    func: Callable
        function to decorate
    split_single_char_options: bool
        whether or not to split key and value of single char keyword arguments
        into two subsequent entries of the list
    target_kw: str
        keyword argument to pass the generated list of cmdline arguments to

    Returns
    -------
    Callable
    """

    # TODO: don't overwrite options, but join

    @wraps(func)
    def newfunc(self, *args, **kwargs):
        t_kwargs = dict()
        t_kwargs[target_kw] = \
            gitpy.Git().transform_kwargs(
                split_single_char_options=split_single_char_options,
                **kwargs)
        return func(self, *args, **t_kwargs)
    return newfunc


def to_options(**kwargs):
    """Transform keyword arguments into a list of cmdline options

    Parameters
    ----------
    split_single_char_options: bool

    kwargs:

    Returns
    -------
    list
    """
    # TODO: borrow_docs!

    return gitpy.Git().transform_kwargs(**kwargs)


def _normalize_path(base_dir, path):
    """Helper to check paths passed to methods of this class.

    Checks whether `path` is beneath `base_dir` and normalizes it.
    Additionally paths are converted into relative paths with respect to
    `base_dir`, considering PWD in case of relative paths. This
    is intended to be used in repository classes, which means that
    `base_dir` usually will be the repository's base directory.

    Parameters
    ----------
    path: str
        path to be normalized
    base_dir: str
        directory to serve as base to normalized, relative paths

    Returns
    -------
    str:
        path, that is a relative path with respect to `base_dir`
    """
    if not path:
        return path

    base_dir = realpath(base_dir)  # realpath OK
    # path = normpath(path)
    # Note: disabled normpath, because it may break paths containing symlinks;
    # But we don't want to realpath relative paths, in case cwd isn't the
    # correct base.

    if isabs(path):
        # path might already be a symlink pointing to annex etc,
        # so realpath only its directory, to get "inline" with
        # realpath(base_dir) above
        path = opj(realpath(dirname(path)), basename(path))  # realpath OK
    # Executive decision was made to not do this kind of magic!
    #
    # elif commonprefix([realpath(getpwd()), base_dir]) == base_dir:
    #     # If we are inside repository, rebuilt relative paths.
    #     path = opj(realpath(getpwd()), path)
    #
    # BUT with relative curdir/pardir start it would assume relative to curdir
    #
    elif path.startswith(_curdirsep) or path.startswith(_pardirsep):
        path = normpath(opj(realpath(getpwd()), path))  # realpath OK
    else:
        # We were called from outside the repo. Therefore relative paths
        # are interpreted as being relative to self.path already.
        return path

    if commonprefix([path, base_dir]) != base_dir:
        raise FileNotInRepositoryError(msg="Path outside repository: %s"
                                           % path, filename=path)

    return relpath(path, start=base_dir)


@optional_args
def normalize_path(func):
    """Decorator to provide unified path conversion for a single file

    Unlike normalize_paths, intended to be used for functions dealing with a
    single filename at a time

    Note
    ----
    This is intended to be used within the repository classes and therefore
    returns a class method!

    The decorated function is expected to take a path at
    first positional argument (after 'self'). Additionally the class `func`
    is a member of, is expected to have an attribute 'path'.
    """

    @wraps(func)
    def newfunc(self, file_, *args, **kwargs):
        file_new = _normalize_path(self.path, file_)
        return func(self, file_new, *args, **kwargs)

    return newfunc


@optional_args
def normalize_paths(func, match_return_type=True, map_filenames_back=False,
                    serialize=False):
    """Decorator to provide unified path conversions.

    Note
    ----
    This is intended to be used within the repository classes and therefore
    returns a class method!

    The decorated function is expected to take a path or a list of paths at
    first positional argument (after 'self'). Additionally the class `func`
    is a member of, is expected to have an attribute 'path'.

    Accepts either a list of paths or a single path in a str. Passes a list
    to decorated function either way, but would return based on the value of
    match_return_type and possibly input argument.

    If a call to the wrapped function includes normalize_path and it is False
    no normalization happens for that function call (used for calls to wrapped
    functions within wrapped functions, while possible CWD is within a
    repository)

    Parameters
    ----------
    match_return_type : bool, optional
      If True, and a single string was passed in, it would return the first
      element of the output (after verifying that it is a list of length 1).
      It makes easier to work with single files input.
    map_filenames_back : bool, optional
      If True and returned value is a dictionary, it assumes to carry entries
      one per file, and then filenames are mapped back to as provided from the
      normalized (from the root of the repo) paths
    serialize : bool, optional
      Loop through files giving only a single one to the function one at a time.
      This allows to simplify implementation and interface to annex commands
      which do not take multiple args in the same call (e.g. checkpresentkey)
    """

    @wraps(func)
    def newfunc(self, files, *args, **kwargs):

        normalize = _normalize_path if kwargs.pop('normalize_paths', True) \
            else lambda rpath, filepath: filepath

        if files:
            if isinstance(files, string_types) or not files:
                files_new = [normalize(self.path, files)]
                single_file = True
            elif isinstance(files, list):
                files_new = [normalize(self.path, path) for path in files]
                single_file = False
            else:
                raise ValueError("_files_decorator: Don't know how to handle "
                                 "instance of %s." % type(files))
        else:
            single_file = None
            files_new = []

        if map_filenames_back:
            def remap_filenames(out):
                """Helper to map files back to non-normalized paths"""
                if isinstance(out, dict):
                    assert(len(out) == len(files_new))
                    files_ = [files] if single_file else files
                    mapped = out.__class__()
                    for fin, fout in zip(files_, files_new):
                        mapped[fin] = out[fout]
                    return mapped
                else:
                    return out
        else:
            remap_filenames = lambda x: x

        if serialize:  # and not single_file:
            result = [
                func(self, f, *args, **kwargs)
                for f in files_new
            ]
        else:
            result = func(self, files_new, *args, **kwargs)

        if single_file is None:
            # no files were provided, nothing we can do really
            return result
        elif (result is None) or not match_return_type or not single_file:
            # If function doesn't return anything or no denormalization
            # was requested or it was not a single file
            return remap_filenames(result)
        elif single_file:
            if len(result) != 1:
                # Magic doesn't apply
                return remap_filenames(result)
            elif isinstance(result, (list, tuple)):
                return result[0]
            elif isinstance(result, dict) and tuple(result)[0] == files_new[0]:
                # assume that returned dictionary has files as keys.
                return tuple(result.values())[0]
            else:
                # no magic can apply
                return remap_filenames(result)
        else:
            return RuntimeError("should have not got here... check logic")

    return newfunc


def _remove_empty_items(list_):
    """Remove empty entries from list

    This is needed, since some functions of GitPython may convert
    an empty entry to '.', when used with a list of paths.

    Parameter:
    ----------
    list_: list of str

    Returns
    -------
    list of str
    """
    if not isinstance(list_, list):
        lgr.warning(
            "_remove_empty_items() called with non-list type: %s" % type(list_))
        return list_
    return [file_ for file_ in list_ if file_]


def Repo(*args, **kwargs):
    """Factory method around gitpy.Repo to consistently initiate with different
    backend
    """
    # TODO: This probably doesn't work as intended (or at least not as
    #       consistently as intended). gitpy.Repo could be instantiated by
    #       classmethods Repo.init or Repo.clone_from. In these cases 'odbt'
    #       would be needed as a paramter to these methods instead of the
    #       constructor.
    if 'odbt' not in kwargs:
        kwargs['odbt'] = default_git_odbt
    return gitpy.Repo(*args, **kwargs)


def split_remote_branch(branch):
    """Splits a remote branch's name into the name of the remote and the name
    of the branch.

    Parameters
    ----------
    branch: str
      the remote branch's name to split

    Returns
    -------
    list of str
    """
    assert '/' in branch, \
        "remote branch %s must have had a /" % branch
    assert not branch.endswith('/'), \
        "branch name with trailing / is invalid. (%s)" % branch
    return branch.split('/', 1)


class WeakSingletonRepo(type):

    def __call__(self, path, *args, **kwargs):

        # Sanity check for argument `path`:
        # raise if we cannot deal with `path` at all or
        # if it is not a local thing:
        path = RI(path).localpath

        if len(args) >= 1 or ('url' in kwargs and kwargs['url'] is not None):
            # TEMP: (mis-)use wrapper class to raise exception to ease RF'ing;
            # keep in master when merging and remove in second PR, so other PRs
            # benefit from it, when merging/rebasing atm
            raise RuntimeError("RF: call clone() instead!")
        #
        #     if args:
        #         url = args[0]
        #         args = args[1:]
        #     else:
        #         url = kwargs.pop('url')
        #     return self.clone(url, path, *args, **kwargs)
        else:
            return type.__call__(self, path, *args, **kwargs)

        # Wir brauchen realpath als singleton, aber addressierbar auf versch. weise (=> Dataset normpath?)
        #
        # - real path  => git dir?
        # - address path => work tree?
        # - name (submodule) => submodule name (or basename?)

        # Clonen in metaklasse moven => classmethod? clone(), falls Parameter src(url) vorhanden

        # TODO: argument src determines cloning, which wouldn't even be tried now, if something is already (or still) pointing to the target

        # TODO: Not sure yet, if and where to resolve symlinks or use abspath
        # and whether to pass the resolved path. May be have an additional
        # layer, where we can address the same repo with different paths (links).
        # For now just make sure it's a "singleton" if addressed the same way.
        # When caring for this, consider symlinked submodules ...
        # look for issue by mih
        # _path = normpath(RI(path).localpath)
        #
        # if _path in self._unique_repos:
        #     return self._unique_repos[_path]
        # else:
        #     repo = type.__call__(self, path, *args, **kwargs)  # or `_path`?
        #     self._unique_repos[_path] = repo
        #     return repo


@add_metaclass(WeakSingletonRepo)
class GitRepo(object):
    """Representation of a git repository

    Not sure if needed yet, since there is GitPython. By now, wrap it to have
    control. Convention: method's names starting with 'git_' to not be
    overridden accidentally by AnnexRepo.
    """

    _unique_repos = WeakValueDictionary()

    def __init__(self, path, url=None, runner=None, create=True,
                 git_opts=None, **kwargs):
        """Creates representation of git repository at `path`.

        If `url` is given, a clone is created at `path`.
        Can also be used to create a git repository at `path`.

        Parameters
        ----------
        path: str
          path to the git repository; In case it's not an absolute path,
          it's relative to PWD
        url: str
          url to the to-be-cloned repository. Requires a valid git url
          according to:
          http://www.kernel.org/pub/software/scm/git/docs/git-clone.html#URLS .
        create: bool
          if true, creates a git repository at `path` if there is none. Also
          creates `path`, if it doesn't exist.
          If set to false, an exception is raised in case `path` doesn't exist
          or doesn't contain a git repository.
        kwargs:
          keyword arguments serving as additional options to the git-init
          command. Therefore, it makes sense only if called with `create`.

          Generally, this way of passing options to the git executable is
          (or will be) used a lot in this class. It's a transformation of
          python-style keyword arguments (or a `dict`) to command line arguments,
          provided by GitPython.

          A single character keyword will be prefixed by '-', multiple characters
          by '--'. An underscore in the keyword becomes a dash. The value of the
          keyword argument is used as the value for the corresponding command
          line argument. Assigning a boolean creates a flag.

          Examples:
          no_commit=True => --no-commit
          C='/my/path'   => -C /my/path

        """

        if url is not None:
            RuntimeError("RF: url passed to init()")

        # Disable automatic garbage and autopacking
        self._GIT_COMMON_OPTIONS = ['-c', 'receive.autogc=0', '-c', 'gc.auto=0']
        # actually no need with default GitPython db backend not in memory
        # default_git_odbt but still allows for faster testing etc.
        # May be eventually we would make it switchable _GIT_COMMON_OPTIONS = []

        if git_opts is None:
            git_opts = {}
        if kwargs:
            git_opts.update(kwargs)

        self.path = abspath(normpath(path))
        self.cmd_call_wrapper = runner or GitRunner(cwd=self.path)
        self.repo = None
        self._cfg = None

        if create and not GitRepo.is_valid_repo(path):
            try:
                lgr.debug(
                    "Initialize empty Git repository at '%s'%s",
                    path,
                    ' %s' % git_opts if git_opts else '')
                self.repo = self.cmd_call_wrapper(gitpy.Repo.init, path,
                                                  mkdir=True,
                                                  odbt=default_git_odbt,
                                                  **git_opts)
            except GitCommandError as e:
                lgr.error(exc_str(e))
                raise
        else:
            if self.repo is None:
                try:
                    self.repo = self.cmd_call_wrapper(Repo, path)
                    lgr.debug("Using existing Git repository at {0}".format(path))
                except (GitCommandError,
                        NoSuchPathError,
                        InvalidGitRepositoryError) as e:
                    lgr.error("%s: %s" % (type(e), str(e)))
                    raise

        # inject git options into GitPython's git call wrapper:
        # Note: `None` currently can happen, when Runner's protocol prevents
        # calls above from being actually executed (DryRunProtocol)
        if self.repo is not None:
            self.repo.git._persistent_git_options = self._GIT_COMMON_OPTIONS

    @classmethod
    def clone(cls, url, path, *args, **kwargs):
        """Clone url into path

        Provides workarounds for known issues (e.g.
        https://github.com/datalad/datalad/issues/785)

        Parameters
        ----------
        url : str
        path : str
        """

        # try to get a local path from `url`:
        try:
            if not isinstance(url, RI):
                url = RI(url).localpath
            else:
                url = url.localpath
        except ValueError:
            pass

        if is_ssh(url):
            cnct = ssh_manager.get_connection(url)
            cnct.open()
            # TODO: with git <= 2.3 keep old mechanism:
            #       with rm.repo.git.custom_environment(GIT_SSH="wrapper_script"):
            env = {'GIT_SSH_COMMAND': "ssh -S %s" % cnct.ctrl_path}
        else:
            env = None
        ntries = 5  # 3 is not enough for robust workaround
        for trial in range(ntries):
            try:
                lgr.debug("Git clone from {0} to {1}".format(url, path))
                repo = gitpy.Repo.clone_from(url, path, env=env,
                                             odbt=default_git_odbt)
                lgr.debug("Git clone completed")
                break
            except GitCommandError as e:
                # log here but let caller decide what to do
                e_str = exc_str(e)
                # see https://github.com/datalad/datalad/issues/785
                if re.search("Request for .*aborted.*Unable to find", str(e),
                             re.DOTALL) \
                        and trial < ntries - 1:
                    lgr.info(
                        "Hit a known issue with Git (see GH#785). Trial #%d, "
                        "retrying",
                        trial)
                    continue
                lgr.error(e_str)
                raise
            except ValueError as e:
                if gitpy.__version__ == '1.0.2' \
                        and "I/O operation on closed file" in str(e):
                    # bug https://github.com/gitpython-developers/GitPython
                    # /issues/383
                    raise GitCommandError(
                        "clone has failed, telling ya",
                        999,  # good number
                        stdout="%s already exists" if exists(path) else "")
                raise  # reraise original

        gr = cls(path=path, *args, **kwargs)
        gr.repo = repo
        return gr

    def __del__(self):
        # unbind possibly bound ConfigManager, to prevent all kinds of weird
        # stalls etc
        self._cfg = None
        # Make sure to flush pending changes, especially close batch processes
        # (internal `git cat-file --batch` by GitPython)
        if hasattr(self, 'repo') and self.repo is not None \
                and exists(self.path):  # gc might be late, so the (temporary)
                                        # repo doesn't exist on FS anymore
            self.repo.git.clear_cache()
            self.repo.index.write()

    def __repr__(self):
        return "<GitRepo path=%s (%s)>" % (self.path, type(self))

    def __eq__(self, obj):
        """Decides whether or not two instances of this class are equal.

        This is done by comparing the base repository path.
        """
        return self.path == obj.path

    @classmethod
    def is_valid_repo(cls, path):
        """Returns if a given path points to a git repository"""
        return exists(opj(path, '.git', 'objects'))

    @property
    def config(self):
        """Get an instance of the parser for the persistent repository
        configuration.

        Note: This allows to also read/write .datalad/config,
        not just .git/config

        Returns
        -------
        ConfigManager
        """
        if self._cfg is None:
            # associate with this dataset and read the entire config hierarchy
            self._cfg = ConfigManager(dataset=self, dataset_only=False)
        return self._cfg

    def is_with_annex(self, only_remote=False):
        """Return True if GitRepo (assumed) at the path has remotes with git-annex branch

        Parameters
        ----------
        only_remote: bool, optional
            Check only remote (no local branches) for having git-annex branch
        """
        return any((b.endswith('/git-annex') for b in self.get_remote_branches())) or \
            ((not only_remote) and any((b == 'git-annex' for b in self.get_branches())))

    @classmethod
    def get_toppath(cls, path, follow_up=True):
        """Return top-level of a repository given the path.

        Parameters
        -----------
        follow_up : bool
          If path has symlinks -- they get resolved by git.  If follow_up is
          True, we will follow original path up until we hit the same resolved
          path.  If no such path found, resolved one would be returned.

        Return None if no parent directory contains a git repository.
        """
        try:
            with swallow_logs():
                toppath, err = Runner().run(
                    ["git", "rev-parse", "--show-toplevel"],
                    cwd=path,
                    log_stdout=True, log_stderr=True,
                    expect_fail=True, expect_stderr=True)
                toppath = toppath.rstrip('\n\r')
        except CommandError:
            return None
        except OSError:
            toppath = GitRepo.get_toppath(dirname(path))

        if follow_up:
            path_ = path
            path_prev = ""
            while path_ and path_ != path_prev:  # on top /.. = /
                if realpath(path_) == toppath:
                    toppath = path_
                    break
                path_prev = path_
                path_ = dirname(path_)

        return toppath

    # classmethod so behavior could be tuned in derived classes
    @classmethod
    def _get_added_files_commit_msg(cls, files):
        if not files:
            return "No files were added"
        msg = "Added %d file" % len(files)
        if len(files) > 1:
            msg += "s"
        return msg + '\n\nFiles:\n' + '\n'.join(files)

    @normalize_paths
    def add(self, files, commit=False, msg=None, git=True, git_options=None, _datalad_msg=False):
        """Adds file(s) to the repository.

        Parameters
        ----------
        files: list
          list of paths to add
        commit: bool
          whether or not to directly commit
        msg: str
          commit message in case `commit=True`. A default message, containing
          the list of files that were added, is created by default.
        git: bool
          somewhat ugly construction to be compatible with AnnexRepo.add();
          has to be always true.
        """

        # needs to be True - see docstring:
        assert(git)

        files = _remove_empty_items(files)
        out = []

        if files:
            try:
                # without --verbose git 2.9.3  add does not return anything
                add_out = self._git_custom_command(
                    files,
                    ['git', 'add'] + assure_list(git_options) + ['--verbose']
                )
                # get all the entries
                out = self._process_git_get_output(*add_out)
                # Note: as opposed to git cmdline, force is True by default in
                #       gitpython, which would lead to add things, that are
                #       ignored or excluded otherwise
                # 2. Note: There is an issue with globbing (like adding '.'),
                #       which apparently doesn't care for 'force' and therefore
                #       adds '.git/...'. May be it's expanded at the wrong
                #       point in time or sth. like that.
                # For now, use direct call to git add.
                #self.cmd_call_wrapper(self.repo.index.add, files, write=True,
                #                      force=False)
                # TODO: May be make use of 'fprogress'-option to indicate
                # progress
                # But then, we don't have it for git-annex add, anyway.
                #
                # TODO: Is write=True a reasonable way to do it?
                # May be should not write until success of operation is
                # confirmed?
                # What's best in case of a list of files?
            except OSError as e:
                lgr.error("add: %s" % e)
                raise

        else:
            lgr.warning("add was called with empty file list.")

        if commit:
            if msg is None:
                msg = self._get_added_files_commit_msg(files)
            self.commit(msg=msg, _datalad_msg=_datalad_msg)

        # Make sure return value from GitRepo is consistent with AnnexRepo
        # currently simulating similar return value, assuming success
        # for all files:
        # TODO: Make return values consistent across both *Repo classes!
        return out

    @staticmethod
    def _process_git_get_output(stdout, stderr=None):
        """Given both outputs (stderr is ignored atm) of git add - process it

        Primarily to centralize handling in both indirect annex and direct
        modes when ran through proxy
        """
        return [{u'file': f, u'success': True}
                for f in re.findall("'(.*)'[\n$]", stdout)]

    @normalize_paths(match_return_type=False)
    def remove(self, files, **kwargs):
        """Remove files.

        Parameters
        ----------
        files: str
          list of paths to remove
        kwargs:
          see `__init__`

        Returns
        -------
        [str]
          list of successfully removed files.
        """

        files = _remove_empty_items(files)

        # todo: we are able to remove objects, not necessarily specified by a
        #       path (see below). We may want to make this available at some
        #       point.
        # Multiple types of items are supported which may be be freely mixed.
        #
        #     - path string
        #         Remove the given path at all stages. If it is a directory, you must
        #         specify the r=True keyword argument to remove all file entries
        #         below it. If absolute paths are given, they will be converted
        #         to a path relative to the git repository directory containing
        #         the working tree
        #
        #         The path string may include globs, such as *.c.
        #
        #     - Blob Object
        #         Only the path portion is used in this case.
        #
        #     - BaseIndexEntry or compatible type
        #         The only relevant information here Yis the path. The stage is ignored.

        return self.repo.index.remove(files, working_tree=True, **kwargs)

    def precommit(self):
        """Perform pre-commit maintenance tasks
        """
        if self.repo is not None:
            # flush possibly cached in GitPython changes to index:
            self.repo.index.write()

    @staticmethod
    def _get_prefixed_commit_msg(msg):
        DATALAD_PREFIX = "[DATALAD]"
        return DATALAD_PREFIX if not msg else "%s %s" % (DATALAD_PREFIX, msg)

    def commit(self, msg=None, options=None, _datalad_msg=False):
        """Commit changes to git.

        Parameters
        ----------
        msg: str
          commit-message
        options: list of str
          cmdline options for git-commit
        _datalad_msg: bool, optional
          To signal that commit is automated commit by datalad, so
          it would carry the [DATALAD] prefix
        """

        if _datalad_msg:
            msg = self._get_prefixed_commit_msg(msg)

        if not msg:
            if options:
                if "--allow-empty-message" not in options:
                        options.append("--allow-empty-message")
                else:
                    options = ["--allow-empty-message"]

        self.precommit()
        if options:
            # we can't pass all possible options to gitpython's implementation
            # of commit. Therefore we need a direct call to git:
            cmd = ['git', 'commit'] + (["-m", msg if msg else ""]) + options
            lgr.debug("Committing via direct call of git: %s" % cmd)
            self._git_custom_command([], cmd)
        else:
            lgr.debug("Committing with msg=%r" % msg)
            self.cmd_call_wrapper(self.repo.index.commit, msg)

    def get_indexed_files(self):
        """Get a list of files in git's index

        Returns
        -------
        list
            list of paths rooting in git's base dir
        """

        return [x[0] for x in self.cmd_call_wrapper(
            self.repo.index.entries.keys)]

    def get_hexsha(self, branch=None):
        """Return a hexsha for a given branch name. If None - of current branch

        Parameters
        ----------
        branch: str, optional
        """
        # TODO: support not only a branch but any treeish
        #       Note: repo.tree(treeish).hexsha
        if branch is None:
            try:
                return self.repo.active_branch.object.hexsha
            except ValueError as exc:
                if 'does not exist' in str(exc):
                    return None
                raise

        for b in self.repo.branches:
            if b.name == branch:
                return b.object.hexsha
        raise ValueError("Unknown branch %s" % branch)

    def get_merge_base(self, treeishes):
        """Get a merge base hexsha

        Parameters
        ----------
        treeishes: str or list of str
          List of treeishes (branches, hexshas, etc) to determine the merge
          base of. If a single value provided, returns merge_base with the
          current branch.

        Returns
        -------
        str or None
          If no merge-base for given commits, or specified treeish doesn't
          exist, None returned
        """
        if isinstance(treeishes, string_types):
            treeishes = [treeishes]
        if not treeishes:
            raise ValueError("Provide at least a single value")
        elif len(treeishes) == 1:
            treeishes = treeishes + [self.get_active_branch()]

        try:
            bases = self.repo.merge_base(*treeishes)
        except GitCommandError as exc:
            if "fatal: Not a valid object name" in str(exc):
                return None
            raise

        if not bases:
            return None
        assert(len(bases) == 1)  # we do not do 'all' yet
        return bases[0].hexsha

    def get_committed_date(self, branch=None):
        """Get the date stamp of the last commit (in a branch). None if no commit"""
        try:
            commit = next(
                self.get_branch_commits(branch
                                        or self.get_active_branch())
            )
        except Exception as exc:
            lgr.debug("Got exception while trying to get last commit: %s",
                      exc_str(exc))
            return None
        return commit.committed_date

    def get_active_branch(self):
        return self.repo.active_branch.name

    def get_branches(self):
        """Get all branches of the repo.

        Returns
        -------
        [str]
            Names of all branches of this repository.
        """

        return [branch.name for branch in self.repo.branches]

    def get_remote_branches(self):
        """Get all branches of all remotes of the repo.

        Returns
        -----------
        [str]
            Names of all remote branches.
        """
        # TODO: Reconsider melting with get_branches()

        # TODO: treat entries like this: origin/HEAD -> origin/master'
        # currently this is done in collection

        # For some reason, this is three times faster than the version below:
        remote_branches = list()
        for remote in self.repo.remotes:
            try:
                for ref in remote.refs:
                    remote_branches.append(ref.name)
            except AssertionError as e:
                if str(e).endswith("did not have any references"):
                    # this will happen with git annex special remotes
                    pass
                else:
                    raise e
        return remote_branches
        # return [branch.strip() for branch in
        #         self.repo.git.branch(r=True).splitlines()]

    def get_remotes(self, with_refs_only=False):
        """

        Parameters
        ----------
        with_refs_only : bool, optional
          return only remotes with any refs.  E.g. annex special remotes
          would not have any refs

        Returns
        -------
        remotes : list of str
          List of names of the remotes
        """
        if with_refs_only:
            # older versions of GitPython might not tolerate remotes without
            # any references at all, so we need to catch
            remotes = []
            for remote in self.repo.remotes:
                try:
                    if len(remote.refs):
                        remotes.append(remote.name)
                except AssertionError as exc:
                    if "not have any references" not in str(exc):
                        # was some other reason
                        raise
            return remotes
        else:
            return [remote.name for remote in self.repo.remotes]

    def get_files(self, branch=None):
        """Get a list of files in git.

        Lists the files in the (remote) branch.

        Parameters
        ----------
        branch: str
          Name of the branch to query. Default: active branch.

        Returns
        -------
        [str]
          list of files.
        """
        # TODO: RF codes base and melt get_indexed_files() in

        if branch is None:
            # active branch can be queried way faster:
            return self.get_indexed_files()
        else:
            return [item.path for item in self.repo.tree(branch).traverse()
                    if isinstance(item, Blob)]

    def get_file_content(self, file_, branch='HEAD'):
        """

        Returns
        -------
        [str]
          content of file_ as a list of lines.
        """

        content_str = self.repo.commit(branch).tree[file_].data_stream.read()

        # in python3 a byte string is returned. Need to convert it:
        from six import PY3
        if PY3:
            conv_str = u''
            for b in bytes(content_str):
                conv_str += chr(b)
            return conv_str.splitlines()
        else:
            return content_str.splitlines()
        # TODO: keep splitlines?

    def _gitpy_custom_call(self, cmd, cmd_args=None, cmd_options=None,
                           git_options=None, env=None,

                           # 'old' options for Runner; not sure yet, which of
                           # them are actually still needed:
                           log_stdout=True, log_stderr=True, log_online=False,
                           expect_stderr=True, cwd=None,
                           shell=None, expect_fail=False):

        """Helper to call GitPython's wrapper for git calls.

        The used instance of `gitpy.Git` is bound to the repository,
        which determines its working directory.
        This is used for adhoc implementation of a git command and to
        demonstrate how to use it in more specific implementations.

        Note
        ----
        Aims to replace the use of datalad's `Runner` class for direct git
        calls. (Currently the `_git_custom_command()` method).
        Therefore mimicking its behaviour during RF'ing.

        Parameters
        ----------
        cmd: str
          the native git command to call
        cmd_args: list of str
          arguments to the git command
        cmd_options: dict
          options for the command as key, value pair
          (this transformation, needs some central place to document)
        git_options: dict
          options for the git executable as key, value pair
          (see above)
        env: dict
          environment vaiables to temporarily set for this call

        TODO
        ----
        Example

        Returns
        -------
        (stdout, stderr)
        """

        # TODO: Reconsider when to log/stream what (stdout, stderr) and/or
        # fully implement the behaviour of `Runner`

        if log_online:
            raise NotImplementedError("option 'log_online' not implemented yet")
        with_exceptions = not expect_fail
        if cwd:
            # the gitpy.cmd.Git instance, bound to this repository doesn't allow
            # to explicitly set the working dir, except for using os.getcwd
            raise NotImplementedError("working dir is a read-only property")

        _tmp_shell = gitpy.cmd.Git.USE_SHELL
        gitpy.cmd.Git.USE_SHELL = shell

        if env is None:
            env = {}
        if git_options is None:
            git_options = {}
        if cmd_options is None:
            cmd_options = {}
        cmd_options.update({'with_exceptions': with_exceptions,
                            'with_extended_output': True})

        # TODO: _GIT_COMMON_OPTIONS!

        with self.repo.git.custom_environment(**env):
            try:
                status, std_out, std_err = \
                    self.repo.git(**git_options).__getattr__(cmd)(
                        cmd_args, **cmd_options)
            except GitCommandError as e:
                # For now just reraise. May be raise CommandError instead
                raise
            finally:
                gitpy.cmd.Git.USE_SHELL = _tmp_shell

        if not expect_stderr and std_err:
            lgr.error("Unexpected output on stderr: %s" % std_err)
            raise CommandError
        if log_stdout:
            for line in std_out.splitlines():
                lgr.debug("stdout| " + line)
        if log_stderr:
            for line in std_err.splitlines():
                lgr.log(level=logging.DEBUG if expect_stderr else logging.ERROR,
                        msg="stderr| " + line)

        return std_out, std_err

    @normalize_paths(match_return_type=False)
    def _git_custom_command(self, files, cmd_str,
                            log_stdout=True, log_stderr=True, log_online=False,
                            expect_stderr=True, cwd=None, env=None,
                            shell=None, expect_fail=False):
        """Allows for calling arbitrary commands.

        Helper for developing purposes, i.e. to quickly implement git commands
        for proof of concept without the need to figure out, how this is done
        via GitPython.

        Parameters
        ----------
        files: list of files
        cmd_str: str or list
            arbitrary command str. `files` is appended to that string.

        Returns
        -------
        stdout, stderr
        """
        cmd = shlex.split(cmd_str + " " + " ".join(files), posix=not on_windows) \
            if isinstance(cmd_str, string_types) \
            else cmd_str + files
        assert(cmd[0] == 'git')
        cmd = cmd[:1] + self._GIT_COMMON_OPTIONS + cmd[1:]
        return self.cmd_call_wrapper.run(
            cmd,
            log_stderr=log_stderr,
            log_stdout=log_stdout,
            log_online=log_online,
            expect_stderr=expect_stderr,
            cwd=cwd,
            env=env,
            shell=shell,
            expect_fail=expect_fail)

# TODO: --------------------------------------------------------------------

    def add_remote(self, name, url, options=None):
        """Register remote pointing to a url
        """
        cmd = ['git', 'remote', 'add']
        if options:
            cmd += options
        cmd += [name, url]

        result = self._git_custom_command('', cmd)
        self.config.reload()
        return result

    def remove_remote(self, name):
        """Remove existing remote
        """

        return self._git_custom_command(
            '', ['git', 'remote', 'remove', name]
        )

    def show_remotes(self, name='', verbose=False):
        """
        """

        options = ["-v"] if verbose else []
        name = [name] if name else []
        out, err = self._git_custom_command(
            '', ['git', 'remote'] + options + ['show'] + name
        )
        return out.rstrip(linesep).splitlines()

    def update_remote(self, name=None, verbose=False):
        """
        """
        options = ["-v"] if verbose else []
        name = [name] if name else []
        self._git_custom_command(
            '', ['git', 'remote'] + name + ['update'] + options,
            expect_stderr=True
        )

    # TODO: centralize all the c&p code in fetch, pull, push
    # TODO: document **kwargs passed to gitpython
    def fetch(self, remote=None, refspec=None, progress=None, all_=False,
              **kwargs):
        """Fetches changes from a remote (or all_ remotes).

        Parameters
        ----------
        remote: str
          (optional) name of the remote to fetch from. If no remote is given and
          `all_` is not set, the tracking branch is fetched.
        refspec: str
          (optional) refspec to fetch.
        progress:
          passed to gitpython. TODO: Figure it out, make consistent use of it
          and document it.
        all_: bool
          fetch all_ remotes (and all_ of their branches).
          Fails if `remote` was given.
        kwargs:
          passed to gitpython. TODO: Figure it out, make consistent use of it
          and document it.

        Returns
        -------
        list
            FetchInfo objects of the items fetched from remote
        """
        # TODO: options=> **kwargs):
        # Note: Apparently there is no explicit (fetch --all) in gitpython,
        #       but fetch is always bound to a certain remote instead.
        #       Therefore implement it on our own:
        if remote is None:
            if refspec is not None:
                # conflicts with using tracking branch or fetch all remotes
                # For now: Just fail.
                # TODO: May be check whether it fits to tracking branch
                raise ValueError("refspec specified without a remote. (%s)" %
                                 refspec)
            if all_:
                remotes_to_fetch = self.repo.remotes
            else:
                # No explicit remote to fetch.
                # => get tracking branch:
                tb_remote, refspec = self.get_tracking_branch()
                if tb_remote is not None:
                    remotes_to_fetch = [self.repo.remote(tb_remote)]
                else:
                    # No remote, no tracking branch
                    # => fail
                    raise ValueError("Neither a remote is specified to fetch "
                                     "from nor a tracking branch is set up.")
        else:
            remotes_to_fetch = [self.repo.remote(remote)]

        fi_list = []
        for rm in remotes_to_fetch:
            fetch_url = \
                rm.config_reader.get('fetchurl'
                                     if rm.config_reader.has_option('fetchurl')
                                     else 'url')
            if is_ssh(fetch_url):
                cnct = ssh_manager.get_connection(fetch_url)
                cnct.open()
                # TODO: with git <= 2.3 keep old mechanism:
                #       with rm.repo.git.custom_environment(GIT_SSH="wrapper_script"):
                with rm.repo.git.custom_environment(
                        GIT_SSH_COMMAND="ssh -S %s" % cnct.ctrl_path):
                    fi_list += rm.fetch(refspec=refspec, progress=progress, **kwargs)
                    # TODO: progress +kwargs
            else:
                fi_list += rm.fetch(refspec=refspec, progress=progress, **kwargs)
                # TODO: progress +kwargs

        # TODO: fetch returns a list of FetchInfo instances. Make use of it.
        return fi_list

    def pull(self, remote=None, refspec=None, progress=None, **kwargs):
        """See fetch
        """
        if remote is None:
            if refspec is not None:
                # conflicts with using tracking branch or fetch all remotes
                # For now: Just fail.
                # TODO: May be check whether it fits to tracking branch
                raise ValueError("refspec specified without a remote. (%s)" %
                                 refspec)
            # No explicit remote to pull from.
            # => get tracking branch:
            tb_remote, refspec = self.get_tracking_branch()
            if tb_remote is not None:
                remote = self.repo.remote(tb_remote)
            else:
                # No remote, no tracking branch
                # => fail
                raise ValueError("No remote specified to pull from nor a "
                                 "tracking branch is set up.")

        else:
            remote = self.repo.remote(remote)

        fetch_url = \
            remote.config_reader.get(
                'fetchurl' if remote.config_reader.has_option('fetchurl')
                else 'url')
        if is_ssh(fetch_url):
            cnct = ssh_manager.get_connection(fetch_url)
            cnct.open()
            # TODO: with git <= 2.3 keep old mechanism:
            #       with remote.repo.git.custom_environment(GIT_SSH="wrapper_script"):
            with remote.repo.git.custom_environment(
                    GIT_SSH_COMMAND="ssh -S %s" % cnct.ctrl_path):
                return remote.pull(refspec=refspec, progress=progress, **kwargs)
                # TODO: progress +kwargs
        else:
            return remote.pull(refspec=refspec, progress=progress, **kwargs)
            # TODO: progress +kwargs

    def push(self, remote=None, refspec=None, progress=None, all_remotes=False,
             **kwargs):
        """Push to remote repository

        Parameters:
        -----------
        remote: str
          name of the remote to push to
        refspec: str
          specify what to push
        progress:
          TODO
        all_remotes: bool
          if set to True push to all remotes. Conflicts with `remote` not being
          None.
        kwargs: dict
          options to pass to `git push`

        Returns
        -------
        list
            PushInfo objects of the items pushed to remote
        """

        if remote is None:
            if refspec is not None:
                # conflicts with using tracking branch or fetch all remotes
                # For now: Just fail.
                # TODO: May be check whether it fits to tracking branch
                raise ValueError("refspec specified without a remote. (%s)" %
                                 refspec)
            if all_remotes:
                remotes_to_push = self.repo.remotes
            else:
<<<<<<< HEAD
                # No explicit remote to push to.
                # => get tracking branch:
                tb_remote, refspec = self.get_tracking_branch()
                if tb_remote is not None:
                    remotes_to_push = [self.repo.remote(tb_remote)]
                else:
                    # No remote, no tracking branch
                    # => fail
                    raise ValueError("No remote specified to push to nor a "
                                     "tracking branch is set up.")
=======
                # Nothing explicitly specified. Just call `git push` and let git
                # decide what to do would be an option. But:
                # - without knowing the remote and its URL we cannot provide
                #   shared SSH connection
                # - we lose ability to use GitPython's progress info and return
                #   values
                #   (the latter would be solvable:
                #    Provide a Repo.push() method for GitPython, copying
                #    Remote.push() for similar return value and progress
                #    (also: fetch, pull)

                # Do what git would do:
                # 1. branch.*.remote for current branch or 'origin' as default
                #    if config is missing
                # 2. remote.*.push or push.default

                # get the remote to push to:
                # TODO: Use ConfigManager when RF'ing GitRepo
                tb_remote, tb_branch = self.get_tracking_branch()
                if tb_remote is None:
                    tb_remote = 'origin'
                remotes_to_push = [self.repo.remote(tb_remote)]
                # no refspec, let git find remote.*.push/push.default on its own

>>>>>>> ee3e6294
        else:
            if all_remotes:
                lgr.warning("Option 'all_remotes' conflicts with specified "
                            "remote '%s'. Option ignored.")
            remotes_to_push = [self.repo.remote(remote)]

        pi_list = []
        for rm in remotes_to_push:
            push_url = \
                rm.config_reader.get('pushurl'
                                     if rm.config_reader.has_option('pushurl')
                                     else 'url')
            if is_ssh(push_url):
                cnct = ssh_manager.get_connection(push_url)
                cnct.open()
                # TODO: with git <= 2.3 keep old mechanism:
                #       with rm.repo.git.custom_environment(GIT_SSH="wrapper_script"):
                with rm.repo.git.custom_environment(
                        GIT_SSH_COMMAND="ssh -S %s" % cnct.ctrl_path):
                    pi_list += rm.push(refspec=refspec, progress=progress, **kwargs)
                    # TODO: progress +kwargs
            else:
                pi_list += rm.push(refspec=refspec, progress=progress, **kwargs)
                # TODO: progress +kwargs
        return pi_list

    def get_remote_url(self, name, push=False):
        """Get the url of a remote.

        Reads the configuration of remote `name` and returns its url or None,
        if there is no url configured.

        Parameters
        ----------
        name: str
          name of the remote
        push: bool
          if True, get the pushurl instead of the fetch url.
        """

        var = 'remote.{0}.{1}'.format(name, 'pushurl' if push else 'url')
        return self.config.get(var, None)

    def set_remote_url(self, name, url, push=False):
        """Set the URL a remote is pointing to

        Sets the URL of the remote `name`. Requires the remote to already exist.

        Parameters
        ----------
        name: str
          name of the remote
        url: str
        push: bool
          if True, set the push URL, otherwise the fetch URL
        """

        var = 'remote.{0}.{1}'.format(name, 'pushurl' if push else 'url')
        #if var in self.config:  # git-config unset exits non-zero otherwise
        #    self.config.unset(var, where='local', reload=False)
        self.config.set(var, url, where='local', reload=True)

    def get_branch_commits(self, branch, limit=None, stop=None, value=None):
        """Return GitPython's commits for the branch

        Pretty much similar to what 'git log <branch>' does.
        It is a generator which returns top commits first

        Parameters
        ----------
        branch: str
        limit: None | 'left-only', optional
          Limit which commits to report.  If None -- all commits (merged or not),
          if 'left-only' -- only the commits from the left side of the tree upon
          merges
        stop: str, optional
          hexsha of the commit at which stop reporting (matched one is not
          reported either)
        value: None | 'hexsha', optional
          What to yield.  If None - entire commit object is yielded, if 'hexsha'
          only its hexsha
        """

        try:
            _branch = self.repo.branches[branch]
        except IndexError:
            raise MissingBranchError(self, branch,
                                     [b.name for b in self.repo.branches])

        fvalue = {None: lambda x: x, 'hexsha': lambda x: x.hexsha}[value]

        if not limit:
            def gen():
                # traverse doesn't yield original commit
                co = _branch.commit
                yield co
                for co_ in co.traverse():
                    yield co_
        elif limit == 'left-only':
            # we need a custom implementation since couldn't figure out how to
            # do with .traversal
            def gen():
                co = _branch.commit
                while co:
                    yield co
                    co = co.parents[0] if co.parents else None
        else:
            raise ValueError(limit)

        for c in gen():
            if stop and c.hexsha == stop:
                return
            yield fvalue(c)

    def checkout(self, name, options=None):
        """
        """
        # TODO: May be check for the need of -b options herein?
        cmd = ['git', 'checkout']
        if options:
            cmd += options
        cmd += [str(name)]

        self._git_custom_command('', cmd, expect_stderr=True)

    # TODO: Before implementing annex merge, find usages and check for a needed
    # change to call super().merge
    def merge(self, name, options=None, msg=None, allow_unrelated=False, **kwargs):
        if options is None:
            options = []
        if msg:
            options = options + ["-m", msg]
        if allow_unrelated and external_versions['cmd:git'] >= '2.9':
            options += ['--allow-unrelated-histories']
        self._git_custom_command(
            '', ['git', 'merge'] + options + [name],
            **kwargs
        )

    def remove_branch(self, branch):
        self._git_custom_command(
            '', ['git', 'branch', '-D', branch]
        )

    def ls_remote(self, remote, options=None):
        if options is None:
            options = []
        self._git_custom_command(
            '', ['git', 'ls-remote'] + options + [remote]
        )
        # TODO: Return values?

    @property
    def dirty(self):
        """Returns true if there are uncommitted changes or files not known to
        index"""
        return self.repo.is_dirty(untracked_files=True)

    def gc(self, allow_background=False, auto=False):
        """Perform house keeping (garbage collection, repacking)"""
        cmd_options = ['git']
        if not allow_background:
            cmd_options += ['-c', 'gc.autodetach=0']
        cmd_options += ['gc', '--aggressive']
        if auto:
            cmd_options += ['--auto']
        self._git_custom_command('', cmd_options)

    def get_submodules(self, sorted_=True):
        """Return a list of git.Submodule instances for all submodules"""
        # check whether we have anything in the repo. if not go home early
        if not self.repo.head.is_valid():
            return []
        submodules = self.repo.submodules
        if sorted_:
            submodules = sorted(submodules, key=lambda x: x.path)
        return submodules

    def add_submodule(self, path, name=None, url=None, branch=None):
        """Add a new submodule to the repository.

        This will alter the index as well as the .gitmodules file, but will not
        create a new commit.  If the submodule already exists, no matter if the
        configuration differs from the one provided, the existing submodule
        is considered as already added and no further action is performed.

        Parameters
        ----------
        path : str
          repository-relative path at which the submodule should be located, and
          which will be created as required during the repository initialization.
        name : str or None
          name/identifier for the submodule. If `None`, the `path` will be used
          as name.
        url : str or None
          git-clone compatible URL. If `None`, the repository is assumed to
          exist, and the url of the first remote is taken instead. This is
          useful if you want to make an existing repository a submodule of
          another one.
        branch : str or None
          name of branch to be checked out in the submodule. The given branch
          must exist in the remote repository, and will be checked out locally
          as a tracking branch. If `None`, remote HEAD will be checked out.
        """
        if name is None:
            name = path
        # XXX the following should do it, but GitPython will refuse to add a submodule
        # unless you specify a URL that is configured as one of its remotes, or you
        # specify no URL, but the repo has at least one remote.
        # this is stupid, as for us it is valid to not have any remote, because we can
        # still obtain the submodule from a future publication location, based on the
        # parent
        # gitpy.Submodule.add(self.repo, name, path, url=url, branch=branch)
        # going git native instead
        cmd = ['git', 'submodule', 'add', '--name', name]
        if branch is not None:
            cmd += ['-b', branch]
        if url is None:
            if not isabs(path):
                path = opj(curdir, path)
            url = path
        cmd += [url, path]
        self._git_custom_command('', cmd)
        # TODO: return value

    def deinit_submodule(self, path, **kwargs):
        """Deinit a submodule


        Parameters
        ----------
        path: str
            path to the submodule; relative to `self.path`
        kwargs:
            see `__init__`
        """

        kwargs = updated(kwargs, {'insert_kwargs_after': 'deinit'})
        self._gitpy_custom_call('submodule', ['deinit', path],
                                cmd_options=kwargs)
        # TODO: return value

    def update_submodule(self, path, mode='checkout', init=False):
        """Update a registered submodule.

        This will make the submodule match what the superproject expects by
        cloning missing submodules and updating the working tree of the
        submodules. The "updating" can be done in several ways depending
        on the value of submodule.<name>.update configuration variable, or
        the `mode` argument.

        Parameters
        ----------
        path : str
          Identifies which submodule to operate on by it's repository-relative
          path.
        mode : {checkout, rebase, merge}
          Update procedure to perform. 'checkout': the commit recorded in the
          superproject will be checked out in the submodule on a detached HEAD;
          'rebase': the current branch of the submodule will be rebased onto
          the commit recorded in the superproject; 'merge': the commit recorded
          in the superproject will be merged into the current branch in the
          submodule.
        init : bool
          If True, initialize all submodules for which "git submodule init" has
          not been called so far before updating.
        """
        cmd = ['git', 'submodule', 'update', '--%s' % mode]
        if init:
            cmd.append('--init')
        cmd += ['--', path]
        self._git_custom_command('', cmd)
        # TODO: return value

    def tag(self, tag):
        """Assign a tag to current commit

        Parameters
        ----------
        tag : str
          Custom tag label.
        """
        # TODO later to be extended with tagging particular commits and signing
        self._git_custom_command(
            '', ['git', 'tag', str(tag)]
        )

    def get_tracking_branch(self, branch=None):
        """Get the tracking branch for `branch` if there is any.

        Parameters
        ----------
        branch: str
            local branch to look up. If none is given, active branch is used.

        Returns
        -------
        tuple
            (remote or None, refspec or None) of the tracking branch
        """
        if branch is None:
            try:
                branch = self.get_active_branch()
            except TypeError as e:
                if "HEAD is a detached symbolic reference" in str(e):
                    lgr.debug("detached HEAD in {0}".format(self))
                    return None, None
                else:
                    raise 

<<<<<<< HEAD
        track_remote = self.config.get('branch.{0}.remote'.format(branch), None)
        track_branch = self.config.get('branch.{0}.merge'.format(branch), None)
=======
        cfg_reader = self.repo.config_reader()
        sct = "branch \"{0}\"".format(branch)
        track_remote = cfg_reader.get_value(section=sct,
                                            option="remote",
                                            default="DATALAD_DEFAULT")
        if track_remote == "DATALAD_DEFAULT":
            # we have no "tracking remote"
            track_remote = None
        track_branch = cfg_reader.get_value(section=sct,
                                            option="merge",
                                            default="DATALAD_DEFAULT")
        if track_branch == "DATALAD_DEFAULT":
            # we have no tracking branch
            track_branch = None
>>>>>>> ee3e6294

        return track_remote, track_branch

    @property
    def count_objects(self):
        """return dictionary with count, size(in KiB) information of git objects
        """

        count_cmd = ['git', 'count-objects', '-v']
        count_str, err = self._git_custom_command('', count_cmd)
        count = {key: int(value)
                 for key, value in [item.split(': ')
                                    for item in count_str.split('\n')
                                    if len(item.split(': ')) == 2]}
        return count

    def get_deleted_files(self):
        """return a list of paths with deleted files (deletion not yet commited)"""
        return [f.split('\t')[1]
                for f in self.repo.git.diff('--raw', '--name-status').split('\n')
                if f.split('\t')[0] == 'D']

# TODO
# remove submodule
# status?<|MERGE_RESOLUTION|>--- conflicted
+++ resolved
@@ -1389,18 +1389,6 @@
             if all_remotes:
                 remotes_to_push = self.repo.remotes
             else:
-<<<<<<< HEAD
-                # No explicit remote to push to.
-                # => get tracking branch:
-                tb_remote, refspec = self.get_tracking_branch()
-                if tb_remote is not None:
-                    remotes_to_push = [self.repo.remote(tb_remote)]
-                else:
-                    # No remote, no tracking branch
-                    # => fail
-                    raise ValueError("No remote specified to push to nor a "
-                                     "tracking branch is set up.")
-=======
                 # Nothing explicitly specified. Just call `git push` and let git
                 # decide what to do would be an option. But:
                 # - without knowing the remote and its URL we cannot provide
@@ -1417,15 +1405,15 @@
                 #    if config is missing
                 # 2. remote.*.push or push.default
 
-                # get the remote to push to:
-                # TODO: Use ConfigManager when RF'ing GitRepo
-                tb_remote, tb_branch = self.get_tracking_branch()
+                # TODO: check out "same procedure" for fetch/pull
+
+                tb_remote, refspec = self.get_tracking_branch()
                 if tb_remote is None:
                     tb_remote = 'origin'
                 remotes_to_push = [self.repo.remote(tb_remote)]
-                # no refspec, let git find remote.*.push/push.default on its own
-
->>>>>>> ee3e6294
+                # use no refspec; let git find remote.*.push or push.default on
+                # its own
+
         else:
             if all_remotes:
                 lgr.warning("Option 'all_remotes' conflicts with specified "
@@ -1736,26 +1724,8 @@
                 else:
                     raise 
 
-<<<<<<< HEAD
         track_remote = self.config.get('branch.{0}.remote'.format(branch), None)
         track_branch = self.config.get('branch.{0}.merge'.format(branch), None)
-=======
-        cfg_reader = self.repo.config_reader()
-        sct = "branch \"{0}\"".format(branch)
-        track_remote = cfg_reader.get_value(section=sct,
-                                            option="remote",
-                                            default="DATALAD_DEFAULT")
-        if track_remote == "DATALAD_DEFAULT":
-            # we have no "tracking remote"
-            track_remote = None
-        track_branch = cfg_reader.get_value(section=sct,
-                                            option="merge",
-                                            default="DATALAD_DEFAULT")
-        if track_branch == "DATALAD_DEFAULT":
-            # we have no tracking branch
-            track_branch = None
->>>>>>> ee3e6294
-
         return track_remote, track_branch
 
     @property
