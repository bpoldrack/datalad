# emacs: -*- mode: python; py-indent-offset: 4; tab-width: 4; indent-tabs-mode: nil -*-
# ex: set sts=4 ts=4 sw=4 noet:
# ## ### ### ### ### ### ### ### ### ### ### ### ### ### ### ### ### ### ### ##
#
#   See COPYING file distributed along with the datalad package for the
#   copyright and license terms.
#
# ## ### ### ### ### ### ### ### ### ### ### ### ### ### ### ### ### ### ### ##
"""Interface to git-annex by Joey Hess.

For further information on git-annex see https://git-annex.branchable.com/.

"""

import json
import logging
import re
import shlex
from os import linesep
from os import unlink
from os.path import join as opj
from os.path import exists
from os.path import islink
from os.path import realpath
from os.path import lexists
from subprocess import Popen, PIPE
from functools import wraps

from six import string_types
from six.moves import filter
from six.moves.configparser import NoOptionError

from datalad import ssh_manager
from datalad.dochelpers import exc_str
from datalad.utils import auto_repr
from datalad.utils import on_windows
from datalad.cmd import GitRunner

# imports from same module:
from .gitrepo import GitRepo
from .gitrepo import normalize_path
from .gitrepo import normalize_paths
from .gitrepo import GitCommandError
from .exceptions import CommandNotAvailableError
from .exceptions import CommandError
from .exceptions import FileNotInAnnexError
from .exceptions import FileInGitError
from .exceptions import AnnexBatchCommandError

lgr = logging.getLogger('datalad.annex')


def kwargs_to_options(func):
    """Decorator to provide convenient way to pass options to command calls.

    Any keyword argument "foo='bar'" translates to " --foo=bar".
    All of these are collected in a list and then passed to keyword argument
    `options` of the decorated function.

    Note
    ----

    This is meant to especially decorate the methods of AnnexRepo-class and
    therefore returns a class method.
    """

    @wraps(func)
    def newfunc(self, *args, **kwargs):
        option_list = []
        for key in kwargs:
            option_list.extend([" --%s=%s" % (key, kwargs.get(key))])

        return func(self, *args, options=option_list)
    return newfunc

# TODO: Depending on decision about options, implement common annex-options,
# like --force and specific ones for all annex commands


class AnnexRepo(GitRepo):
    """Representation of an git-annex repository.

    Paths given to any of the class methods will be interpreted as relative
    to PWD, in case this is currently beneath AnnexRepo's base dir
    (`self.path`). If PWD is outside of the repository, relative paths
    will be interpreted as relative to `self.path`. Absolute paths will be
    accepted either way.
    """

    __slots__ = GitRepo.__slots__ + ['always_commit', '_batched', '_direct_mode']

    # Web remote has a hard-coded UUID we might (ab)use
    WEB_UUID = "00000000-0000-0000-0000-000000000001"

    # TODO: pass description
    def __init__(self, path, url=None, runner=None,
                 direct=False, backend=None, always_commit=True, create=True, init=False,
                 batch_size=None, version=None, description=None):
        """Creates representation of git-annex repository at `path`.

        AnnexRepo is initialized by giving a path to the annex.
        If no annex exists at that location, a new one is created.
        Optionally give url to clone from.

        Parameters
        ----------
        path: str
          path to git-annex repository. In case it's not an absolute path, it's
          relative to PWD
        url: str, optional
          url to the to-be-cloned repository. Requires valid git url
          according to
          http://www.kernel.org/pub/software/scm/git/docs/git-clone.html#URLS .
        runner: Runner, optional
          Provide a Runner in case AnnexRepo shall not create it's own.
          This is especially needed in case of desired dry runs.
        direct: bool, optional
          If True, force git-annex to use direct mode
        backend: str, optional
          Set default backend used by this annex. This does NOT affect files,
          that are already annexed nor will it automatically migrate files,
          hat are 'getted' afterwards.
        create: bool, optional
          Create and initializes an annex repository at path, in case
          there is none. If set to False, and this repository is not an annex
          repository (initialized or not), an exception is raised.
        init: bool, optional
          Initialize git-annex repository (run "git annex init") if path is an
          annex repository which just was not yet initialized by annex (e.g. a
          fresh git clone). Note that if `create=True`, then initialization
          would happen
        batch_size: int, optional
          if specified and >0, instructs annex to batch this many commands before
          annex adds acts on git repository (e.g. adds them them to index for addurl).
        version: int, optional
          if given, pass as --version to `git annex init`
        description: str, optional
          short description that humans can use to identify the
          repository/location, e.g. "Precious data on my laptop"
        """
        fix_it = False
        try:
            super(AnnexRepo, self).__init__(path, url, runner=runner,
                                            create=create)
        except GitCommandError as e:
            if create and "Clone succeeded, but checkout failed." in str(e):
                lgr.warning("Experienced issues while cloning. "
                            "Trying to fix it, using git-annex-fsck.")
                fix_it = True
            else:
                raise e

        # Note: set ssh options before any possible invocation of git-annex
        # Temporary approach to ssh connection sharing:
        # Register every ssh remote with the corresponding control master.
        # Issues:
        # - currently overwrites existing ssh config of the remote
        # - request SSHConnection instance and write config even if no
        #   connection needed (but: connection is not actually created/opened)
        # - no solution for a ssh url of a file (annex addurl)
        for r in self.get_remotes():
            for url in [self.get_remote_url(r),
                        self.get_remote_url(r, push=True)]:
                # XXX replace with proper test for ssh location identifier
                if url is not None and url.startswith('ssh:'):
                    c = ssh_manager.get_connection(url)
                    writer = self.repo.config_writer()
                    writer.set_value("remote \"%s\"" % r,
                                     "annex-ssh-options",
                                     "-o ControlMaster=auto"
                                     " -S %s" % c.ctrl_path)
                    writer.release()

        self.always_commit = always_commit
        if fix_it:
            self._init(version=version, description=description)
            self.fsck()

        # Check whether an annex already exists at destination
        # XXX this doesn't work for a submodule!
        if not exists(opj(self.path, '.git', 'annex')):
            # so either it is not annex at all or just was not yet initialized
            # TODO: unify/reuse code somewhere else on detecting being annex
            if any((b.endswith('/git-annex') for b in self.get_remote_branches())) or \
                any((b == 'git-annex' for b in self.get_branches())):
                # it is an annex repository which was not initialized yet
                if create or init:
                    lgr.debug('Annex repository was not yet initialized at %s.'
                              ' Initializing ...' % self.path)
                    self._init(version=version, description=description)
            elif create:
                lgr.debug('Initializing annex repository at %s...' % self.path)
                self._init(version=version, description=description)
            else:
                raise RuntimeError("No annex found at %s." % self.path)

        # only force direct mode; don't force indirect mode
        self._direct_mode = None  # we don't know yet
        if direct and not self.is_direct_mode():
            self.set_direct_mode()

        # set default backend for future annex commands:
        # TODO: Should the backend option of __init__() also migrate
        # the annex, in case there are annexed files already?
        if backend:
            lgr.debug("Setting annex backend to %s", backend)
            # Must be done with explicit release, otherwise on Python3 would end up
            # with .git/config wiped out
            # see https://github.com/gitpython-developers/GitPython/issues/333#issuecomment-126633757
            writer = self.repo.config_writer()
            writer.set_value("annex", "backends", backend)
            writer.release()

        self._batched = BatchedAnnexes(batch_size=batch_size)

    def add_remote(self, name, url, options=''):
        """Overrides method from GitRepo in order to set
        remote.<name>.annex-ssh-options in case of a SSH remote."""
        super(AnnexRepo, self).add_remote(name, url, options)
        if url.startswith('ssh:'):
            c = ssh_manager.get_connection(url)
            writer = self.repo.config_writer()
            writer.set_value("remote \"%s\"" % name,
                             "annex-ssh-options",
                             "-o ControlMaster=auto"
                             " -S %s" % c.ctrl_path)
            writer.release()


    def __repr__(self):
        return "<AnnexRepo path=%s (%s)>" % (self.path, type(self))

    def _run_annex_command(self, annex_cmd, git_options=None, annex_options=None,
                           backend=None, **kwargs):
        """Helper to run actual git-annex calls

        Unifies annex command calls.

        Parameters
        ----------
        annex_cmd: str
            the actual git-annex command, like 'init' or 'add'
        git_options: list of str
            options to be passed to git
        annex_options: list of str
            options to be passed to the git-annex command
        backend: str
            backend to be used by this command; Currently this can also be
            achieved by having an item '--backend=XXX' in annex_options.
            This may change.
        **kwargs
            these are passed as additional kwargs to datalad.cmd.Runner.run()

        Raises
        ------
        CommandNotAvailableError
            if an annex command call returns "unknown command"
        """

        debug = ['--debug'] if lgr.getEffectiveLevel() <= logging.DEBUG else []
        backend = ['--backend=%s' % backend] if backend else []

        git_options = (git_options[:] if git_options else []) + self._GIT_COMMON_OPTIONS
        annex_options = annex_options[:] if annex_options else []

        if not self.always_commit:
            git_options += ['-c', 'annex.alwayscommit=false']

        if git_options:
            cmd_list = ['git'] + git_options + ['annex']
        else:
            cmd_list = ['git-annex']
        cmd_list += [annex_cmd] + backend + debug + annex_options

        try:
            return self.cmd_call_wrapper.run(cmd_list, **kwargs)
        except CommandError as e:
            if e.stderr and "git-annex: Unknown command '%s'" % annex_cmd in e.stderr:
                raise CommandNotAvailableError(str(cmd_list),
                                               "Unknown command:"
                                               " 'git-annex %s'" % annex_cmd,
                                               e.code, e.stdout, e.stderr)
            else:
                raise e

    def _is_direct_mode_from_config(self):
        """Figure out if in direct mode from the git config.

        Since relies on reading config, expensive to be used often

        Returns
        -------
        True if in direct mode, False otherwise.
        """

        try:
            return self.repo.config_reader().get_value("annex", "direct")
        except NoOptionError as e:
            # If .git/config lacks an entry "direct",
            # it's actually indirect mode.
            return False

    def is_direct_mode(self):
        """Indicates whether or not annex is in direct mode

        Returns
        -------
        True if in direct mode, False otherwise.
        """
        if self._direct_mode is None:
            # we need to figure it out
            self._direct_mode = self._is_direct_mode_from_config()
        return self._direct_mode

    def is_crippled_fs(self):
        """Indicates whether or not git-annex considers current filesystem 'crippled'.

        Returns
        -------
        True if on crippled filesystem, False otherwise
        """

        try:
            return self.repo.config_reader().get_value("annex",
                                                       "crippledfilesystem")
        except NoOptionError as e:
            # If .git/config lacks an entry "crippledfilesystem",
            # it's actually not crippled.
            return False

    def set_direct_mode(self, enable_direct_mode=True):
        """Switch to direct or indirect mode

        Parameters
        ----------
        enable_direct_mode: bool
            True means switch to direct mode,
            False switches to indirect mode

        Raises
        ------
        CommandNotAvailableError
            in case you try to switch to indirect mode on a crippled filesystem
        """
        if self.is_crippled_fs() and not enable_direct_mode:
            raise CommandNotAvailableError(
                cmd="git-annex indirect",
                msg="Can't switch to indirect mode on that filesystem.")

        self._run_annex_command('direct' if enable_direct_mode else 'indirect',
                                expect_stderr=True)
        # For paranoid we will just re-request
        self._direct_mode = None
        assert(self.is_direct_mode() == enable_direct_mode)

    def _init(self, version=None, description=None):
        """Initializes an annex repository.

        Note: This is intended for private use in this class by now.
        If you have an object of this class already,
        there shouldn't be a need to 'init' again.

        """
        # TODO: provide git and git-annex options.
        # TODO: Document (or implement respectively) behaviour in special cases
        # like direct mode (if it's different), not existing paths, etc.
        opts = []
        if description is not None:
            opts += [description]
        if version is not None:
            opts += ['--version', '{0}'.format(version)]
        if not len(opts):
            opts = None
        self._run_annex_command('init', annex_options=opts)
        # TODO: When to expect stderr?
        # on crippled filesystem for example (think so)?

    @normalize_paths
    def get(self, files, log_online=True, options=None):
        """Get the actual content of files

        Parameters
        ----------
        files: list of str
            list of paths to get

        kwargs: options for the git annex get command.
            For example `from='myremote'` translates to
            annex option "--from=myremote".
        """
        options = options[:] if options else []

        # don't capture stderr, since it provides progress display
        # but if no online logging, then log it
        self._run_annex_command('get', annex_options=options + files,
                                log_stdout=True, log_stderr=not log_online,
                                log_online=log_online, expect_stderr=True)

    @normalize_paths
    def add(self, files, git=False, backend=None, options=None, commit=False,
            msg=None):
        """Add file(s) to the repository.

        Parameters
        ----------
        files: list of str
          list of paths to add to the annex
        git: bool
          if True, add to git instead of annex.
        commit: bool
          whether or not to directly commit
        msg: str
          commit message in case `commit=True`. A default message, containing
          the list of files that were added, is created by default.
        backend:
        options:

        Returns
        -------
        list of dict
        """
        # Note: As long as we support direct mode, one should not call
        # super().add() directly. Once direct mode is gone, we might remove
        # `git` parameter and call GitRepo's add() instead.
        if git:
            # add to git instead of annex
            # TODO: `options` currently unused in case of git
            if self.is_direct_mode():
                cmd_list = ['git', '-c', 'core.bare=false', 'add'] + files
                self.cmd_call_wrapper.run(cmd_list, expect_stderr=True)
                # TODO: use options with git_add instead!
            else:
                super(AnnexRepo, self).add(files)

            # TODO: Make sure return value from GitRepo is consistent
            # currently simulating return value, assuming success
            # for all files:
            return_list = [{u'file': f, u'success': True} for f in files]

        else:
            options = options[:] if options else []

            return_list = list(self._run_annex_command_json(
                'add', args=options + files, backend=backend))

        if commit:
            if msg is None:
                # TODO: centralize JSON handling
                if isinstance(return_list, list):
                    file_list = [d['file'] for d in return_list if d['success']]
                elif isinstance(return_list, dict):
                    file_list = [return_list['file']] \
                        if return_list['success'] else []
                else:
                    raise ValueError("Unexpected return type: %s" %
                                     type(return_list))
                msg = self._get_added_files_commit_msg(file_list)
            self.commit(msg)  # TODO: For consisteny: Also json return value (success)?
        return return_list

    def proxy(self, git_cmd, **kwargs):
        """Use git-annex as a proxy to git

        This is needed in case we are in direct mode, since there's no git
        working tree, that git can handle.

        Parameters
        ----------
        git_cmd: str
            the actual git command
        **kwargs: dict, optional
            passed to _run_annex_command

        Returns
        -------
        (stdout, stderr)
            output of the command call
        """

        cmd_str = "git annex proxy -- %s" % git_cmd
        # TODO: By now git_cmd is expected to be string.
        # Figure out how to deal with a list here. Especially where and how to
        # treat paths.

        if not self.is_direct_mode():
            lgr.warning("proxy() called in indirect mode: %s" % cmd_str)
            raise CommandNotAvailableError(cmd=cmd_str,
                                           msg="Proxy doesn't make sense"
                                               " if not in direct mode.")
        # Temporarily use shlex, until calls use lists for git_cmd
        return self._run_annex_command('proxy',
                                       annex_options=['--'] +
                                                     shlex.split(
                                                         git_cmd,
                                                         posix=not on_windows),
                                       **kwargs)

    @normalize_path
    def get_file_key(self, file_):
        """Get key of an annexed file.

        Parameters
        ----------
        file_: str
            file to look up

        Returns
        -------
        str
            keys used by git-annex for each of the files
        """

        cmd_str = 'git annex lookupkey %s' % file_  # have a string for messages

        try:
            out, err = self._run_annex_command('lookupkey',
                                               annex_options=[file_],
                                               expect_fail=True)
        except CommandError as e:
            if e.code == 1:
                if not exists(opj(self.path, file_)):
                    raise IOError(e.code, "File not found.", file_)
                # XXX you don't like me because I can be real slow!
                elif file_ in self.get_indexed_files():
                    # if we got here, the file is present and in git,
                    # but not in the annex
                    raise FileInGitError(cmd=cmd_str,
                                         msg="File not in annex, but git: %s"
                                             % file_,
                                         filename=file_)
                else:
                    raise FileNotInAnnexError(cmd=cmd_str,
                                              msg="File not in annex: %s"
                                                  % file_,
                                              filename=file_)
            else:
                # Not sure, whether or not this can actually happen
                raise e

        entries = out.rstrip(linesep).splitlines()
        # filter out the ones which start with (: http://git-annex.branchable.com/bugs/lookupkey_started_to_spit_out___34__debug__34___messages_to_stdout/?updated
        entries = list(filter(lambda x: not x.startswith('('), entries))
        if len(entries) > 1:
            lgr.warning("Got multiple entries in reply asking for a key of a file: %s"
                        % (str(entries)))
        elif not entries:
            raise FileNotInAnnexError("Could not get a key for a file %s -- empty output" % file_)
        return entries[0]

    @normalize_paths
    def file_has_content(self, files):
        """Check whether files have their content present under annex.

        Parameters
        ----------
        files: list of str
            file(s) to check for being actually present.

        Returns
        -------
        list of bool
            Per each input file states either file has content locally
        """
        # TODO: Also provide option to look for key instead of path

        try:
            out, err = self._run_annex_command('find', annex_options=files,
                                               expect_fail=True)
        except CommandError as e:
            if e.code == 1 and "not found" in e.stderr:
                if len(files) > 1:
                    lgr.debug("One of the files was not found, so performing "
                              "'find' operation per each file")
                    # we need to go file by file since one of them is non
                    # existent and annex pukes on it
                    return [self.file_has_content(file_) for file_ in files]
                return [False]
            else:
                raise

        found_files = {f for f in out.splitlines() if f}
        found_files_new = set(found_files) - set(files)
        if found_files_new:
            raise RuntimeError("'annex find' returned entries for files which "
                               "we did not expect: %s" % (found_files_new,))

        return [file_ in found_files for file_ in files]

    @normalize_paths
    def is_under_annex(self, files, allow_quick=True, batch=False):
        """Check whether files are under annex control

        Parameters
        ----------
        files: list of str
            file(s) to check for being under annex
        allow_quick: bool, optional
            allow quick check, based on having a symlink into .git/annex/objects.
            Works only in non-direct mode (TODO: thin mode)

        Returns
        -------
        list of bool
            Per each input file states either file is under annex
        """
        # theoretically in direct mode files without content would also be
        # broken symlinks on the FSs which support it, but that would complicate
        # the matters
        if self.is_direct_mode() or not allow_quick:  # TODO: thin mode
            # no other way but to call whereis and if anything returned for it
            info = self.info(files, normalize_paths=False, batch=batch)
            # info is a dict... khe khe -- "thanks" Yarik! ;)
            return [bool(info[f]) for f in files]
        else:  # ad-hoc check which should be faster than call into annex
            out = []
            for f in files:
                filepath = opj(self.path, f)
                # todo checks for being not outside of this repository
                out.append(
                    islink(filepath) and '.git/annex/objects' in realpath(filepath)
                )
            return out

    def init_remote(self, name, options):
        """Creates a new special remote

        Parameters
        ----------
        name: str
            name of the special remote
        """
        # TODO: figure out consistent way for passing options + document

        self._run_annex_command('initremote', annex_options=[name] + options)

    def enable_remote(self, name):
        """Enables use of an existing special remote

        Parameters
        ----------
        name: str
            name, the special remote was created with
        """

        self._run_annex_command('enableremote', annex_options=[name])

    @normalize_path
    def add_url_to_file(self, file_, url, options=None, backend=None,
                        batch=False):
        """Add file from url to the annex.

        Downloads `file` from `url` and add it to the annex.
        If annex knows `file` already,
        records that it can be downloaded from `url`.

        Parameters
        ----------
        file_: str

        url: str

        options: list
            options to the annex command

        batch: bool, optional
            initiate or continue with a batched run of annex addurl, instead of just
            calling a single git annex addurl command

        Returns
        -------
        dict
          In batch mode only ATM returns dict representation of json output returned
          by annex
        """
        options = options[:] if options else []
        git_options = []
        #if file_ == 'about.txt':
        #    import pdb; pdb.set_trace()
        kwargs = dict(backend=backend)
        if not batch:
            self._run_annex_command('addurl',
                                    annex_options=options + ['--file=%s' % file_] + [url],
                                    log_online=True, log_stderr=False,
                                    **kwargs)
            # Don't capture stderr, since download progress provided by wget uses
            # stderr.
        else:
            options += ['--with-files']
            if backend:
                options += ['--backend=%s' % backend]
            # Initializes (if necessary) and obtains the batch process
            bcmd = self._batched.get(
                # Since backend will be critical for non-existing files
                'addurl_to_file_backend:%s' % backend,
                annex_cmd='addurl',
                git_options=git_options,
                annex_options=options,  # --raw ?
                path=self.path,
                json=True
            )
            try:
                out_json = bcmd((url, file_))
            except Exception as exc:
                # if isinstance(exc, IOError):
                #     raise
                raise AnnexBatchCommandError(
                        cmd="addurl",
                        msg="Adding url %s to file %s failed due to %s" % (url, file_, exc_str(exc)))
            assert(out_json['command'] == 'addurl')
            if not out_json.get('success', False):
                raise AnnexBatchCommandError(
                        cmd="addurl",
                        msg="Error, annex reported failure for addurl: %s"
                        % str(out_json))
            return out_json

    def add_urls(self, urls, options=None, backend=None, cwd=None):
        """Downloads each url to its own file, which is added to the annex.

        Parameters
        ----------
        urls: list

        options: list, optional
            options to the annex command

        cwd: string, optional
            working directory from within which to invoke git-annex
        """
        options = options[:] if options else []

        self._run_annex_command('addurl', annex_options=options + urls,
                                backend=backend, log_online=True,
                                log_stderr=False, cwd=cwd)
        # Don't capture stderr, since download progress provided by wget uses
        # stderr.

    @normalize_path
    def rm_url(self, file_, url):
        """Record that the file is no longer available at the url.

        Parameters
        ----------
        file_: str

        url: str
        """

        self._run_annex_command('rmurl', annex_options=[file_] + [url])

    @normalize_paths
    def drop(self, files, options=None, key=False):
        """Drops the content of annexed files from this repository.

        Drops only if possible with respect to required minimal number of
        available copies.

        Parameters
        ----------
        files: list of str
        """
        options = options[:] if options else []

        if key:
            # we can't drop multiple in 1 line, and there is no --batch yet, so
            # one at a time
            options = options + ['--key']
            for k in files:
                self._run_annex_command('drop', annex_options=options + [k])
        else:
            self._run_annex_command('drop', annex_options=options + files)

    def drop_key(self, keys, options=None, batch=False):
        """Drops the content of annexed files from this repository referenced by keys

        Dangerous: it drops without checking for required minimal number of
        available copies.

        Parameters
        ----------
        keys: list of str, str

        batch: bool, optional
            initiate or continue with a batched run of annex dropkey, instead of just
            calling a single git annex dropkey command
        """
        keys = [keys] if isinstance(keys, string_types) else keys

        options = options[:] if options else []
        options += ['--force']
        if not batch:
            json_objects = self._run_annex_command_json('dropkey', args=options + keys, expect_stderr=True)
        else:
            json_objects = self._batched.get('dropkey', annex_options=options, json=True, path=self.path)(keys)
        for j in json_objects:
            assert j.get('success', True)

    def annex_dropkey(self, keys, options=None, batch=False):
        """Drops the content of annexed files from this repository referenced by keys

        Dangerous: it drops without checking for required minimal number of
        available copies.

        Parameters
        ----------
        keys: list of str, str

        batch: bool, optional
            initiate or continue with a batched run of annex dropkey, instead of just
            calling a single git annex dropkey command
        """
        keys = [keys] if isinstance(keys, string_types) else keys

        options = options[:] if options else []
        options += ['--force']
        if not batch:
            json_objects = self._run_annex_command_json('dropkey', args=options + keys, expect_stderr=True)
        else:
            json_objects = self._batched.get('dropkey', annex_options=options, json=True, path=self.path)(keys)
        for j in json_objects:
            assert j.get('success', True)


    # TODO: a dedicated unit-test
    def _whereis_json_to_dict(self, j):
        """Convert json record returned by annex whereis --json to our dict representation for it
        """
        assert (j.get('success', True) is True)
        # process 'whereis' containing list of remotes
        remotes = {remote['uuid']: {x: remote.get(x, None) for x in ('description', 'here', 'urls')}
                   for remote in j.get('whereis')}
        if self.WEB_UUID in remotes:
            assert(remotes[self.WEB_UUID]['description'] == 'web')
        return remotes

    def _run_annex_command_json(self, command, args=[], **kwargs):
        """Run an annex command with --json and load output results into a tuple of dicts
        """
        try:
            # TODO: refactor to account for possible --batch ones
            out, err = self._run_annex_command(
                    command,
                    annex_options=['--json'] + args,
                    **kwargs)
        except CommandError as e:
            # if multiple files, whereis may technically fail,
            # but still returns correct response
            if command == 'whereis' and e.code == 1 and e.stdout.startswith('{'):
                out = e.stdout
            else:
                raise e
        json_objects = (json.loads(line)
                        for line in out.splitlines() if line.startswith('{'))
        return json_objects

    # TODO: reconsider having any magic at all and maybe just return a list/dict always
    @normalize_paths
    def whereis(self, files, output='uuids', key=False):
        """Lists repositories that have actual content of file(s).

        Parameters
        ----------
        files: list of str
            files to look for
        output: {'descriptions', 'uuids', 'full'}, optional
            If 'descriptions', a list of remotes descriptions returned is per
            each file. If 'full', per each file a dictionary of all fields
            is returned as returned by annex
        key: bool, optional
            Either provided files are actually annex keys

        Returns
        -------
        list of list of unicode  or dict
            if output == 'descriptions', contains a list of descriptions of remotes
            per each input file, describing the remote for each remote, which
            was found by git-annex whereis, like:

            u'me@mycomputer:~/where/my/repo/is [origin]' or
            u'web' or
            u'me@mycomputer:~/some/other/clone'

            if output == 'uuids', returns a list of uuids.
            if output == 'full', returns a dictionary with filenames as keys
            and values a detailed record, e.g.

                {'00000000-0000-0000-0000-000000000001': {
                  'description': 'web',
                  'here': False,
                  'urls': ['http://127.0.0.1:43442/about.txt', 'http://example.com/someurl']
                }}
        """
        options = ["--key"] if key else []

        json_objects = self._run_annex_command_json('whereis', args=options + files)

        if output in {'descriptions', 'uuids'}:
            return [
                [remote.get(output[:-1]) for remote in j.get('whereis')]
                if j.get('success') else []
                for j in json_objects]
        elif output == 'full':
            # TODO: we might want to optimize storage since many remotes entries will be the
            # same so we could just reuse them instead of brewing copies
            return {j['key' if key else 'file']: self._whereis_json_to_dict(j)
                    for j in json_objects}
        else:
            raise ValueError("Unknown value output=%r. Known are remotes and full" % output)

    # TODO:
    #  I think we should make interface cleaner and less ambigious for those annex
    #  commands which could operate on globs, files, and entire repositories, separating
    #  those out, e.g. annex_info_repo, annex_info_files at least.
    #  If we make our calling wrappers work without relying on invoking from repo topdir,
    #  then returned filenames would not need to be mapped, so we could easily work on dirs
    #  and globs.
    # OR if explicit filenames list - return list of matching entries, if globs/dirs -- return dict?
    @normalize_paths(map_filenames_back=True)
    def info(self, files, batch=False):
        """Provide annex info for file(s).

        Parameters
        ----------
        files: list of str
            files to look for

        Returns
        -------
        dict
          Info per each file
        """

        options = ['--bytes']
        if not batch:
            json_objects = self._run_annex_command_json('info', args=options + files)
        else:
            json_objects = self._batched.get('info', annex_options=options, json=True, path=self.path)(files)

        # Some aggressive checks. ATM info can be requested only per file
        # json_objects is a generator, let's keep it that way
        # assert(len(json_objects) == len(files))
        # and that they all have 'file' equal to the passed one
        out = {}
        for j, f in zip(json_objects, files):
            assert(j.pop('file') == f)
            if not j['success']:
                j = None
            else:
                assert(j.pop('success') == True)
                # convert size to int
                j['size'] = int(j['size']) if 'unknown' not in j['size'] else None
                # and pop the "command" field
                j.pop("command")
            out[f] = j
        return out

    def repo_info(self):
        """Provide annex info for the entire repository.

        Returns
        -------
        dict
          Info for the repository, with keys matching the ones retuned by annex
        """

        json_records = list(self._run_annex_command_json('info', args=['--bytes']))
        assert(len(json_records) == 1)

        # TODO: we need to abstract/centralize conversion from annex fields
        # For now just tune up few for immediate usability
        info = json_records[0]
        for k in info:
            if k.endswith(' size') or k.endswith(' disk space') or k.startswith('size of '):
                info[k] = int(info[k].split()[0])
        assert(info.pop('success'))
        assert(info.pop('command') == 'info')
        return info  # just as is for now

    def get_annexed_files(self):
        """Get a list of files in annex
        """
        # TODO: Review!

        out, err = self._run_annex_command('find')
        return out.splitlines()

    def precommit(self):
        """Perform pre-commit maintenance tasks, such as closing all batched annexes
        since they might still need to flush their changes into index
        """
        self._batched.close()
        super(AnnexRepo, self).precommit()

    def commit(self, msg):
        """

        Parameters
        ----------
        msg: str
        """
        self.precommit()
        if self.is_direct_mode():
<<<<<<< HEAD
            self.annex_proxy('git commit -m "%s"' % msg, expect_stderr=True)
=======
            self.proxy('git commit -m "%s"' % msg, expect_stderr=True)
>>>>>>> 39b1d735
        else:
            super(AnnexRepo, self).commit(msg)

    @normalize_paths(match_return_type=False)
    def remove(self, files, force=False, **kwargs):
        """Remove files from git/annex (works in direct mode as well)

        Parameters
        ----------
        files
        force: bool, optional
        """
        self.precommit()  # since might interfere
        if self.is_direct_mode():
            self.proxy('git rm ' + ('--force ' if force else '') +
                       ' '.join(files))
            # yoh gives up -- for some reason sometimes it remains,
            # so if we force -- we mean it!
            if force:
                for f in files:
                    filepath = opj(self.path, f)
                    if lexists(filepath):
                        unlink(filepath)
        else:
            super(AnnexRepo, self).remove(files, force=force,
                                          normalize_paths=False, **kwargs)

    def get_contentlocation(self, key, batch=False):
        """Get location of the key content

        Normally under .git/annex objects in indirect mode and within file
        tree in direct mode.

        Unfortunately there is no (easy) way to discriminate situations
        when given key is simply incorrect (not known to annex) or its content
        not currently present -- in both cases annex just silently exits with -1


        Parameters
        ----------
        key: str
            key
        batch: bool, optional
            initiate or continue with a batched run of annex contentlocation

        Returns
        -------
        str
            path relative to the top directory of the repository. If no content
            is present, empty string is returned
        """

        if not batch:
            try:
                out, err = self._run_annex_command('contentlocation',
                                                   annex_options=[key],
                                                   expect_fail=True)
                return out.rstrip(linesep).splitlines()[0]
            except CommandError:
                return ''
        else:
            return self._batched.get('contentlocation', path=self.path)(key)

    @normalize_paths(match_return_type=False)
    def _annex_custom_command(self, files, cmd_str,
                           log_stdout=True, log_stderr=True, log_online=False,
                           expect_stderr=False, cwd=None, env=None,
                           shell=None, expect_fail=False):
        """Allows for calling arbitrary commands.

        Helper for developing purposes, i.e. to quickly implement git-annex
        commands for proof of concept.

        Parameters
        ----------
        files: list of files
        cmd_str: str
            arbitrary command str. `files` is appended to that string.

        Returns
        -------
        stdout, stderr
        """
        cmd = shlex.split(cmd_str + " " + " ".join(files), posix=not on_windows) \
            if isinstance(cmd_str, string_types) \
            else cmd_str + files
        return self.cmd_call_wrapper.run(
            cmd,
            log_stderr=log_stderr, log_stdout=log_stdout, log_online=log_online,
            expect_stderr=expect_stderr,
            cwd=cwd, env=env, shell=shell, expect_fail=expect_fail)

    @normalize_paths
    def migrate_backend(self, files, backend=None):
        """Changes the backend used for `file`.

        The backend used for the key-value of `files`. Only files currently
        present are migrated.
        Note: There will be no notification if migrating fails due to the
        absence of a file's content!

        Parameters
        ----------
        files: list
            files to migrate.
        backend: str
            specify the backend to migrate to. If none is given, the
            default backend of this instance will be used.
        """

        if self.is_direct_mode():
            raise CommandNotAvailableError(
                'git-annex migrate',
                "Command 'migrate' is not available in direct mode.")
        self._run_annex_command('migrate',
                                annex_options=files,
                                backend=backend)

    @normalize_paths
    def get_file_backend(self, files):
        """Get the backend currently used for file(s).

        Parameters
        ----------
        files: list of str

        Returns
        -------
        list of str
            Per each file in input list indicates the used backend by a str
            like "SHA256E" or "MD5".
        """

        return [self.get_file_key(f).split('-')[0] for f in files]

    @property
    def default_backends(self):
        try:
            backends = self.repo.config_reader().get_value("annex", "backends")
            if backends:
                return backends.split()
            else:
                return None
        except NoOptionError:
            return None

    def fsck(self):
        self._run_annex_command('fsck')


# TODO: Why was this commented out?
# @auto_repr
class BatchedAnnexes(dict):
    """Class to contain the registry of active batch'ed instances of annex for a repository
    """
    def __init__(self, batch_size=0):
        self.batch_size = batch_size
        super(BatchedAnnexes, self).__init__()

    def get(self, codename, annex_cmd=None, **kwargs):
        if annex_cmd is None:
            annex_cmd = codename

        git_options = kwargs.pop('git_options', [])
        if self.batch_size:
            git_options += ['-c', 'annex.queuesize=%d' % self.batch_size]

        if codename not in self:
            # Create a new git-annex process we will keep around
            self[codename] = BatchedAnnex(annex_cmd, git_options=git_options, **kwargs)
        return self[codename]

    def clear(self):
        """Override just to make sure we don't rely on __del__ to close all the pipes"""
        self.close()
        super(BatchedAnnexes, self).clear()

    def close(self):
        """Close communication to all the batched annexes

        It does not remove them from the dictionary though
        """
        for p in self.values():
            p.close()


def readline_rstripped(stdout):
    #return iter(stdout.readline, b'').next().rstrip()
    return stdout.readline().rstrip()


def readlines_until_ok_or_failed(stdout, maxlines=100):
    """Read stdout until line ends with ok or failed"""
    out = ''
    i = 0
    lgr.log(3, "Trying to receive from %s" % stdout)
    while not stdout.closed:
        i += 1
        if maxlines > 0 and i > maxlines:
            raise IOError("Expected no more than %d lines. So far received: %r" % (maxlines, out))
        lgr.log(2, "Expecting a line")
        line = stdout.readline()
        lgr.log(2, "Received line %r" % line)
        out += line
        if re.match(r'^.*\b(failed|ok)$', line.rstrip()):
            break
    return out.rstrip()


def readline_json(stdout):
    return json.loads(stdout.readline().strip())


@auto_repr
class BatchedAnnex(object):
    """Container for an annex process which would allow for persistent communication
    """

    def __init__(self, annex_cmd, git_options=[], annex_options=[], path=None,
                 json=False,
                 output_proc=None):
        self.annex_cmd = annex_cmd
        self.git_options = git_options
        self.annex_options = annex_options + (['--json'] if json else [])
        self.path = path
        if output_proc is None:
            output_proc = readline_json if json else readline_rstripped
        self.output_proc = output_proc
        self._process = None

    def _initialize(self):
        lgr.debug("Initiating a new process for %s" % repr(self))
        cmd = ['git'] + AnnexRepo._GIT_COMMON_OPTIONS + self.git_options + \
              ['annex', self.annex_cmd] + self.annex_options + ['--batch'] # , '--debug']
        lgr.log(5, "Command: %s" % cmd)
        # TODO: look into _run_annex_command  to support default options such as --debug
        #
        # according to the internet wisdom there is no easy way with subprocess
        # while avoid deadlocks etc.  We would need to start a thread/subprocess
        # to timeout etc
        # kwargs = dict(bufsize=1, universal_newlines=True) if PY3 else {}
        self._process = Popen(cmd, stdin=PIPE, stdout=PIPE
                              # , stderr=PIPE
                              , env=GitRunner.get_git_environ_adjusted()
                              , cwd=self.path
                              , bufsize=1
                              , universal_newlines=True #**kwargs
                              )

    def _check_process(self, restart=False):
        """Check if the process was terminated and restart if restart

        """
        process = self._process
        if process and process.poll():
            lgr.warning("Process %s was terminated with returncode %s" % (process, process.returncode))
            self.close()
        if self._process is None and restart:
            lgr.warning("Restarting the process due to previous failure")
            self._initialize()

    def __call__(self, input_):
        """

        Parameters
        ----------
        input_ : str or tuple or list of (str or tuple)
        output_proc : callable
          To provide handling

        Returns
        -------
        str or list
          Output received from annex.  list in case if input_ was a list
        """
        # TODO: add checks -- may be process died off and needs to be reinitiated
        if not self._process:
            self._initialize()

        input_multiple = isinstance(input_, list)
        if not input_multiple:
            input_ = [input_]

        output = []

        for entry in input_:
            if not isinstance(entry, string_types):
                entry = ' '.join(entry)
            entry = entry + '\n'
            lgr.log(5, "Sending %r to batched annex %s" % (entry, self))
            # apparently communicate is just a one time show
            # stdout, stderr = self._process.communicate(entry)
            # according to the internet wisdom there is no easy way with subprocess
            self._check_process(restart=True)
            process = self._process  # _check_process might have restarted it
            process.stdin.write(entry)#.encode())
            process.stdin.flush()
            lgr.log(5, "Done sending.")
            # TODO: somehow do catch stderr which might be there or not
            #stderr = str(process.stderr) if process.stderr.closed else None
            self._check_process(restart=False)
            # We are expecting a single line output
            # TODO: timeouts etc
            #import pdb; pdb.set_trace()
            stdout = self.output_proc(process.stdout) if not process.stdout.closed else None
            #if stderr:
            #    lgr.warning("Received output in stderr: %r" % stderr)
            lgr.log(5, "Received output: %r" % stdout)
            output.append(stdout)

        return output if input_multiple else output[0]

    def __del__(self):
        self.close()

    def close(self):
        """Close communication and wait for process to terminate"""
        if self._process:
            process = self._process
            lgr.debug("Closing stdin of %s and waiting process to finish", process)
            process.stdin.close()
            process.wait()
            self._process = None
            lgr.debug("Process %s has finished", process)

<|MERGE_RESOLUTION|>--- conflicted
+++ resolved
@@ -1000,11 +1000,7 @@
         """
         self.precommit()
         if self.is_direct_mode():
-<<<<<<< HEAD
-            self.annex_proxy('git commit -m "%s"' % msg, expect_stderr=True)
-=======
             self.proxy('git commit -m "%s"' % msg, expect_stderr=True)
->>>>>>> 39b1d735
         else:
             super(AnnexRepo, self).commit(msg)
 
