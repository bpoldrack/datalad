# emacs: -*- mode: python; py-indent-offset: 4; tab-width: 4; indent-tabs-mode: nil; coding: utf-8 -*-
# ex: set sts=4 ts=4 sw=4 noet:
# ## ### ### ### ### ### ### ### ### ### ### ### ### ### ### ### ### ### ### ##
#
#   See COPYING file distributed along with the datalad package for the
#   copyright and license terms.
#
# ## ### ### ### ### ### ### ### ### ### ### ### ### ### ### ### ### ### ### ##
"""Helper utility to list things.  ATM list content of S3 bucket
"""

__docformat__ = 'restructuredtext'

import sys
import time
from os.path import exists, lexists, join as opj, abspath, isabs
from os.path import curdir, isfile, islink, isdir, dirname, basename, split
from os import readlink, listdir, lstat, remove
from json import dump, dumps

from six.moves.urllib.request import urlopen, Request
from six.moves.urllib.error import HTTPError

from ..utils import auto_repr
from .base import Interface
from ..ui import ui
from ..utils import swallow_logs
from ..dochelpers import exc_str
from ..support.s3 import get_key_url
from ..support.param import Parameter
from ..support.constraints import EnsureStr, EnsureNone
from ..distribution.dataset import Dataset
from datalad.cmd import Runner

from logging import getLogger
lgr = getLogger('datalad.api.ls')


class Ls(Interface):
    """List meta-information associated with URLs (e.g. s3://) and dataset(s)

    Examples
    --------

      $ datalad ls s3://openfmri/tarballs/ds202  # to list S3 bucket
      $ datalad ls                               # to list current dataset
    """

    _params_ = dict(
        loc=Parameter(
            doc="URL or path to list, e.g. s3://...",
            metavar='PATH/URL',
            nargs="*",
            constraints=EnsureStr() | EnsureNone(),
        ),
        recursive=Parameter(
            args=("-r", "--recursive"),
            action="store_true",
            doc="recurse into subdirectories",
        ),
        fast=Parameter(
            args=("-F", "--fast"),
            action="store_true",
            doc="only perform fast operations.  Would be overridden by --all",
        ),
        all=Parameter(
            args=("-a", "--all"),
            action="store_true",
            doc="list all entries, not e.g. only latest entries in case of S3",
        ),
        config_file=Parameter(
            doc="""path to config file which could help the 'ls'.  E.g. for s3://
            URLs could be some ~/.s3cfg file which would provide credentials""",
            constraints=EnsureStr() | EnsureNone()
        ),
        list_content=Parameter(
            choices=(None, 'first10', 'md5', 'full'),
            doc="""list also the content or only first 10 bytes (first10), or md5
            checksum of an entry.  Might require expensive transfer and dump
            binary output to your screen.  Do not enable unless you know what you
            are after""",
            default=None
        ),
        json=Parameter(
            choices=('file', 'display', 'delete'),
            doc="""metadata json of dataset for creating web user interface.
            display: prints jsons to stdout or
            file: writes each subdir metadata to json file in subdir of dataset or
            delete: deletes all metadata json files in dataset""",
        ),
    )

    @staticmethod
<<<<<<< HEAD
    def __call__(loc, recursive=False, fast=False, all=False, config_file=None, list_content=False, json=None):
=======
    def __call__(loc, recursive=False, fast=False, all=False, config_file=None, list_content=False):
        if isinstance(loc, list) and not len(loc):
            # nothing given, CWD assumed -- just like regular ls
            loc = '.'
>>>>>>> 797b4550

        kw = dict(fast=fast, recursive=recursive, all=all)
        if isinstance(loc, list):
            return [Ls.__call__(loc_, config_file=config_file, list_content=list_content, json=json, **kw)
                    for loc_ in loc]

        # TODO: do some clever handling of kwargs as to remember what were defaults
        # and what any particular implementation actually needs, and then issuing
        # warning if some custom value/option was specified which doesn't apply to the
        # given url

        if loc.startswith('s3://'):
            return _ls_s3(loc, config_file=config_file, list_content=list_content, **kw)
        elif lexists(loc):  # and lexists(opj(loc, '.git')):
            # TODO: use some helper like is_dataset_path ??
            return _ls_json(loc, json=json, **kw) if json else _ls_dataset(loc, **kw)
        else:
            #raise ValueError("ATM supporting only s3:// URLs and paths to local datasets")
            # TODO: unify all the output here -- _ls functions should just return something
            # to be displayed
            ui.message(
                "%s%s%s  %sunknown%s"
                % (LsFormatter.BLUE, loc, LsFormatter.RESET, LsFormatter.RED, LsFormatter.RESET))


#
# Dataset listing
#

from datalad.support.annexrepo import AnnexRepo
from datalad.support.annexrepo import GitRepo


@auto_repr
class DsModel(object):

    __slots__ = ['ds', '_info', '_path', '_branch']

    def __init__(self, ds):
        self.ds = ds
        self._info = None
        self._path = None  # can be overriden
        self._branch = None

    @property
    def path(self):
        return self.ds.path if self._path is None else self._path

    @path.setter
    def path(self, v):
        self._path = v

    @property
    def repo(self):
        return self.ds.repo

    @property
    def describe(self):
        try:
            with swallow_logs():
                describe, outerr = self.repo._git_custom_command([], ['git', 'describe', '--tags'])
            return describe.strip()
        except:
            return None

    @property
    def date(self):
        """Date of the last commit
        """
        try:
            commit = next(self.repo.get_branch_commits(self.branch))
        except:
            return None
        return commit.committed_date

    @property
    def clean(self):
        return not self.repo.dirty

    @property
    def branch(self):
        if self._branch is None:
            try:
                self._branch = self.repo.get_active_branch()
            except:
                return None
        return self._branch

    @property
    def type(self):
        if not exists(self.ds.path):
            return None
        return {False: 'git', True: 'annex'}[isinstance(self.repo, AnnexRepo)]

    @property
    def info(self):
        if self._info is None and isinstance(self.repo, AnnexRepo):
            self._info = self.repo.repo_info()
        return self._info

    @property
    def annex_worktree_size(self):
        info = self.info
        return info['size of annexed files in working tree'] if info else None

    @property
    def annex_local_size(self):
        info = self.info
        return info['local annex size'] if info else None


@auto_repr
class FsModel(DsModel):

    __slots__ = ['_path', '_info', 'repo']

    def __init__(self, path, repo=None):
        self._path = path  # fs path to the node, can be overridden
        self._info = None
        self.repo = DsModel(Dataset(path)) if self.type_ == 'annex' else repo  # parent repository associated with node
        self._branch = None

    @property
    def symlink(self):
        """if symlink returns path the symlink points to else returns None"""
        if islink(self._path):                    # if symlink
            target_path = readlink(self._path)    # find link target
            # convert to absolute path if not
            target_path = opj(dirname(self._path), target_path) if not isabs(target_path) else target_path
            return target_path if exists(target_path) else None
        return None

    @property
    def date(self):
        """Date of last modification"""
        if self.type_ is not ['git', 'annex']:
            return lstat(self._path).st_mtime
        else:
            super(self.__class__, self).date

    @property
    def size(self):
        """Size of the node computed based on its type"""
        type_ = self.type_
        if not type_:
            return -1
        if 'annex' == type_:
            if self.annex_local_size:
                return self.annex_local_size
            else:
                return Runner().run(['du', '-s', self._path])[0].split('\t')[0]
        elif 'git' == type_:
            return self.git_local_size
        elif 'file' == type_:
            return lstat(self._path).st_size
        elif type_ in ['link', 'link-broken']:
            if self.repo.repo.is_under_annex(self._path):
                return self.repo.repo.info(self._path, batch=True)['size']
            return 0 if type_ == 'broken-link' else lstat(self.symlink).st_size
        elif 'dir' == type_:
            return Runner().run(['du', '-s', self._path])[0].split('\t')[0]  # lstat(self._path).st_size
        else:
            return -1

    @property
    def type_(self):
        """outputs the node type

        Types: link, link-broken, file, dir, annex-repo, git-repo"""
        if islink(self.path):
            return 'link' if self.symlink else 'link-broken'
        elif isfile(self.path):
            return 'file'
        elif exists(opj(self.path, ".git", "annex")):
            return 'annex'
        elif exists(opj(self.path, ".git")):
            return 'git'
        elif isdir(self.path):
            return 'dir'
        else:
            return None

    @property
    def git_local_size(self):
        """computes the disk space used by unpacked object files in the git repository"""
        try:
            describe, outerr = self.repo._git_custom_command([], ['git', 'count-objects', '-v'])[0].split('\n')
            size = [item for item in describe if 'size: ' in item][0].split(': ')
            return int(size[1])
        except:
            return lstat(self._path).st_size

import string
import humanize
from datalad.log import ColorFormatter
from datalad.utils import is_interactive

class LsFormatter(string.Formatter):
    # condition by interactive
    if is_interactive():
        BLUE = ColorFormatter.COLOR_SEQ % (ColorFormatter.BLUE + 30)
        RED = ColorFormatter.COLOR_SEQ % (ColorFormatter.RED + 30)
        GREEN = ColorFormatter.COLOR_SEQ % (ColorFormatter.GREEN + 30)
        RESET = ColorFormatter.RESET_SEQ
    else:
        BLUE = RED = GREEN = RESET = u""

    # http://stackoverflow.com/questions/9932406/unicodeencodeerror-only-when-running-as-a-cron-job
    # reveals that Python uses ascii encoding when stdout is a pipe, so we shouldn't force it to be
    # unicode then
    # TODO: we might want to just ignore and force utf8 while explicitly .encode()'ing output!
    if sys.getdefaultencoding() == 'ascii':
        OK = 'OK'   # u"✓"
        NOK = 'X'  # u"✗"
        NONE = '-'  # u"✗"
    else:
        # unicode versions which look better but which blow during tests etc
        OK = u"✓"
        NOK = u"✗"
        NONE = u"✗"

    def convert_field(self, value, conversion):
        #print("%r->%r" % (value, conversion))
        if conversion == 'D':  # Date
            if value is not None:
                return time.strftime(u"%Y-%m-%d/%H:%M:%S", time.localtime(value))
            else:
                return u'-'
        elif conversion == 'S':  # Human size
            #return value
            if value is not None:
                return humanize.naturalsize(value)
            else:
                return u'-'
        elif conversion == 'X':  # colored bool
            chr, col = (self.OK, self.GREEN) if value else (self.NOK, self.RED)
            return u"%s%s%s" % (col, chr, self.RESET)
        elif conversion == 'N':  # colored Red - if None
            if value is None:
                # return "%s✖%s" % (self.RED, self.RESET)
                return u"%s%s%s" % (self.RED, self.NONE, self.RESET)
            return value
        elif conversion in {'B', 'R'}:
            return u"%s%s%s" % ({'B': self.BLUE, 'R': self.RED}[conversion], value, self.RESET)

        return super(LsFormatter, self).convert_field(value, conversion)


def format_ds_model(formatter, ds_model, format_str, format_exc):
    try:
        #print("WORKING ON %s" % ds_model.path)
        if not exists(ds_model.ds.path) or not ds_model.ds.repo:
            return formatter.format(format_exc, ds=ds_model, msg=u"not installed")
        ds_formatted = formatter.format(format_str, ds=ds_model)
        #print("FINISHED ON %s" % ds_model.path)
        return ds_formatted
    except Exception as exc:
        return formatter.format(format_exc, ds=ds_model, msg=exc_str(exc))

# from joblib import Parallel, delayed

def _ls_dataset(loc, fast=False, recursive=False, all=False):
    isabs_loc = isabs(loc)
    topdir = '' if isabs_loc else abspath(curdir)

    topds = Dataset(loc)
    dss = [topds] + (
        [Dataset(opj(loc, sm))
         for sm in topds.get_subdatasets(recursive=recursive)]
        if recursive else [])
    dsms = list(map(DsModel, dss))

    # adjust path strings
    for ds_model in dsms:
        path = ds_model.path[len(topdir) + 1 if topdir else 0:]
        if not path:
            path = '.'
        ds_model.path = path
    dsms = sorted(dsms, key=lambda m: m.path)

    maxpath = max(len(ds_model.path) for ds_model in dsms)
    path_fmt = u"{ds.path!B:<%d}" % (maxpath + (11 if is_interactive() else 0))  # + to accommodate ansi codes
    pathtype_fmt = path_fmt + u"  [{ds.type}]"
    full_fmt = pathtype_fmt + u"  {ds.branch!N}  {ds.describe!N} {ds.date!D}"
    if (not fast) or all:
        full_fmt += u"  {ds.clean!X}"
    if all:
        full_fmt += u"  {ds.annex_local_size!S}/{ds.annex_worktree_size!S}"

    formatter = LsFormatter()
    # weird problems happen in the parallel run -- TODO - figure it out
    # for out in Parallel(n_jobs=1)(
    #         delayed(format_ds_model)(formatter, dsm, full_fmt, format_exc=path_fmt + "  {msg!R}")
    #         for dsm in dss):
    #     print(out)
    for dsm in dsms:
        ds_str = format_ds_model(formatter, dsm, full_fmt, format_exc=path_fmt + u"  {msg!R}")
        print(ds_str)


def fs_extract(nodepath, repo):
    """extract required info of nodepath with its associated parent repository and returns it as a dictionary"""

    # Create FsModel from filesystem nodepath and its associated parent repository
    node = FsModel(nodepath, repo)
    pretty_size = humanize.naturalsize(node.size) if node.size else -1
    pretty_date = time.strftime(u"%Y-%m-%d %H:%M:%S", time.localtime(node.date))
    name = leaf_name(node._path) if leaf_name(node._path) != "" else leaf_name(node.repo.path)
    return {"name": name, "path": node._path, "repo": node.repo.path, "type": node.type_, "size": pretty_size, "date": pretty_date}


def leaf_name(path):
    """takes a relative or absolute path and returns name of node at that location"""
    head, tail = split(abspath(path))
    return tail or basename(head)


def ignored(path, only_hidden=False):
    """if path is in the ignorelist return True

    ignore list includes hidden files and git or annex maintained folders
    when only_hidden set, only ignores hidden files and folders not git or annex maintained folders
    """
    if (isdir(opj(path, ".git")) or isdir(opj(path, ".git", "annex"))) and not only_hidden:
        return True
    if '.' == leaf_name(path)[0] or leaf_name(path) == 'index.html':
        return True
    return False


def fs_render(root, subdir, json=None):
    """takes root, subdir to render and based on json option passed renders to file, stdout or deletes json at root"""
    # store directory info of the submodule level in fs hierarchy as json
    if json == 'file':
        with open(opj(root, '.dir.json'), 'w') as f:
            dump(subdir, f)
    # else if json flag set to delete, remove .dir.json of current directory
    elif json == 'delete':
        if exists(opj(root, '.dir.json')):
            remove(opj(root, '.dir.json'))
    # else dump json to stdout
    elif json == 'display':
        print dumps(subdir) + '\n'


def fs_traverse(loc, repo, recursive=False, json=None):
    """takes a root path, traverses through its nodes and returns a dictionary of relevant features attached to each node

    extracts and returns a (recursive) list of directory info at loc
    does not traverse into annex, git or hidden directories
    """
    fs = fs_extract(loc, repo)

    if isdir(loc):                                # if node is a directory
        fs["nodes"] = [fs_extract(loc, repo)]     # store its info in dict
        fs["nodes"][0]["name"] = ".."             # and replace its name with ".." to emulate unix syntax

        for node in listdir(loc):
            nodepath = opj(loc, node)
            if not ignored(nodepath, only_hidden=True):
                # append info on nodes children to its dictionary
                fs["nodes"].extend([fs_extract(nodepath, repo)])

            if recursive and isdir(nodepath) and not ignored(nodepath):
                # if recursive, create info dictionary of each child directory
                subdir = fs_traverse(nodepath, repo, recursive=recursive, json=json)
                # run renderer on subdirectory(subdir) at location(loc) with json option set by user
                lgr.info('Subdir: ' + opj(loc, node))
                fs_render(nodepath, subdir, json=json)
    return fs


def _ls_json(loc, json=None, fast=False, recursive=False, all=False):
    # find all sub-datasets under path passed and attach Dataset class to each
    topds = Dataset(loc)
    dss = [topds] + (
        [Dataset(opj(loc, sm))
         for sm in topds.get_subdatasets(recursive=recursive)]
        if recursive else [])
    dsms = list(map(DsModel, dss))

    # for each submodule at loc passed by user
    for ds in dsms:
        # (recursively) traverse each submodule
        fs = fs_traverse(opj(ds.path, ""), ds, recursive=recursive, json=json)
        # if its the root submodule remove parent node info ("..") from it
        if ds.path == abspath(loc):
            fs["nodes"].pop(0)

        # run renderer on submodule(fs) at ds.path with json option set by user
        lgr.info('Submodule: ' + opj(ds.path))
        fs_render(ds.path, fs, json=json)


#
# S3 listing
#
def _ls_s3(loc, fast=False, recursive=False, all=False, config_file=None, list_content=False):
    """List S3 bucket content"""
    if loc.startswith('s3://'):
        bucket_prefix = loc[5:]
    else:
        raise ValueError("passed location should be an s3:// url")

    import boto
    from hashlib import md5
    from boto.s3.key import Key
    from boto.s3.prefix import Prefix
    from boto.exception import S3ResponseError
    from ..support.configparserinc import SafeConfigParser  # provides PY2,3 imports

    bucket_name, prefix = bucket_prefix.split('/', 1)

    if '?' in prefix:
        ui.message("We do not care about URL options ATM, they get stripped")
        prefix = prefix[:prefix.index('?')]

    ui.message("Connecting to bucket: %s" % bucket_name)
    if config_file:
        config = SafeConfigParser(); config.read(config_file)
        access_key = config.get('default', 'access_key')
        secret_key = config.get('default', 'secret_key')

        # TODO: remove duplication -- reuse logic within downloaders/s3.py to get connected
        conn = boto.connect_s3(access_key, secret_key)
        try:
            bucket = conn.get_bucket(bucket_name)
        except S3ResponseError as e:
            ui.message("E: Cannot access bucket %s by name" % bucket_name)
            all_buckets = conn.get_all_buckets()
            all_bucket_names = [b.name for b in all_buckets]
            ui.message("I: Found following buckets %s" % ', '.join(all_bucket_names))
            if bucket_name in all_bucket_names:
                bucket = all_buckets[all_bucket_names.index(bucket_name)]
            else:
                raise RuntimeError("E: no bucket named %s thus exiting" % bucket_name)
    else:
        # TODO: expose credentials
        # We don't need any provider here really but only credentials
        from datalad.downloaders.providers import Providers
        providers = Providers.from_config_files()
        provider = providers.get_provider(loc)
        if not provider:
            raise ValueError("don't know how to deal with this url %s -- no downloader defined.  "
                             "Specify just s3cmd config file instead")
        bucket = provider.authenticator.authenticate(bucket_name, provider.credential)

    info = []
    for iname, imeth in [
        ("Versioning", bucket.get_versioning_status),
        ("   Website", bucket.get_website_endpoint),
        ("       ACL", bucket.get_acl),
    ]:
        try:
            ival = imeth()
        except Exception as e:
            ival = str(e).split('\n')[0]
        info.append(" {iname}: {ival}".format(**locals()))
    ui.message("Bucket info:\n %s" % '\n '.join(info))

    kwargs = {} if recursive else {'delimiter': '/'}
    prefix_all_versions = list(bucket.list_versions(prefix, **kwargs))

    if not prefix_all_versions:
        ui.error("No output was provided for prefix %r" % prefix)
    else:
        max_length = max((len(e.name) for e in prefix_all_versions))
    for e in prefix_all_versions:
        if isinstance(e, Prefix):
            ui.message("%s" % (e.name, ),)
            continue
        ui.message(("%%-%ds %%s" % max_length) % (e.name, e.last_modified), cr=' ')
        if isinstance(e, Key):
            if not (e.is_latest or all):
                # Skip this one
                continue
            url = get_key_url(e, schema='http')
            try:
                _ = urlopen(Request(url))
                urlok = "OK"
            except HTTPError as err:
                urlok = "E: %s" % err.code

            try:
                acl = e.get_acl()
            except S3ResponseError as err:
                acl = err.message

            content = ""
            if list_content:
                # IO intensive, make an option finally!
                try:
                    # _ = e.next()[:5]  if we are able to fetch the content
                    kwargs = dict(version_id=e.version_id)
                    if list_content in {'full', 'first10'}:
                        if list_content in 'first10':
                            kwargs['headers'] = {'Range': 'bytes=0-9'}
                        content = repr(e.get_contents_as_string(**kwargs))
                    elif list_content == 'md5':
                        digest = md5()
                        digest.update(e.get_contents_as_string(**kwargs))
                        content = digest.hexdigest()
                    else:
                        raise ValueError(list_content)
                    # content = "[S3: OK]"
                except S3ResponseError as err:
                    content = err.message
                finally:
                    content = " " + content

            ui.message("ver:%-32s  acl:%s  %s [%s]%s" % (e.version_id, acl, url, urlok, content))
        else:
            if all:
                ui.message("del")<|MERGE_RESOLUTION|>--- conflicted
+++ resolved
@@ -91,14 +91,10 @@
     )
 
     @staticmethod
-<<<<<<< HEAD
     def __call__(loc, recursive=False, fast=False, all=False, config_file=None, list_content=False, json=None):
-=======
-    def __call__(loc, recursive=False, fast=False, all=False, config_file=None, list_content=False):
         if isinstance(loc, list) and not len(loc):
             # nothing given, CWD assumed -- just like regular ls
             loc = '.'
->>>>>>> 797b4550
 
         kw = dict(fast=fast, recursive=recursive, all=all)
         if isinstance(loc, list):
