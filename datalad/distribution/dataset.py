--- conflicted
+++ resolved
@@ -223,7 +223,6 @@
 #        """
 #        raise NotImplementedError("TODO")
 
-<<<<<<< HEAD
     # TODO maybe needs to get its own interface
     def remember_state(self, message, auto_add_changes=True, version=None):
         """
@@ -245,8 +244,6 @@
         if version:
             repo._git_custom_command('', 'git tag "{0}"'.format(version))
 
-=======
->>>>>>> 1c40b857
     def recall_state(self, whereto):
         """Something that can be used to checkout a particular state
         (tag, commit) to "undo" a change or switch to a otherwise desired
