# emacs: -*- mode: python; py-indent-offset: 4; tab-width: 4; indent-tabs-mode: nil -*-
# ex: set sts=4 ts=4 sw=4 noet:
# ## ### ### ### ### ### ### ### ### ### ### ### ### ### ### ### ### ### ### ##
#
#   See COPYING file distributed along with the datalad package for the
#   copyright and license terms.
#
# ## ### ### ### ### ### ### ### ### ### ### ### ### ### ### ### ### ### ### ##

import glob, shutil, stat, os
import tempfile
import platform

from functools import wraps
from os.path import exists, join as opj

from nose.tools import \
    assert_equal, assert_raises, assert_greater, assert_false, \
<<<<<<< HEAD
    raises, ok_, eq_, make_decorator, assert_true
=======
    assert_in, assert_in as in_, \
    raises, ok_, eq_, make_decorator
>>>>>>> 44ec923a
from nose import SkipTest

from ..cmd import Runner
from ..support.repos import AnnexRepo
from ..utils import *

def rmtemp(f, *args, **kwargs):
    """Wrapper to centralize removing of temp files so we could keep them around

    It will not remove the temporary file/directory if DATALAD_TESTS_KEEPTEMP
    environment variable is defined
    """
    if not os.environ.get('DATALAD_TESTS_KEEPTEMP'):
        lgr.log(5, "Removing temp file: %s" % f)
        # Can also be a directory
        if os.path.isdir(f):
            rmtree(f, *args, **kwargs)
        else:
            os.unlink(f)
    else:
        lgr.info("Keeping temp file: %s" % f)

def create_archive(path, name, load):
    dirname = name[:-7]
    full_dirname = opj(path, dirname)
    os.makedirs(full_dirname)
    create_tree(full_dirname, load)
    # create archive
    status = Runner().run('tar -czvf %(name)s %(dirname)s' % locals(),
                          cwd=path, expect_stderr=True)
    # remove original tree
    shutil.rmtree(full_dirname)

def create_tree(path, tree):
    """Given a list of tuples (name, load) create such a tree

    if load is a tuple itself -- that would create either a subtree or an archive
    with that content and place it into the tree if name ends with .tar.gz
    """
    if not exists(path):
        os.makedirs(path)

    for name, load in tree:
        full_name = opj(path, name)
        if isinstance(load, tuple):
            if name.endswith('.tar.gz'):
                create_archive(path, name, load)
            else:
                create_tree(full_name, load)
        else:
            #encoding = sys.getfilesystemencoding()
            #if isinstance(full_name, unicode):
            #    import pydb; pydb.debugger()
            with open(full_name, 'w') as f:
                if isinstance(load, unicode):
                    load = load.encode('utf-8')
                f.write(load)

#
# Addition "checkers"
#

import git
import os
from os.path import exists, join
from datalad.support.annexrepo import AnnexRepo as AnnexRepoNew

def ok_clean_git_annex_proxy(path):
    """Helper to check, whether an annex in direct mode is clean
    """
    # TODO: May be let's make a method of AnnexRepo for this purpose

    ar = AnnexRepoNew(path)
    cwd = os.getcwd()
    os.chdir(path)

    try:
        out = ar.annex_proxy("git status")
    except RuntimeError, e:
        if e.message.find("Failed to run 'git annex proxy") > -1:
            # This actually isn't a good way to detect "git annex proxy" is not available
            # Would need to have a look at stderr, which is either logged or printed by now.
            # TODO: provide logHandler, which gives access to recent Records or return stderr
            # like stdout or whatever. The first approach may turn out to be the way to handle it anyway.

            raise SkipTest
        else:
            raise
    finally:
        os.chdir(cwd)

    assert_true(out.__str__().find("nothing to commit, working directory clean") > -1,\
                "git status output via proxy not plausible.")




def ok_clean_git(path, annex=True, untracked=[]):
    """Verify that under given path there is a clean git repository

    it exists, .git exists, nothing is uncommitted/dirty/staged
    """
    ok_(exists(path))
    ok_(exists(join(path, '.git')))
    if annex:
        ok_(exists(join(path, '.git', 'annex')))
    repo = git.Repo(path)

    ok_(repo.head.is_valid())

    # get string representations of diffs with index to ease troubleshooting
    index_diffs = [str(d) for d in repo.index.diff(None)]
    head_diffs = [str(d) for d in repo.index.diff(repo.head.commit)]

    eq_(sorted(repo.untracked_files), sorted(untracked))
    eq_(index_diffs, [])
    eq_(head_diffs, [])

def ok_file_under_git(path, filename, annexed=False):
    repo = AnnexRepo(path)
    assert(filename in repo.get_indexed_files()) # file is known to Git
    assert(annexed == os.path.islink(opj(path, filename)))


#
# Decorators
#

from ..utils import optional_args

@optional_args
def with_tree(t, tree=None, **tkwargs):
    @wraps(t)
    def newfunc(*arg, **kw):
        d = tempfile.mkdtemp(**tkwargs)
        create_tree(d, tree)
        try:
            t(*(arg + (d,)), **kw)
        finally:
            rmtemp(d)
    return newfunc


# GRRR -- this one is crippled since path where HTTPServer is serving
# from can't be changed without pain.
import logging
import random
import SimpleHTTPServer
import SocketServer
from threading import Thread

lgr = logging.getLogger('datalad.tests')

class SilentHTTPHandler(SimpleHTTPServer.SimpleHTTPRequestHandler):
    """A little adapter to silence the handler
    """
    def __init__(self, *args, **kwargs):
        self._silent = lgr.getEffectiveLevel() > logging.DEBUG
        SimpleHTTPServer.SimpleHTTPRequestHandler.__init__(self, *args, **kwargs)

    def log_message(self, format, *args):
        if self._silent:
            return
        lgr.debug("HTTP: " + format % args)


def serve_path_via_http():
    """Decorator which serves content of a directory via http url
    """
    def decorate(func):
        def newfunc(*arg, **kw):
            port = random.randint(8000, 8500)
            # TODO: ATM we are relying on path being local so we could
            # start HTTP server in the same directory.  FIX IT!
            SocketServer.TCPServer.allow_reuse_address = True
            httpd = SocketServer.TCPServer(("", port), SilentHTTPHandler)
            server_thread = Thread(target=httpd.serve_forever)
            arg, path = arg[:-1], arg[-1]
            # There is a problem with Haskell on wheezy trying to
            # fetch via IPv6 whenever there is a ::1 localhost entry in
            # /etc/hosts.  Apparently fixing that docker image reliably
            # is not that straightforward, although see
            # http://jasonincode.com/customizing-hosts-file-in-docker/
            # so we just force to use 127.0.0.1 while on wheezy
            hostname = '127.0.0.1' if on_debian_wheezy else 'localhost'
            url = 'http://%s:%d/%s/' % (hostname, port, path)
            lgr.debug("HTTP: serving %s under %s", path, url)
            server_thread.start()

            #time.sleep(1)               # just give it few ticks
            try:
                func(*(arg + (path, url,)), **kw)
            finally:
                lgr.debug("HTTP: stopping server")
                httpd.shutdown()
                server_thread.join()
        newfunc = make_decorator(func)(newfunc)
        return newfunc
    return decorate


# TODO: just provide decorators for tempfile.mk* functions. This is ugly!
def _update_tempfile_kwargs_for_DATALAD_TESTS_TEMPDIR(tkwargs_):
    """Updates kwargs to be passed to tempfile. calls depending on env
    """
    directory = os.environ.get('DATALAD_TESTS_TEMPDIR')
    if directory and 'dir' not in tkwargs_:
        tkwargs_['dir'] = directory


@optional_args
def with_tempfile(t, *targs, **tkwargs):
    """Decorator function to provide a temporary file name and remove it at the end

    Parameters
    ----------
    mkdir : bool, optional (default: False)
        If True, temporary directory created using tempfile.mkdtemp()
    *args, **kwargs:
        All other arguments are passed into the call to tempfile.mk{t,d}emp(),
        and resultant temporary filename is passed as the first argument into
        the function t.  If no 'prefix' argument is provided, it will be
        constructed using module and function names ('.' replaced with
        '_').

    To change the used directory without providing keyword argument 'dir' set
    DATALAD_TESTS_TEMPDIR.

    Examples
    --------

        @with_tempfile
        def test_write(tfile):
            open(tfile, 'w').write('silly test')
    """

    @wraps(t)
    def newfunc(*arg, **kw):
        # operate on a copy of tkwargs to avoid any side-effects
        tkwargs_ = tkwargs.copy()

        if len(targs)<2 and not 'prefix' in tkwargs_:
            try:
                tkwargs_['prefix'] = 'datalad_temp_%s.%s' \
                                    % (func.__module__, func.func_name)
            except:
                # well -- if something wrong just proceed with defaults
                pass

        # if DATALAD_TESTS_TEMPDIR is set, use that as directory,
        # let mktemp handle it otherwise. However, an explicitly provided
        # dir=... will override this.
        mkdir = tkwargs_.pop('mkdir', False)

        _update_tempfile_kwargs_for_DATALAD_TESTS_TEMPDIR(tkwargs_)

        filename = {False: tempfile.mktemp,
                    True: tempfile.mkdtemp}[mkdir](*targs, **tkwargs_)
        if __debug__:
            lgr.debug('Running %s with temporary filename %s'
                      % (t.__name__, filename))
        try:
            return t(*(arg + (filename,)), **kw)
        finally:
            # glob here for all files with the same name (-suffix)
            # would be useful whenever we requested .img filename,
            # and function creates .hdr as well
            lsuffix = len(tkwargs_.get('suffix', ''))
            filename_ = lsuffix and filename[:-lsuffix] or filename
            filenames = glob.glob(filename_ + '*')
            if len(filename_) < 3 or len(filenames) > 5:
                # For paranoid yoh who stepped into this already ones ;-)
                lgr.warning("It is unlikely that it was intended to remove all"
                            " files matching %r. Skipping" % filename_)
                return
            for f in filenames:
                try:
                    rmtemp(f)
                except OSError:
                    pass
    return newfunc


def _extend_globs(paths, flavors):
    globs = glob.glob(paths)

    # TODO -- provide management of 'network' tags somehow
    flavors_ = ['local', 'network', 'clone', 'network-clone'] if flavors=='auto' else flavors

    # TODO: move away?
    def get_repo_url(path):
        """Return ultimate URL for this repo"""
        if not exists(opj(path, '.git')):
            # do the dummiest check so we know it is not git.Repo's fault
            raise AssertionError("Path %s does not point to a git repository "
                                 "-- missing .git" % path)
        repo = git.Repo(path)
        if len(repo.remotes) == 1:
            remote = repo.remotes[0]
        else:
            remote = repo.remotes.origin
        return remote.config_reader.get('url')

    def clone_url(url):
        # delay import of our code until needed for certain
        from ..cmd import Runner
        runner = Runner()
        kw = dict(); _update_tempfile_kwargs_for_DATALAD_TESTS_TEMPDIR(kw)
        tdir = tempfile.mkdtemp(**kw)
        repo = runner(["git", "clone", url, tdir])
        open(opj(tdir, ".git", "remove-me"), "w").write("Please") # signal for it to be removed after
        return tdir

    globs_extended = []
    if 'local' in flavors_:
        globs_extended += globs

    if 'network' in flavors_:
        globs_extended += [get_repo_url(repo) for repo in globs]

    if 'clone' in flavors_:
        globs_extended += [clone_url(repo) for repo in globs]

    if 'network-clone' in flavors_:
        globs_extended += [clone_url(get_repo_url(repo)) for repo in globs]

    return globs_extended


@optional_args
def with_testrepos(t, paths='*/*', toppath=None, flavors='auto', skip=False):
    """Decorator to provide a test repository available locally and/or over the Internet

    All tests under datalad/tests/testrepos are stored in two-level hierarchy,
    where top-level name describes nature/identifier of the test repository, and
    there could be multiple instances (e.g. generated differently) of the same
    "content"

    Parameters
    ----------
    paths : string, optional
      Glob paths to consider
    toppath : string, optional
      Path to the test repositories top directory.  If not provided,
      `datalad/tests/testrepos` within datalad is used.
    flavors : {'auto', 'local', 'clone', 'network', 'network-clone'} or list of thereof, optional
      What URIs to provide.  E.g. 'local' would just provide path to that
      submodule, while 'network' would provide url of the origin remote where
      that submodule was originally fetched from.  'clone' would clone repository
      first to a temporary location. 'network-clone' would first clone from the network
      location. 'auto' would include the list of appropriate
      ones (e.g., no 'network*' flavors if network tests are "forbidden").
    skip : bool, optional
      Allow to skip if no repositories were found. Otherwise would raise
      AssertionError

    Examples
    --------

        @with_testrepos('basic/*')
        def test_write(repo):
            assert(os.path.exists(os.path.join(repo, '.git', 'annex')))

    """

    @wraps(t)
    def newfunc(*arg, **kw):
        # TODO: would need to either avoid this "decorator" approach for
        # parametric tests or again aggregate failures like sweepargs does
        toppath_ = os.path.join(os.path.dirname(__file__), 'testrepos') \
            if toppath is None else toppath

        globs_extended = _extend_globs(os.path.join(toppath_, paths), flavors)
        if not len(globs_extended):
            raise (SkipTest if skip else AssertionError)(
                "Found no test repositories under %s."
                % os.path.join(toppath_, paths) +
                " Run git submodule update --init --recursive "
                if toppath is None else "")

        # print globs_extended
        for d in globs_extended:
            repo = d
            if __debug__:
                lgr.debug('Running %s on %s' % (t.__name__, repo))
            try:
                t(*(arg + (repo,)), **kw)
            finally:
                # ad-hoc but works
                if exists(repo) and exists(opj(repo, ".git", "remove-me")):
                    rmtemp(repo)
                pass # might need to provide additional handling so, handle
    return newfunc
with_testrepos.__test__ = False

def assert_cwd_unchanged(func):
    """Decorator to test whether the current working directory remains unchanged

    """

    @make_decorator(func)
    def newfunc(*args, **kwargs):
        cwd_before = os.getcwd()
        func(*args, **kwargs)
        cwd_after = os.getcwd()
        assert_equal(cwd_before, cwd_after ,"CWD changed from %s to %s" % (cwd_before, cwd_after))

    return newfunc

def ignore_nose_capturing_stdout(func):
    """Decorator workaround for nose's behaviour with redirecting sys.stdout

    Needed for tests involving the runner and nose redirecting stdout.
    Counter-intuitively, that means it needed for nosetests without '-s'.
    See issue reported here:
    https://code.google.com/p/python-nose/issues/detail?id=243&can=1&sort=-id&colspec=ID%20Type%20Status%20Priority%20Stars%20Milestone%20Owner%20Summary
    """

    @make_decorator(func)
    def newfunc(*args, **kwargs):
        try:
            func(*args, **kwargs)
        except AttributeError, e:
            if e.message.find('StringIO') > -1 and e.message.find('fileno') > -1:
                pass
            else:
                raise
    return newfunc

# List of most obscure filenames which might or not be supported by different
# filesystems across different OSs.  Start with the most obscure
OBSCURE_FILENAMES = (
    " \"';a&b/&cd `| ", # shouldn't be supported anywhere I guess due to /
    " \"';a&b&cd `| ",
    " \"';abcd `| ",
    " \"';abcd | ",
    " \"';abcd ",
    " ;abcd ",
    " ab cd ",
    "a",
    " abc d.dat ", # they all should at least support spaces and dots
)

@with_tempfile(mkdir=True)
def get_most_obscure_supported_name(tdir):
    """Return the most filename which filesystem under TEMPDIR could support

    TODO: we might want to use it as a function where we would provide tdir
    """
    for filename in OBSCURE_FILENAMES:
        try:
            with open(opj(tdir, filename), 'w') as f:
                f.write("TEST LOAD")
            return filename # it will get removed as a part of wiping up the directory
        except:
            lgr.debug("Filename %r is not supported on %s under %s",
                      filename, platform.system(), tdir)
            pass
    raise RuntimeError("Could not create any of the files under %s among %s"
                       % (tdir, OBSCURE_FILENAMES))

#
# Context Managers
#
import StringIO, sys
from contextlib import contextmanager

@contextmanager
def swallow_outputs():
    """Context manager to help consuming both stdout and stderr.

    stdout is available as cm.out and stderr as cm.err whenever cm is the
    yielded context manager.
    Internally uses temporary files to guarantee absent side-effects of swallowing
    into StringIO which lacks .fileno
    """

    class StringIOAdapter(object):
        """Little adapter to help getting out/err values
        """
        def __init__(self):
            kw = dict()
            _update_tempfile_kwargs_for_DATALAD_TESTS_TEMPDIR(kw)

            self._out = open(tempfile.mktemp(**kw), 'w')
            self._err = open(tempfile.mktemp(**kw), 'w')

        def _read(self, h):
            with open(h.name) as f:
                return f.read()

        @property
        def out(self):
            self._out.flush()
            return self._read(self._out)

        @property
        def err(self):
            self._err.flush()
            return self._read(self._err)

        @property
        def handles(self):
            return self._out, self._err

        def cleanup(self):
            self._out.close()
            self._err.close()
            rmtemp(self._out.name)
            rmtemp(self._err.name)

    # preserve -- they could have been mocked already
    oldout, olderr = sys.stdout, sys.stderr
    adapter = StringIOAdapter()
    sys.stdout, sys.stderr = adapter.handles

    try:
        yield adapter
    finally:
        sys.stdout, sys.stderr = oldout, olderr
        adapter.cleanup()

@contextmanager
def swallow_logs(new_level=None):
    """Context manager to consume all logs.

    """
    lgr = logging.getLogger("datalad")

    # Keep old settings
    old_level = lgr.level
    old_handlers = lgr.handlers

    # Let's log everything into a string
    # TODO: generalize with the one for swallow_outputs
    class StringIOAdapter(object):
        """Little adapter to help getting out values

        And to stay consistent with how swallow_outputs behaves
        """
        def __init__(self):
            kw = dict()
            _update_tempfile_kwargs_for_DATALAD_TESTS_TEMPDIR(kw)

            self._out = open(tempfile.mktemp(**kw), 'w')

        def _read(self, h):
            with open(h.name) as f:
                return f.read()

        @property
        def out(self):
            self._out.flush()
            return self._read(self._out)

        @property
        def lines(self):
            return self.out.split('\n')

        @property
        def handle(self):
            return self._out

        def cleanup(self):
            self._out.close()
            rmtemp(self._out.name)

    adapter = StringIOAdapter()
    lgr.handlers = [logging.StreamHandler(adapter.handle)]
    if old_level < logging.DEBUG: # so if HEAVYDEBUG etc -- show them!
        lgr.handlers += old_handlers
    if isinstance(new_level, basestring):
        new_level = getattr(logging, new_level)

    if new_level is not None:
        lgr.setLevel(new_level)

    try:
        yield adapter
    finally:
        lgr.handlers, lgr.level = old_handlers, old_level
        adapter.cleanup()<|MERGE_RESOLUTION|>--- conflicted
+++ resolved
@@ -16,12 +16,9 @@
 
 from nose.tools import \
     assert_equal, assert_raises, assert_greater, assert_false, \
-<<<<<<< HEAD
+    assert_in, assert_in as in_, \
     raises, ok_, eq_, make_decorator, assert_true
-=======
-    assert_in, assert_in as in_, \
-    raises, ok_, eq_, make_decorator
->>>>>>> 44ec923a
+
 from nose import SkipTest
 
 from ..cmd import Runner
