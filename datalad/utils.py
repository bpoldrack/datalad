--- conflicted
+++ resolved
@@ -402,7 +402,6 @@
         os.makedirs(dirname)
     return dirname
 
-<<<<<<< HEAD
 def updated(d, update):
     """Return a copy of the input with the 'update'
 
@@ -411,7 +410,7 @@
     d = d.copy()
     d.update(update)
     return d
-=======
+
 def chpwd(path):
     """Wrapper around os.chdir which also adjusts environ['PWD']
 
@@ -432,5 +431,4 @@
     try:
         return os.environ['PWD']
     except KeyError:
-        return os.getcwd()
->>>>>>> 330fa6ae
+        return os.getcwd()