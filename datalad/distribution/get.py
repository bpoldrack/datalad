# emacs: -*- mode: python; py-indent-offset: 4; tab-width: 4; indent-tabs-mode: nil -*-
# ex: set sts=4 ts=4 sw=4 noet:
# ## ### ### ### ### ### ### ### ### ### ### ### ### ### ### ### ### ### ### ##
#
#   See COPYING file distributed along with the datalad package for the
#   copyright and license terms.
#
# ## ### ### ### ### ### ### ### ### ### ### ### ### ### ### ### ### ### ### ##
"""High-level interface for getting dataset content

"""

import logging

from os import curdir
from os import linesep
from os.path import isdir
from os.path import join as opj
from os.path import relpath
from os.path import lexists

from datalad.interface.base import Interface
from datalad.interface.common_opts import recursion_flag
from datalad.interface.common_opts import recursion_limit
from datalad.interface.common_opts import git_opts
from datalad.interface.common_opts import annex_opts
from datalad.interface.common_opts import annex_get_opts
from datalad.support.constraints import EnsureStr
from datalad.support.constraints import EnsureNone
from datalad.support.param import Parameter
from datalad.support.annexrepo import AnnexRepo
from datalad.support.exceptions import CommandNotAvailableError
from datalad.support.exceptions import InsufficientArgumentsError
from datalad.support.exceptions import PathOutsideRepositoryError
from datalad.dochelpers import exc_str
from datalad.dochelpers import single_or_plural

from .dataset import Dataset
from .dataset import EnsureDataset
from .dataset import datasetmethod
from .dataset import require_dataset
from .dataset import resolve_path
from .dataset import _with_sep

__docformat__ = 'restructuredtext'

lgr = logging.getLogger('datalad.distribution.get')


class Get(Interface):
    """Get data content for files and/or directories of a dataset.

    Known data locations for each requested file are evaluated and data are
    obtained from the best/fastest/cheapest location, unless a dedicated
    source is identified.

    By default this command operates recursively within a dataset, but not
    across potential subdatasets, i.e. if a directory is provided, all files in
    the directory are obtained. Recursion into subdatasets is supported too. If
    enabled, potential subdatasets are detected and installed sequentially, in
    order to fulfill a request. However, this implicit installation of
    subdatasets is done only, if an explicitly specified path belongs to such a
    subdataset and for that purpose `recursion_limit` is ignored. Otherwise get
    recurses into already installed subdatasets only and the depth of this
    recursion can be limited by `recursion_limit`.

    .. note::
      Power-user info: This command used :command:`git annex get` to fulfill
      requests. Subdatasets are obtained via the :func:`~datalad.api.install`
      command.
    """

    _params_ = dict(
        dataset=Parameter(
            args=("-d", "--dataset"),
            metavar="PATH",
            doc="""specify the dataset to perform the add operation on.  If
            no dataset is given, an attempt is made to identify the dataset
            based on the current working directory and/or the `path` given""",
            constraints=EnsureDataset() | EnsureNone()),
        path=Parameter(
            args=("path",),
            metavar="PATH",
            doc="""path/name of the requested dataset component. The component
            must already be known to the dataset.""",
            nargs="*",
            constraints=EnsureStr() | EnsureNone()),
        source=Parameter(
            args=("-s", "--source",),
            metavar="LABEL",
            doc="""label of the data source to be used to fulfill the request.
            This can be the name of a dataset :term:`sibling` or another known
            source""",
            constraints=EnsureStr() | EnsureNone()),
        recursive=recursion_flag,
        recursion_limit=recursion_limit,
        git_opts=git_opts,
        annex_opts=annex_opts,
        annex_get_opts=annex_get_opts)

    # Note: May be use 'git annex find --not --in here' to have a list of all
    # files to actually get and give kind of a progress in terms of number
    # files processed ...

    @staticmethod
    @datasetmethod(name='get')
    def __call__(
            path=None,
            source=None,
            dataset=None,
            recursive=False,
            recursion_limit=None,
            git_opts=None,
            annex_opts=None,
            annex_get_opts=None):

        # check parameters:
        if path is None:
            raise InsufficientArgumentsError("insufficient information for "
                                             "getting: requires at least a "
                                             "path.")
        # When called from cmdline `path` will be a list even if
        # there is only one item.
        # Make sure we deal with the same when called via python API:
        if not isinstance(path, list):
            path = [path]

        # resolve path(s):
        lgr.debug("Resolving paths ...")
        resolved_paths = [resolve_path(p, dataset) for p in path]

        # resolve base dataset:
        ds = require_dataset(dataset, check_installed=True,
                             purpose='getting content')
        lgr.debug("Resolved dataset: %s" % ds)

        # resolve possible subdatasets:
        lgr.debug("Resolving (sub-)datasets ...")
        resolved_datasets = dict()
        for p in resolved_paths:
            # Note: For explicitly given paths we do consider
            # (possibly to be installed) subdatasets without `recursion_limit`.
            # It is applied only for implicit recursion into subdatasets -
            # see below under "if recursive"-block.
            try:
                p_ds = ds.get_containing_subdataset(p, recursion_limit=None)
            except PathOutsideRepositoryError as e:
                lgr.warning(exc_str(e) + linesep + "Ignored.")
                continue

            # Note: A not yet existing thing might need several levels of
            # subdataset installation until we can actually get it.
            if not p_ds.is_installed():
                # this is expected to be ensured by require_dataset:
                assert p_ds != ds

                # we try to install subdatasets as long as there is anything to
                # install in between the last one installed and the actual thing
                # to get (which is `p`):
                cur_subds = p_ds
                cur_par_ds = p_ds.get_superdataset()
                assert cur_par_ds is not None
                _install_success = False
                while not cur_subds.is_installed():
                    lgr.info("Installing subdataset {0} in order to get "
                             "{1}".format(cur_subds, p))
                    try:
                        cur_par_ds.install(cur_subds.path)
                        _install_success = True
                    except Exception as e:
                        lgr.warning("Installation of subdataset {0} failed. {1}"
                                    " ignored.".format(cur_subds, p))
                        lgr.debug("Installation attempt failed with exception:"
                                  "{0}{1}".format(linesep, exc_str(e)))
                        _install_success = False
                        # TODO: Should we try to clean up here and remove
                        # anything we installed along the way? (Currently needs
                        # to wait for being clear about uninstall)
                        # Another approach: Record what went wrong and have a
                        # dedicated 'datalad clean' or sth
                        break
                    cur_par_ds = cur_subds

                    # Note: PathOutsideRepositoryError should not happen here.
                    # If so, there went something fundamentally wrong, so:
                    # raise instead of just log a warning.
                    cur_subds = \
                        p_ds.get_containing_subdataset(p, recursion_limit=None)

                if not _install_success:
                    # skip p, if we didn't manage to install its containing
                    # subdataset
                    continue

                # assign the last one installed to p_ds to associate it with p:
                p_ds = cur_subds

            if not lexists(p):
                # Note: Skipping non-existing paths currently.
                # We could also include them in the call to AnnexRepo and get
                # it reported with success=False and the reason in 'note'.
                # But not even invoking annex at all is faster, so we skip
                # it early:
                lgr.warning("{0} not found. Ignored.".format(p))
                continue

            # collect all paths belonging to a certain (sub-)datasets in order
            # to have one call to git-annex per repo:
            resolved_datasets[p_ds.path] = \
                resolved_datasets.get(p_ds.path, []) + [p]

            # TODO: Change behaviour of Dataset: Make subdatasets singletons to
            # always get the same object referencing a certain subdataset.

        if recursive:
            # Find implicit subdatasets to call get on:
            # If there are directories in resolved_paths (Note,
            # that this includes '.' and '..'), check for subdatasets
            # beneath them. These should be called recursively with '.'.
            # Therefore add the subdatasets to resolved_datasets and
            # corresponding '.' to resolved_paths, in order to generate the
            # correct call.
            for p in resolved_paths:
                if isdir(p):
                    for subds_path in \
                      ds.get_subdatasets(absolute=True, recursive=True,
                                         recursion_limit=recursion_limit,
                                         fulfilled=True):
                        if subds_path.startswith(_with_sep(p)):
                            if subds_path not in resolved_datasets:
                                lgr.debug("Added implicit subdataset {0} "
                                          "from path {1}".format(subds_path, p))
                                resolved_datasets[subds_path] = []
                            resolved_datasets[subds_path].append(curdir)
        # Note: While the following is not very telling in terms of progress,
        # it remains at info level atm to have at least some idea, what `get` is
        # doing (in combination with "Getting x files of Dataset y") until we
        # have a working solution for showing progress. Then it should go to
        # debug level.
        lgr.info("Found {0} datasets to "
                 "operate on.".format(len(resolved_datasets)))
        # TODO:
        # git_opts
        # annex_opts
        # annex_get_opts

        # now we are ready to actually get the stuff

        found_an_annex = False
        global_results = []
        # the actual calls:
        for ds_path in resolved_datasets:
            cur_ds = Dataset(ds_path)
            # needs to be an annex:
            if not isinstance(cur_ds.repo, AnnexRepo):
<<<<<<< HEAD
                lgr.debug("Found no annex at {0}. Skipped.".format(cur_ds))
                continue
            found_an_annex = True
            lgr.info("Getting {0} files of dataset "
=======
                raise CommandNotAvailableError(
                    cmd="get", msg="Missing annex at {0}".format(ds))

            lgr.info("Getting {0} file/dir(s) of dataset "
>>>>>>> e8efc787
                     "{1} ...".format(len(resolved_datasets[ds_path]), cur_ds))

            local_results = cur_ds.repo.get(resolved_datasets[ds_path],
                                            options=['--from=%s' % source]
                                                     if source else [])

            # if we recurse into subdatasets, adapt relative paths reported by
            # annex to be relative to the toplevel dataset we operate on:
            if cur_ds != ds:
                for i in range(len(local_results)):
                    local_results[i]['file'] = \
                        relpath(opj(ds_path, local_results[i]['file']), ds.path)

            global_results.extend(local_results)

        if not found_an_annex:
            lgr.warning("Found no annex. Could not perform any get operation.")
        return global_results

    @staticmethod
    def result_renderer_cmdline(res, args):
        from datalad.ui import ui
        from os import linesep
        if res is None:
            res = []
        if not isinstance(res, list):
            res = [res]
        if not len(res):
            ui.message("Got nothing (we have it all already)")
            return

        # provide summary
        nsuccess = sum(item.get('success', False) for item in res)
        nfailure = len(res) - nsuccess
        msg = "Requested %d %s." % (len(res), single_or_plural("file", "files", len(res)))
        if nsuccess:
            msg += " Got %d. " % nsuccess
        if nfailure:
            msg += " Failed to get %d." % (nfailure,)
        ui.message(msg)

        # if just a few or less than initially explicitly requested
        if len(res) < 10 or len(res) <= len(args.path):
            msg = linesep.join([
                "{path} ... {suc}".format(
                    suc="ok." if item.get('success', False)
                        else "failed. (%s)" % item.get('note', 'unknown reason'),
                    path=item.get('file'))
                for item in res])
            ui.message(msg)

<|MERGE_RESOLUTION|>--- conflicted
+++ resolved
@@ -25,6 +25,7 @@
 from datalad.interface.common_opts import git_opts
 from datalad.interface.common_opts import annex_opts
 from datalad.interface.common_opts import annex_get_opts
+from datalad.interface.common_opts import verbose
 from datalad.support.constraints import EnsureStr
 from datalad.support.constraints import EnsureNone
 from datalad.support.param import Parameter
@@ -96,7 +97,8 @@
         recursion_limit=recursion_limit,
         git_opts=git_opts,
         annex_opts=annex_opts,
-        annex_get_opts=annex_get_opts)
+        annex_get_opts=annex_get_opts,
+        verbose=verbose)
 
     # Note: May be use 'git annex find --not --in here' to have a list of all
     # files to actually get and give kind of a progress in terms of number
@@ -112,7 +114,8 @@
             recursion_limit=None,
             git_opts=None,
             annex_opts=None,
-            annex_get_opts=None):
+            annex_get_opts=None,
+            verbose=False):
 
         # check parameters:
         if path is None:
@@ -253,17 +256,10 @@
             cur_ds = Dataset(ds_path)
             # needs to be an annex:
             if not isinstance(cur_ds.repo, AnnexRepo):
-<<<<<<< HEAD
                 lgr.debug("Found no annex at {0}. Skipped.".format(cur_ds))
                 continue
             found_an_annex = True
-            lgr.info("Getting {0} files of dataset "
-=======
-                raise CommandNotAvailableError(
-                    cmd="get", msg="Missing annex at {0}".format(ds))
-
             lgr.info("Getting {0} file/dir(s) of dataset "
->>>>>>> e8efc787
                      "{1} ...".format(len(resolved_datasets[ds_path]), cur_ds))
 
             local_results = cur_ds.repo.get(resolved_datasets[ds_path],
@@ -292,13 +288,13 @@
         if not isinstance(res, list):
             res = [res]
         if not len(res):
-            ui.message("Got nothing (we have it all already)")
+            ui.message("Got nothing")
             return
 
         # provide summary
         nsuccess = sum(item.get('success', False) for item in res)
         nfailure = len(res) - nsuccess
-        msg = "Requested %d %s." % (len(res), single_or_plural("file", "files", len(res)))
+        msg = "Tried to get %d %s." % (len(res), single_or_plural("file", "files", len(res)))
         if nsuccess:
             msg += " Got %d. " % nsuccess
         if nfailure:
@@ -306,7 +302,7 @@
         ui.message(msg)
 
         # if just a few or less than initially explicitly requested
-        if len(res) < 10 or len(res) <= len(args.path):
+        if len(res) < 10 or args.verbose:
             msg = linesep.join([
                 "{path} ... {suc}".format(
                     suc="ok." if item.get('success', False)
