# emacs: -*- mode: python; py-indent-offset: 4; tab-width: 4; indent-tabs-mode: nil -*-
# ex: set sts=4 ts=4 sw=4 noet:
# ## ### ### ### ### ### ### ### ### ### ### ### ### ### ### ### ### ### ### ##
#
#   See COPYING file distributed along with the datalad package for the
#   copyright and license terms.
#
# ## ### ### ### ### ### ### ### ### ### ### ### ### ### ### ### ### ### ### ##
"""High-level interface generation

"""

__docformat__ = 'restructuredtext'

import logging
lgr = logging.getLogger('datalad.interface.base')

import os
import sys
import re
import textwrap
from importlib import import_module
import inspect
import string
from collections import (
    defaultdict,
    OrderedDict,
)

from ..ui import ui
from ..dochelpers import exc_str

from datalad.interface.common_opts import eval_params
from datalad.interface.common_opts import eval_defaults
from datalad.support.constraints import (
    EnsureKeyChoice,
    EnsureChoice,
)
from datalad.distribution.dataset import Dataset
from datalad.distribution.dataset import resolve_path
from datalad.plugin import _get_plugins
from datalad.plugin import _load_plugin


default_logchannels = {
    '': 'debug',
    'ok': 'debug',
    'notneeded': 'debug',
    'impossible': 'warning',
    'error': 'error',
}


def get_api_name(intfspec):
    """Given an interface specification return an API name for it"""
    if len(intfspec) > 3:
        name = intfspec[3]
    else:
        name = intfspec[0].split('.')[-1]
    return name


def get_cmdline_command_name(intfspec):
    """Given an interface specification return a cmdline command name"""
    if len(intfspec) > 2:
        name = intfspec[2]
    else:
        name = intfspec[0].split('.')[-1].replace('_', '-')
    return name


def get_interface_groups(include_plugins=False):
    """Return a list of command groups.

    Parameters
    ----------
    include_plugins : bool, optional
        Whether to include a group named 'plugins' that has a list of
        discovered plugin commands.

    Returns
    -------
    A list of tuples with the form (GROUP_NAME, GROUP_DESCRIPTION, COMMANDS).
    """
    from .. import interface as _interfaces

    grps = []
    # auto detect all available interfaces and generate a function-based
    # API from them
    for _item in _interfaces.__dict__:
        if not _item.startswith('_group_'):
            continue
        grp_name = _item[7:]
        grp = getattr(_interfaces, _item)
        grps.append((grp_name,) + grp)
    # TODO(yoh): see if we could retain "generator" for plugins
    # ATM we need to make it explicit so we could check the command(s) below
    # It could at least follow the same destiny as extensions so we would
    # just do more iterative "load ups"

    if include_plugins:
        grps.append(('plugins', 'Plugins', list(_get_plugins())))
    return grps


def get_cmd_summaries(descriptions, groups, width=79):
    """Return summaries for the commands in `groups`.

    Parameters
    ----------
    descriptions : dict
        A map of group names to summaries.
    groups : list of tuples
        A list of groups and commands in the form described by
        `get_interface_groups`.
    width : int, optional
        The maximum width of each line in the summary text.

    Returns
    -------
    A list with a formatted entry for each command. The first command of each
    group is preceded by an entry describing the group.
    """
    cmd_summary = []
    for grp in sorted(groups, key=lambda x: x[1]):
        grp_descr = grp[1]
        grp_cmds = descriptions[grp[0]]

        cmd_summary.append('\n*%s*\n' % (grp_descr,))
        for cd in grp_cmds:
            cmd_summary.append('  %s\n%s'
                               % ((cd[0],
                                   textwrap.fill(
                                       cd[1].rstrip(' .'),
                                       width - 5,
                                       initial_indent=' ' * 6,
                                       subsequent_indent=' ' * 6))))
    return cmd_summary


def load_interface(spec):
    """Load and return the class for `spec`.

    Parameters
    ----------
    spec : tuple
        For a standard interface, the first item is the datalad source module
        and the second object name for the interface. For a plugin, the second
        item should be a dictionary that maps 'file' to the path the of module.

    Returns
    -------
    The interface class or, if importing the module fails, None.
    """
    if isinstance(spec[1], dict):
        intf = _load_plugin(spec[1]['file'], fail=False)
    else:
        lgr.log(5, "Importing module %s " % spec[0])
        try:
            mod = import_module(spec[0], package='datalad')
        except Exception as e:
            lgr.error("Internal error, cannot import interface '%s': %s",
                      spec[0], exc_str(e))
            intf = None
        else:
            intf = getattr(mod, spec[1])
    return intf


def get_cmd_doc(interface):
    """Return the documentation for the command defined by `interface`.

    Parameters
    ----------
    interface : subclass of Interface
    """
    intf_doc = '' if interface.__doc__ is None else interface.__doc__.strip()
    if hasattr(interface, '_docs_'):
        # expand docs
        intf_doc = intf_doc.format(**interface._docs_)
    return intf_doc


def get_cmd_ex(interface):
    """Return the examples for the command defined by 'interface'.

    Parameters
    ----------
    interface : subclass of Interface
    """
    intf_ex = "\n\n*Examples*\n\n"
    for example in interface._examples_:
        intf_ex += build_example(example, api='cmdline')
    return intf_ex


def dedent_docstring(text):
    """Remove uniform indentation from a multiline docstring"""
    # Problem is that first line might often have no offset, so might
    # need to be ignored from dedent call
    if text is None:
        return None
    if not text.startswith(' '):
        lines = text.split('\n')
        if len(lines) == 1:
            # single line, no indentation, nothing to do
            return text
        text2 = '\n'.join(lines[1:])
        return lines[0] + "\n" + textwrap.dedent(text2)
    else:
        return textwrap.dedent(text)


def alter_interface_docs_for_api(docs):
    """Apply modifications to interface docstrings for Python API use."""
    # central place to alter the impression of docstrings,
    # like removing cmdline specific sections
    if not docs:
        return docs
    docs = dedent_docstring(docs)
    # clean cmdline sections
    docs = re.sub(
        r'\|\| CMDLINE \>\>.*?\<\< CMDLINE \|\|',
        '',
        docs,
        flags=re.MULTILINE | re.DOTALL)
    # clean cmdline in-line bits
    docs = re.sub(
        r'\[CMD:\s[^\[\]]*\sCMD\]',
        '',
        docs,
        flags=re.MULTILINE | re.DOTALL)
    docs = re.sub(
        r'\[PY:\s([^\[\]]*)\sPY\]',
        lambda match: match.group(1),
        docs,
        flags=re.MULTILINE)
    docs = re.sub(
        r'\|\| PYTHON \>\>(.*?)\<\< PYTHON \|\|',
        lambda match: match.group(1),
        docs,
        flags=re.MULTILINE | re.DOTALL)
    if 'DATALAD_SPHINX_RUN' not in os.environ:
        # remove :role:`...` RST markup for cmdline docs
        docs = re.sub(
            r':\S+:`[^`]*`[\\]*',
            lambda match: ':'.join(match.group(0).split(':')[2:]).strip('`\\'),
            docs,
            flags=re.MULTILINE | re.DOTALL)
        # make the handbook doc references more accessible
        # the URL is a redirect configured at readthedocs
        docs = re.sub(
            r'(handbook:[0-9]-[0-9]*)',
            '\\1 (http://handbook.datalad.org/symbols)',
            docs)
    docs = re.sub(
        r'\|\| REFLOW \>\>\n(.*?)\<\< REFLOW \|\|',
        lambda match: textwrap.fill(match.group(1)),
        docs,
        flags=re.MULTILINE | re.DOTALL)
    return docs


def alter_interface_docs_for_cmdline(docs):
    """Apply modifications to interface docstrings for cmdline doc use."""
    # central place to alter the impression of docstrings,
    # like removing Python API specific sections, and argument markup
    if not docs:
        return docs
    docs = dedent_docstring(docs)
    # clean cmdline sections
    docs = re.sub(
        r'\|\| PYTHON \>\>.*?\<\< PYTHON \|\|',
        '',
        docs,
        flags=re.MULTILINE | re.DOTALL)
    # clean cmdline in-line bits
    docs = re.sub(
        r'\[PY:\s[^\[\]]*\sPY\]',
        '',
        docs,
        flags=re.MULTILINE | re.DOTALL)
    docs = re.sub(
        r'\[CMD:\s([^\[\]]*)\sCMD\]',
        lambda match: match.group(1),
        docs,
        flags=re.MULTILINE)
    docs = re.sub(
        r'\|\| CMDLINE \>\>(.*?)\<\< CMDLINE \|\|',
        lambda match: match.group(1),
        docs,
        flags=re.MULTILINE | re.DOTALL)
    # remove :role:`...` RST markup for cmdline docs
    docs = re.sub(
        r':\S+:`[^`]*`[\\]*',
        lambda match: ':'.join(match.group(0).split(':')[2:]).strip('`\\'),
        docs,
        flags=re.MULTILINE | re.DOTALL)
    # make the handbook doc references more accessible
    # the URL is a redirect configured at readthedocs
    docs = re.sub(
        r'(handbook:[0-9]-[0-9]*)',
        '\\1 (http://handbook.datalad.org/symbols)',
        docs)
    # remove None constraint. In general, `None` on the cmdline means don't
    # give option at all, but specifying `None` explicitly is practically
    # impossible
    docs = re.sub(
        r',\sor\svalue\smust\sbe\s`None`',
        '',
        docs,
        flags=re.MULTILINE | re.DOTALL)
    # capitalize variables and remove backticks to uniformize with
    # argparse output
    docs = re.sub(
        r'`\S*`',
        lambda match: match.group(0).strip('`').upper(),
        docs)
    # clean up sphinx API refs
    docs = re.sub(
        r'\~datalad\.api\.\S*',
        lambda match: "`{0}`".format(match.group(0)[13:]),
        docs)
    # Remove RST paragraph markup
    docs = re.sub(
        r'^.. \S+::',
        lambda match: match.group(0)[3:-2].upper(),
        docs,
        flags=re.MULTILINE)
    docs = re.sub(
        r'\|\| REFLOW \>\>\n(.*?)\<\< REFLOW \|\|',
        lambda match: textwrap.fill(match.group(1)),
        docs,
        flags=re.MULTILINE | re.DOTALL)
    return docs


def is_api_arg(arg):
    """Return True if argument is our API argument or self or used for internal
    purposes
    """
    return arg != 'self' and not arg.startswith('_')


def update_docstring_with_parameters(func, params, prefix=None, suffix=None,
                                     add_args=None):
    """Generate a useful docstring from a parameter spec

    Amends any existing docstring of a callable with a textual
    description of its parameters. The Parameter spec needs to match
    the number and names of the callables arguments.
    """
    from datalad.utils import getargspec
    # get the signature
    ndefaults = 0
    args, varargs, varkw, defaults = getargspec(func)
    if add_args:
        add_argnames = sorted(add_args.keys())
        args.extend(add_argnames)
        defaults = defaults + tuple(add_args[k] for k in add_argnames)
    if defaults is not None:
        ndefaults = len(defaults)
    # start documentation with what the callable brings with it
    doc = prefix if prefix else u''
    if len(args) > 1:
        if len(doc):
            doc += '\n'
        doc += "Parameters\n----------\n"
        for i, arg in enumerate(args):
            if not is_api_arg(arg):
                continue
            # we need a parameter spec for each argument
            if not arg in params:
                raise ValueError("function has argument '%s' not described as a parameter" % arg)
            param = params[arg]
            # validate the default -- to make sure that the parameter description is
            # somewhat OK
            defaults_idx = ndefaults - len(args) + i
            if defaults_idx >= 0:
                if param.constraints is not None:
                    param.constraints(defaults[defaults_idx])
            orig_docs = param._doc
            param._doc = alter_interface_docs_for_api(param._doc)
            doc += param.get_autodoc(
                arg,
                default=defaults[defaults_idx] if defaults_idx >= 0 else None,
                has_default=defaults_idx >= 0)
            param._doc = orig_docs
            doc += '\n'
    doc += suffix if suffix else u""
    # assign the amended docs
    func.__doc__ = doc
    return func


def build_example(example, api='python'):
    """Build a code example.

    Take a dict from a classes _example_ specification (list of dicts) and
    build a string with an api or cmd example (for use in cmd help or
    docstring).

    Parameters
    ----------
    api : {'python', 'cmdline'}
        If 'python', build Python example for docstring. If 'cmdline', build
        cmd example.

    Returns
    -------
    ex : str
        Concatenated examples for the given class.
    """
    if api == 'python' :
        code_field='code_py'
        indicator='>'
    elif api == 'cmdline':
        code_field='code_cmd'
        indicator='%'
    else:
        raise ValueError("unknown API selection: {}".format(api))
    if code_field not in example:
        # only show an example if it exist for the API
        return ''
    description = textwrap.fill(example.get('text'))
    # this indent the code snippet to get it properly rendered as code
    # we are not using textwrap.fill(), because it would not acknowledge
    # any meaningful structure/formatting of code snippets. Instead, we
    # maintain line content as is.
    code = dedent_docstring(example.get(code_field))
    needs_indicator = not code.startswith(indicator)
    code = textwrap.indent(code, ' ' * (5 if needs_indicator else 3)).lstrip()

    ex = """{}::\n\n   {}{}\n\n""".format(
        description,
        # disable automatic prefixing, if the example already has one
        # this enables providing more complex examples without having
        # to infer its inner structure
        '{} '.format(indicator)
        if needs_indicator
        # maintain spacing to avoid undesired relative indentation
        else '',
        code)

    return ex


def update_docstring_with_examples(cls_doc, ex):
    """Update a commands docstring with examples.

    Take _examples_ of a command, build the Python examples, and append
    them to the docstring.

    cls_doc: docstring
    ex: list
        list of dicts with examples
    """
    from textwrap import indent
    if len(cls_doc):
        cls_doc += "\n"
    cls_doc += "    Examples\n    --------\n"
    # loop though provided examples
    for example in ex:
        cls_doc += indent(build_example(example, api='python'), ' '*4)

    return cls_doc


def build_doc(cls, **kwargs):
    """Decorator to build docstrings for datalad commands

    It's intended to decorate the class, the __call__-method of which is the
    actual command. It expects that __call__-method to be decorated by
    eval_results.

    Note that values for any `eval_params` keys in `cls._params_` are
    ignored.  This means one class may extend another's `_params_`
    without worrying about filtering out `eval_params`.

    Parameters
    ----------
    cls: Interface
      class defining a datalad command
    """

    # Note, that this is a class decorator, which is executed only once when the
    # class is imported. It builds the docstring for the class' __call__ method
    # and returns the original class.
    #
    # This is because a decorator for the actual function would not be able to
    # behave like this. To build the docstring we need to access the attribute
    # _params of the class. From within a function decorator we cannot do this
    # during import time, since the class is being built in this very moment and
    # is not yet available in the module. And if we do it from within the part
    # of a function decorator, that is executed when the function is called, we
    # would need to actually call the command once in order to build this
    # docstring.

    lgr.debug("Building doc for {}".format(cls))

    cls_doc = cls.__doc__
    if hasattr(cls, '_docs_'):
        # expand docs
        cls_doc = cls_doc.format(**cls._docs_)
    # get examples
    ex = getattr(cls, '_examples_', [])
    if ex:
        cls_doc = update_docstring_with_examples(cls_doc, ex)

    call_doc = None
    # suffix for update_docstring_with_parameters:
    if cls.__call__.__doc__:
        call_doc = cls.__call__.__doc__

    # build standard doc and insert eval_doc
    spec = getattr(cls, '_params_', dict())

<<<<<<< HEAD
=======

>>>>>>> 387a4cad
    # update class attributes that may override defaults 
    if hasattr(cls, '_no_eval_results'):
        add_args = None
    else:
        add_args = {k: getattr(cls, k, v) for k, v in eval_defaults.items()}

    # ATTN: An important consequence of this update() call is that it
    # fulfills the docstring's promise of overriding any existing
    # values for eval_params keys in _params_.
    #

    # get docs for eval_results parameters:
    spec.update(eval_params)

    update_docstring_with_parameters(
        cls.__call__, spec,
        prefix=alter_interface_docs_for_api(cls_doc),
        suffix=alter_interface_docs_for_api(call_doc),
        add_args=add_args
    )

    # return original
    return cls


NA_STRING = 'N/A'  # we might want to make it configurable via config


class nagen(object):
    """A helper to provide a desired missing value if no value is known

    Usecases
    - could be used as a generator for `defaultdict`
    - since it returns itself upon getitem, should work even for complex
      nested dictionaries/lists .format templates
    """
    def __init__(self, missing=NA_STRING):
        self.missing = missing

    def __repr__(self):
        cls = self.__class__.__name__
        args = str(self.missing) if self.missing != NA_STRING else ''
        return '%s(%s)' % (cls, args)

    def __str__(self):
        return self.missing

    def __getitem__(self, *args):
        return self

    def __getattr__(self, item):
        return self


def nadict(*items):
    """A generator of default dictionary with the default nagen"""
    dd = defaultdict(nagen)
    dd.update(*items)
    return dd


class DefaultOutputFormatter(string.Formatter):
    """A custom formatter for default output rendering using .format
    """
    # TODO: make missing configurable?
    def __init__(self, missing=nagen()):
        """
        Parameters
        ----------
        missing: string, optional
          What to output for the missing values
        """
        super(DefaultOutputFormatter, self).__init__()
        self.missing = missing

    def _d(self, msg, *args):
        # print("   HERE %s" % (msg % args))
        pass

    def get_value(self, key, args, kwds):
        assert not args
        self._d("get_value: %r %r %r", key, args, kwds)
        return kwds.get(key, self.missing)

    # def get_field(self, field_name, args, kwds):
    #     assert not args
    #     self._d("get_field: %r args=%r kwds=%r" % (field_name, args, kwds))
    #     try:
    #         out = string.Formatter.get_field(self, field_name, args, kwds)
    #     except Exception as exc:
    #         # TODO needs more than just a value
    #         return "!ERR %s" % exc


class DefaultOutputRenderer(object):
    """A default renderer for .format'ed output line
    """
    def __init__(self, format):
        self.format = format
        # We still need custom output formatter since at the "first level"
        # within .format template all items there is no `nadict`
        self.formatter = DefaultOutputFormatter()

    @classmethod
    def _dict_to_nadict(cls, v):
        """Traverse datastructure and replace any regular dict with nadict"""
        if isinstance(v, list):
            return [cls._dict_to_nadict(x) for x in v]
        elif isinstance(v, dict):
            return nadict((k, cls._dict_to_nadict(x)) for k, x in v.items())
        else:
            return v

    def __call__(self, x, **kwargs):
        dd = nadict(
            (k, nadict({k_.replace(':', '#'): self._dict_to_nadict(v_)
                for k_, v_ in v.items()})
                if isinstance(v, dict) else v)
            for k, v in x.items()
        )

        msg = self.formatter.format(self.format, **dd)
        return ui.message(msg)


class Interface(object):
    """Base class for interface implementations"""

    # exit code to return if user-interrupted
    # if None, would just reraise the Exception, so if in --dbg
    # mode would fall into the debugger
    _interrupted_exit_code = 1

    _OLDSTYLE_COMMANDS = (
        'AddArchiveContent', 'CrawlInit', 'Crawl', 'CreateSiblingGithub',
        'CreateTestDataset', 'Export', 'Ls', 'SSHRun', 'Test')

    @classmethod
    def setup_parser(cls, parser):
        # XXX needs safety check for name collisions
        # XXX allow for parser kwargs customization
        parser_kwargs = {}
        from datalad.utils import getargspec
        # get the signature
        ndefaults = 0
        args, varargs, varkw, defaults = getargspec(cls.__call__)
        if not defaults is None:
            ndefaults = len(defaults)
        for i, arg in enumerate(args):
            if not is_api_arg(arg):
                continue
            param = cls._params_[arg]
            defaults_idx = ndefaults - len(args) + i
            cmd_args = param.cmd_args
            if cmd_args == tuple():
                # explicitly provided an empty sequence of argument names
                # this shall not appear in the parser
                continue
            elif cmd_args is None:
                cmd_args = []
            if not len(cmd_args):
                if defaults_idx >= 0:
                    # dealing with a kwarg
                    template = '--%s'
                else:
                    # positional arg
                    template = '%s'
                # use parameter name as default argument name
                parser_args = (template % arg.replace('_', '-'),)
            else:
                parser_args = [c.replace('_', '-') for c in cmd_args]
            parser_kwargs = param.cmd_kwargs
            if defaults_idx >= 0:
                parser_kwargs['default'] = defaults[defaults_idx]
            help = alter_interface_docs_for_cmdline(param._doc)
            if help and help.rstrip()[-1] != '.':
                help = help.rstrip() + '.'
            if param.constraints is not None:
                parser_kwargs['type'] = param.constraints
                # include value constraint description and default
                # into the help string
                cdoc = alter_interface_docs_for_cmdline(
                    param.constraints.long_description())
                if cdoc[0] == '(' and cdoc[-1] == ')':
                    cdoc = cdoc[1:-1]
                help += '  Constraints: %s' % cdoc
                if 'metavar' not in parser_kwargs and \
                        isinstance(param.constraints, EnsureChoice):
                    parser_kwargs['metavar'] = \
                        '{%s}' % '|'.join(
                            # don't use short_description(), because
                            # it also needs to give valid output for
                            # Python syntax (quotes...), but here we
                            # can simplify to shell syntax where everything
                            # is a string
                            p for p in param.constraints._allowed
                            # in the cmdline None pretty much means
                            # don't give the options, so listing it
                            # doesn't make sense. Moreover, any non-string
                            # value cannot be given and very likely only
                            # serves a special purpose in the Python API
                            # or implementation details
                            if isinstance(p, str))
            if defaults_idx >= 0:
                # if it is a flag, in commandline it makes little sense to show
                # showing the Default: (likely boolean).
                #   See https://github.com/datalad/datalad/issues/3203
                if not parser_kwargs.get('action', '').startswith('store_'):
                    # [Default: None] also makes little sense for cmdline
                    if defaults[defaults_idx] is not None:
                        help += " [Default: %r]" % (defaults[defaults_idx],)
            # create the parameter, using the constraint instance for type
            # conversion
            parser.add_argument(*parser_args, help=help,
                                **parser_kwargs)

    @classmethod
    def call_from_parser(cls, args):
        # XXX needs safety check for name collisions
        from datalad.utils import getargspec
        argspec = getargspec(cls.__call__)
        if argspec[2] is None:
            # no **kwargs in the call receiver, pull argnames from signature
            argnames = getargspec(cls.__call__)[0]
        else:
            # common options
            # XXX define or better get from elsewhere
            common_opts = ('change_path', 'common_debug', 'common_idebug', 'func',
                           'help', 'log_level', 'logger', 'pbs_runner',
                           'result_renderer', 'subparser')
            argnames = [name for name in dir(args)
                        if not (name.startswith('_') or name in common_opts)]
        kwargs = {k: getattr(args, k)
                  for k in argnames
                  # some arguments might be Python-only and do not appear in the
                  # parser Namespace
                  if hasattr(args, k) and is_api_arg(k)}
        # we are coming from the entry point, this is the toplevel command,
        # let it run like generator so we can act on partial results quicker
        # TODO remove following condition test when transition is complete and
        # run indented code unconditionally
        if cls.__name__ not in Interface._OLDSTYLE_COMMANDS:
            # set all common args explicitly  to override class defaults
            # that are tailored towards the the Python API
            kwargs['return_type'] = 'generator'
            kwargs['result_xfm'] = None
            # allow commands to override the default, unless something other than
            # default is requested
            kwargs['result_renderer'] = \
                args.common_output_format if args.common_output_format != 'default' \
                else getattr(cls, 'result_renderer', args.common_output_format)
            if '{' in args.common_output_format:
                # stupid hack, could and should become more powerful
                kwargs['result_renderer'] = DefaultOutputRenderer(args.common_output_format)

            if args.common_on_failure:
                kwargs['on_failure'] = args.common_on_failure
            # compose filter function from to be invented cmdline options
            res_filter = cls._get_result_filter(args)
            if res_filter is not None:
                # Don't add result_filter if it's None because then
                # eval_results can't distinguish between --report-{status,type}
                # not specified via the CLI and None passed via the Python API.
                kwargs['result_filter'] = res_filter
        try:
            ret = cls.__call__(**kwargs)
            if inspect.isgenerator(ret):
                ret = list(ret)
            return ret
        except KeyboardInterrupt as exc:
            ui.error("\nInterrupted by user while doing magic: %s" % exc_str(exc))
            if cls._interrupted_exit_code is not None:
                sys.exit(cls._interrupted_exit_code)
            else:
                raise

    @classmethod
    def _get_result_filter(cls, args):
        from datalad import cfg
        result_filter = None
        if args.common_report_status or 'datalad.runtime.report-status' in cfg:
            report_status = args.common_report_status or \
                            cfg.obtain('datalad.runtime.report-status')
            if report_status == "all":
                pass  # no filter
            elif report_status == 'success':
                result_filter = EnsureKeyChoice('status', ('ok', 'notneeded'))
            elif report_status == 'failure':
                result_filter = EnsureKeyChoice('status',
                                                ('impossible', 'error'))
            else:
                result_filter = EnsureKeyChoice('status', (report_status,))
        if args.common_report_type:
            tfilt = EnsureKeyChoice('type', tuple(args.common_report_type))
            result_filter = result_filter & tfilt if result_filter else tfilt
        return result_filter

    @classmethod
    def get_refds_path(cls, dataset):
        """Return a resolved reference dataset path from a `dataset` argument"""
        # theoretically a dataset could come in as a relative path -> resolve
        if dataset is None:
            return dataset
        refds_path = dataset.path if isinstance(dataset, Dataset) \
            else Dataset(dataset).path
        if refds_path:
            refds_path = str(resolve_path(refds_path))
        return refds_path


def get_allargs_as_kwargs(call, args, kwargs):
    """Generate a kwargs dict from a call signature and *args, **kwargs

    Basically resolving the argnames for all positional arguments, and
    resolvin the defaults for all kwargs that are not given in a kwargs
    dict
    """
    from datalad.utils import getargspec
    argspec = getargspec(call)
    defaults = argspec.defaults
    nargs = len(argspec.args)
    assert (nargs >= len(defaults))
    # map any args to their name
    argmap = list(zip(argspec.args[:len(args)], args))
    kwargs_ = OrderedDict(argmap)
    # map defaults of kwargs to their names (update below)
    for k, v in zip(argspec.args[-len(defaults):], defaults):
        if k not in kwargs_:
            kwargs_[k] = v
    # update with provided kwarg args
    kwargs_.update(kwargs)
    # XXX we cannot assert the following, because our own highlevel
    # API commands support more kwargs than what is discoverable
    # from their signature...
    #assert (nargs == len(kwargs_))
    return kwargs_<|MERGE_RESOLUTION|>--- conflicted
+++ resolved
@@ -515,10 +515,7 @@
     # build standard doc and insert eval_doc
     spec = getattr(cls, '_params_', dict())
 
-<<<<<<< HEAD
-=======
-
->>>>>>> 387a4cad
+
     # update class attributes that may override defaults 
     if hasattr(cls, '_no_eval_results'):
         add_args = None
