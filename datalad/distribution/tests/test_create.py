# ex: set sts=4 ts=4 sw=4 noet:
# ## ### ### ### ### ### ### ### ### ### ### ### ### ### ### ### ### ### ### ##
#
#   See COPYING file distributed along with the datalad package for the
#   copyright and license terms.
#
# ## ### ### ### ### ### ### ### ### ### ### ### ### ### ### ### ### ### ### ##
"""Test create action

"""

import os
from os.path import join as opj

from ..dataset import Dataset
from datalad.api import create
from datalad.api import uninstall
from datalad.utils import chpwd
from datalad.utils import rmtree
from datalad.cmd import Runner
from datalad.support.exceptions import CommandError

from datalad.tests.utils import with_tempfile
from datalad.tests.utils import eq_
from datalad.tests.utils import ok_
from datalad.tests.utils import assert_not_in
from datalad.tests.utils import assert_in
from datalad.tests.utils import assert_raises
from datalad.tests.utils import assert_equal
from datalad.tests.utils import ok_clean_git
from datalad.tests.utils import with_tree


_dataset_hierarchy_template = {
    'origin': {
        'file1': '',
        'sub': {
            'file2': 'file2',
            'subsub': {
                'file3': 'file3'}}}}


@with_tempfile(mkdir=True)
@with_tempfile
def test_create_raises(path, outside_path):

    ds = Dataset(path)
    # incompatible arguments (annex only):
    assert_raises(ValueError, ds.create, no_annex=True, description='some')
    assert_raises(ValueError, ds.create, no_annex=True, annex_opts=['some'])
    assert_raises(ValueError, ds.create, no_annex=True, annex_init_opts=['some'])

    with open(opj(path, "somefile.tst"), 'w') as f:
        f.write("some")
    # non-empty without `force`:
    assert_raises(ValueError, ds.create, force=False)
    # non-empty with `force`:
    ds.create(force=True)
    # create sub outside of super:
    assert_raises(ValueError, ds.create, outside_path)

    # create a sub:
    ds.create('sub')
    # fail when doing it again without `force`:
    assert_raises(ValueError, ds.create, 'sub')


@with_tempfile
@with_tempfile
def test_create_curdir(path, path2):
    with chpwd(path, mkdir=True):
        create()
    ds = Dataset(path)
    ok_(ds.is_installed())
    ok_clean_git(ds.path, annex=True)

    with chpwd(path2, mkdir=True):
        create(no_annex=True)
    ds = Dataset(path2)
    ok_(ds.is_installed())
    ok_clean_git(ds.path, annex=False)


@with_tempfile
def test_create(path):
    ds = Dataset(path)
    ds.create(description="funny", native_metadata_type=['bim', 'bam', 'bum'],
              shared_access='world')
    ok_(ds.is_installed())
    ok_clean_git(ds.path, annex=True)

    # check default backend
    eq_(ds.config.get("annex.backends"), 'MD5E')
    eq_(ds.config.get("core.sharedrepository"), '2')
    runner = Runner()
    # check description in `info`
    cmd = ['git-annex', 'info']
    cmlout = runner.run(cmd, cwd=path)
    assert_in('funny [here]', cmlout[0])
    # check datset ID
    eq_(ds.config.get_value('datalad.dataset', 'id'),
        ds.id)
    assert_equal(
        ds.config.get_value('datalad.metadata', 'nativetype'),
        ('bim', 'bam', 'bum'))


@with_tempfile
def test_create_sub(path):

    ds = Dataset(path)
    ds.create()

    # 1. create sub and add to super:
    subds = ds.create("some/what/deeper")
    ok_(isinstance(subds, Dataset))
    ok_(subds.is_installed())
    ok_clean_git(subds.path, annex=True)

    # subdataset is known to superdataset:
    assert_in("some/what/deeper", ds.get_subdatasets())
    # and was committed:
    ok_clean_git(ds.path)

    # subds finds superdataset
    ok_(subds.get_superdataset() == ds)

    # 2. create sub without adding to super:
    subds2 = Dataset(opj(path, "someother")).create()
    ok_(isinstance(subds2, Dataset))
    ok_(subds2.is_installed())
    ok_clean_git(subds2.path, annex=True)

    # unknown to superdataset:
    assert_not_in("someother", ds.get_subdatasets())

    # 3. create sub via super:
    subds3 = ds.create("third", no_annex=True)
    ok_(isinstance(subds3, Dataset))
    ok_(subds3.is_installed())
    ok_clean_git(subds3.path, annex=False)
    assert_in("third", ds.get_subdatasets())


@with_tree(tree=_dataset_hierarchy_template)
def test_create_subdataset_hierarchy_from_top(path):
    # how it would look like to overlay a subdataset hierarchy onto
    # an existing directory tree
    ds = Dataset(opj(path, 'origin')).create(force=True)
    # we got a dataset ....
    ok_(ds.is_installed())
    # ... but it has untracked content
    ok_(ds.repo.dirty())
    subds = ds.create('sub', force=True)
    ok_(subds.is_installed())
    ok_(subds.repo.dirty())
    subsubds = subds.create('subsub', force=True)
    ok_(subsubds.is_installed())
<<<<<<< HEAD
    ok_(subsubds.repo.dirty())
    ds.save(recursive=True, all_changes=True)
=======
    ok_(subsubds.repo.dirty)
    ds.save(recursive=True, all_updated=True)
>>>>>>> 4e4347e7
    ok_clean_git(ds.path)
    ok_(ds.id != subds.id != subsubds.id)


@with_tempfile
def test_nested_create(path):
    # to document some more organic usage pattern
    ds = Dataset(path).create()
    ok_clean_git(ds.path)
    lvl2relpath = opj('lvl1', 'lvl2')
    lvl2path = opj(ds.path, lvl2relpath)
    os.makedirs(lvl2path)
    os.makedirs(opj(ds.path, 'lvl1', 'empty'))
    with open(opj(lvl2path, 'file'), 'w') as f:
        f.write('some')
    ok_(ds.save(all_updated=True))
    # later create subdataset in a fresh dir
    subds1 = ds.create(opj('lvl1', 'subds'))
    ok_clean_git(ds.path)
    eq_(ds.get_subdatasets(), [opj('lvl1', 'subds')])
    # later create subdataset in an existing empty dir
    subds2 = ds.create(opj('lvl1', 'empty'))
    ok_clean_git(ds.path)
    # later try to wrap existing content into a new subdataset
    # but that won't work
    assert_raises(ValueError, ds.create, lvl2relpath)
    # even with force, as to do this properly complicated surgery would need to
    # take place
    assert_raises(CommandError, ds.create, lvl2relpath, force=True)
    # only way to make it work is to unannex the content upfront
    ds.repo._run_annex_command('unannex', annex_options=[opj(lvl2relpath, 'file')])
    # nothing to save, git-annex commits the unannex itself
    ok_(not ds.save())
    # still nothing without force
    # "err='lvl1/lvl2' already exists in the index"
    assert_raises(ValueError, ds.create, lvl2relpath)
    # XXX even force doesn't help, because (I assume) GitPython doesn't update
    # its representation of the Git index properly
    ds.create(lvl2relpath, force=True)
    assert_in(lvl2relpath, ds.get_subdatasets())


# Imported from #1016
@with_tree({'ds2': {'file1.txt': 'some'}})
def test_saving_prior(topdir):
    # the problem is that we might be saving what is actually needed to be
    # "created"

    # we would like to place this structure into a hierarchy of two datasets
    # so we create first top one
    ds1 = create(topdir, force=True)
    # and everything is ok, stuff is not added BUT ds1 will be considered dirty
    ok_(ds1.repo.dirty())
    # And then we would like to initiate a sub1 subdataset
    ds2 = create('ds2', dataset=ds1, force=True)
    # But what will happen is file1.txt under ds2 would get committed first into
    # ds1, and then the whole procedure actually crashes since because ds2/file1.txt
    # is committed -- ds2 is already known to git and it just pukes with a bit
    # confusing    'ds2' already exists in the index
    assert_in('ds2', ds1.get_subdatasets())<|MERGE_RESOLUTION|>--- conflicted
+++ resolved
@@ -156,13 +156,8 @@
     ok_(subds.repo.dirty())
     subsubds = subds.create('subsub', force=True)
     ok_(subsubds.is_installed())
-<<<<<<< HEAD
     ok_(subsubds.repo.dirty())
-    ds.save(recursive=True, all_changes=True)
-=======
-    ok_(subsubds.repo.dirty)
     ds.save(recursive=True, all_updated=True)
->>>>>>> 4e4347e7
     ok_clean_git(ds.path)
     ok_(ds.id != subds.id != subsubds.id)
 
