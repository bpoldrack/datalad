--- conflicted
+++ resolved
@@ -23,7 +23,6 @@
     swallow_logs,
     swallow_outputs,
 )
-<<<<<<< HEAD
 from datalad.tests.utils import (
     assert_equal,
     assert_in,
@@ -39,21 +38,7 @@
     with_tempfile,
     with_testsui,
 )
-from datalad.support.exceptions import NoDatasetArgumentFound
-=======
-from datalad.tests.utils import assert_in
-from datalad.tests.utils import assert_result_count
-from datalad.tests.utils import assert_is_generator
-from datalad.tests.utils import with_tempfile
-from datalad.tests.utils import with_testsui
-from datalad.tests.utils import ok_clean_git
-from datalad.tests.utils import ok_file_under_git
-from datalad.tests.utils import patch_config
-from datalad.tests.utils import SkipTest
-from datalad.tests.utils import eq_
-from datalad.tests.utils import known_failure_githubci_win
 from datalad.support.exceptions import NoDatasetFound
->>>>>>> 4281360d
 
 from datalad.api import search
 
