# emacs: -*- mode: python; py-indent-offset: 4; tab-width: 4; indent-tabs-mode: nil -*-
# ex: set sts=4 ts=4 sw=4 noet:
# ## ### ### ### ### ### ### ### ### ### ### ### ### ### ### ### ### ### ### ##
#
#   See COPYING file distributed along with the datalad package for the
#   copyright and license terms.
#
# ## ### ### ### ### ### ### ### ### ### ### ### ### ### ### ### ### ### ### ##
"""Interface to Git via GitPython

For further information on GitPython see http://gitpython.readthedocs.org/

"""
from itertools import chain
import logging
from collections import OrderedDict
from collections import namedtuple
import re
import shlex
import time
import os
import os.path as op
import warnings
from os import linesep
from os.path import join as opj
from os.path import exists
from os.path import normpath
from os.path import isabs
from os.path import commonprefix
from os.path import relpath
from os.path import realpath
from os.path import dirname
from os.path import basename
from os.path import curdir
from os.path import pardir
from os.path import sep
import posixpath
from functools import wraps
from weakref import WeakValueDictionary

from six import PY2
from six import string_types
from six import text_type
from six import add_metaclass
from six import iteritems
from six import PY2
import git as gitpy
from git import RemoteProgress
from gitdb.exc import BadName
from git.exc import GitCommandError
from git.exc import NoSuchPathError
from git.exc import InvalidGitRepositoryError
from git.objects.blob import Blob

from datalad.support.due import due, Doi

from datalad import ssh_manager
from datalad.cmd import GitRunner
from datalad.cmd import BatchedCommand
from datalad.config import _parse_gitconfig_dump
from datalad.consts import GIT_SSH_COMMAND
from datalad.dochelpers import exc_str
from datalad.config import ConfigManager
<<<<<<< HEAD
import datalad.utils as ut
from datalad.utils import Path
from datalad.utils import PurePosixPath
=======
>>>>>>> a446b48b
from datalad.utils import assure_bytes
from datalad.utils import assure_list
from datalad.utils import optional_args
from datalad.utils import on_windows
from datalad.utils import getpwd
from datalad.utils import posix_relpath
from datalad.utils import assure_dir
from datalad.utils import generate_file_chunks
from ..utils import assure_unicode

# imports from same module:
from .external_versions import external_versions
from .exceptions import CommandError
from .exceptions import DeprecatedError
from .exceptions import FileNotInRepositoryError
from .exceptions import GitIgnoreError
from .exceptions import InvalidGitReferenceError
from .exceptions import MissingBranchError
from .exceptions import OutdatedExternalDependencyWarning
from .exceptions import PathKnownToRepositoryError
from .network import RI, PathRI
from .network import is_ssh
from .path import get_parent_paths
from .repo import Flyweight
from .repo import RepoInterface

# shortcuts
_curdirsep = curdir + sep
_pardirsep = pardir + sep


lgr = logging.getLogger('datalad.gitrepo')
_lgr_level = lgr.getEffectiveLevel()
if _lgr_level <= 2:
    from ..log import LoggerHelper
    # Let's also enable gitpy etc debugging
    gitpy_lgr = LoggerHelper(logtarget="git").get_initialized_logger()
    gitpy_lgr.setLevel(_lgr_level)
    gitpy_lgr.propagate = True

# Override default GitPython's DB backend to talk directly to git so it doesn't
# interfere with possible operations performed by gc/repack
default_git_odbt = gitpy.GitCmdObjectDB

# TODO: Figure out how GIT_PYTHON_TRACE ('full') is supposed to be used.
# Didn't work as expected on a first try. Probably there is a neatier way to
# log Exceptions from git commands.


# TODO: ignore leading and/or trailing underscore to allow for
# python-reserved words
@optional_args
def kwargs_to_options(func, split_single_char_options=True,
                      target_kw='options'):
    """Decorator to provide convenient way to pass options to command calls.

    Parameters
    ----------
    func: Callable
        function to decorate
    split_single_char_options: bool
        whether or not to split key and value of single char keyword arguments
        into two subsequent entries of the list
    target_kw: str
        keyword argument to pass the generated list of cmdline arguments to

    Returns
    -------
    Callable
    """

    # TODO: don't overwrite options, but join

    @wraps(func)
    def newfunc(self, *args, **kwargs):
        t_kwargs = dict()
        t_kwargs[target_kw] = \
            gitpy.Git().transform_kwargs(
                split_single_char_options=split_single_char_options,
                **kwargs)
        return func(self, *args, **t_kwargs)
    return newfunc


def to_options(**kwargs):
    """Transform keyword arguments into a list of cmdline options

    Parameters
    ----------
    split_single_char_options: bool

    kwargs:

    Returns
    -------
    list
    """
    # TODO: borrow_docs!

    return gitpy.Git().transform_kwargs(**kwargs)


def _normalize_path(base_dir, path):
    """Helper to check paths passed to methods of this class.

    Checks whether `path` is beneath `base_dir` and normalizes it.
    Additionally paths are converted into relative paths with respect to
    `base_dir`, considering PWD in case of relative paths. This
    is intended to be used in repository classes, which means that
    `base_dir` usually will be the repository's base directory.

    Parameters
    ----------
    base_dir: str
        directory to serve as base to normalized, relative paths
    path: str
        path to be normalized

    Returns
    -------
    str:
        path, that is a relative path with respect to `base_dir`
    """
    if not path:
        return path

    base_dir = realpath(base_dir)  # realpath OK
    # path = normpath(path)
    # Note: disabled normpath, because it may break paths containing symlinks;
    # But we don't want to realpath relative paths, in case cwd isn't the
    # correct base.

    if isabs(path):
        # path might already be a symlink pointing to annex etc,
        # so realpath only its directory, to get "inline" with
        # realpath(base_dir) above
        path = opj(realpath(dirname(path)), basename(path))  # realpath OK
    # Executive decision was made to not do this kind of magic!
    #
    # elif commonprefix([realpath(getpwd()), base_dir]) == base_dir:
    #     # If we are inside repository, rebuilt relative paths.
    #     path = opj(realpath(getpwd()), path)
    #
    # BUT with relative curdir/pardir start it would assume relative to curdir
    #
    elif path.startswith(_curdirsep) or path.startswith(_pardirsep):
        path = normpath(opj(realpath(getpwd()), path))  # realpath OK
    else:
        # We were called from outside the repo. Therefore relative paths
        # are interpreted as being relative to self.path already.
        return path

    if commonprefix([path, base_dir]) != base_dir:
        raise FileNotInRepositoryError(msg="Path outside repository: %s"
                                           % path, filename=path)

    return relpath(path, start=base_dir)


@optional_args
def normalize_path(func):
    """Decorator to provide unified path conversion for a single file

    Unlike normalize_paths, intended to be used for functions dealing with a
    single filename at a time

    Note
    ----
    This is intended to be used within the repository classes and therefore
    returns a class method!

    The decorated function is expected to take a path at
    first positional argument (after 'self'). Additionally the class `func`
    is a member of, is expected to have an attribute 'path'.
    """

    @wraps(func)
    def newfunc(self, file_, *args, **kwargs):
        file_new = _normalize_path(self.path, file_)
        return func(self, file_new, *args, **kwargs)

    return newfunc


@optional_args
def normalize_paths(func, match_return_type=True, map_filenames_back=False,
                    serialize=False):
    """Decorator to provide unified path conversions.

    Note
    ----
    This is intended to be used within the repository classes and therefore
    returns a class method!

    The decorated function is expected to take a path or a list of paths at
    first positional argument (after 'self'). Additionally the class `func`
    is a member of, is expected to have an attribute 'path'.

    Accepts either a list of paths or a single path in a str. Passes a list
    to decorated function either way, but would return based on the value of
    match_return_type and possibly input argument.

    If a call to the wrapped function includes normalize_path and it is False
    no normalization happens for that function call (used for calls to wrapped
    functions within wrapped functions, while possible CWD is within a
    repository)

    Parameters
    ----------
    match_return_type : bool, optional
      If True, and a single string was passed in, it would return the first
      element of the output (after verifying that it is a list of length 1).
      It makes easier to work with single files input.
    map_filenames_back : bool, optional
      If True and returned value is a dictionary, it assumes to carry entries
      one per file, and then filenames are mapped back to as provided from the
      normalized (from the root of the repo) paths
    serialize : bool, optional
      Loop through files giving only a single one to the function one at a time.
      This allows to simplify implementation and interface to annex commands
      which do not take multiple args in the same call (e.g. checkpresentkey)
    """

    @wraps(func)
    def newfunc(self, files, *args, **kwargs):

        normalize = _normalize_path if kwargs.pop('normalize_paths', True) \
            else lambda rpath, filepath: filepath

        if files:
            if isinstance(files, string_types) or not files:
                files_new = [normalize(self.path, files)]
                single_file = True
            elif isinstance(files, list):
                files_new = [normalize(self.path, path) for path in files]
                single_file = False
            else:
                raise ValueError("_files_decorator: Don't know how to handle "
                                 "instance of %s." % type(files))
        else:
            single_file = None
            files_new = []

        if map_filenames_back:
            def remap_filenames(out):
                """Helper to map files back to non-normalized paths"""
                if isinstance(out, dict):
                    assert(len(out) == len(files_new))
                    files_ = [files] if single_file else files
                    mapped = out.__class__()
                    for fin, fout in zip(files_, files_new):
                        mapped[fin] = out[fout]
                    return mapped
                else:
                    return out
        else:
            remap_filenames = lambda x: x

        if serialize:  # and not single_file:
            result = [
                func(self, f, *args, **kwargs)
                for f in files_new
            ]
        else:
            result = func(self, files_new, *args, **kwargs)

        if single_file is None:
            # no files were provided, nothing we can do really
            return result
        elif (result is None) or not match_return_type or not single_file:
            # If function doesn't return anything or no denormalization
            # was requested or it was not a single file
            return remap_filenames(result)
        elif single_file:
            if len(result) != 1:
                # Magic doesn't apply
                return remap_filenames(result)
            elif isinstance(result, (list, tuple)):
                return result[0]
            elif isinstance(result, dict) and tuple(result)[0] == files_new[0]:
                # assume that returned dictionary has files as keys.
                return tuple(result.values())[0]
            else:
                # no magic can apply
                return remap_filenames(result)
        else:
            return RuntimeError("should have not got here... check logic")

    return newfunc


def check_git_configured():
    """Do a check if git is configured (user.name and user.email are set)

    Raises
    ------
    RuntimeError if any of those two variables are not set

    Returns
    -------
    dict with user.name and user.email entries
    """

    check_runner = GitRunner()
    vals = {}
    exc_ = ""
    for c in 'user.name', 'user.email':
        try:
            v, err = check_runner.run(['git', 'config', c])
            vals[c] = v.rstrip('\n')
        except CommandError as exc:
            exc_ += exc_str(exc)
    if exc_:
        lgr.warning(
            "It is highly recommended to configure git first (set both "
            "user.name and user.email) before using DataLad. Failed to "
            "verify that git is configured: %s.  Some operations might fail or "
            "not perform correctly." % exc_
        )
    return vals


def _remove_empty_items(list_):
    """Remove empty entries from list

    This is needed, since some functions of GitPython may convert
    an empty entry to '.', when used with a list of paths.

    Parameter:
    ----------
    list_: list of str

    Returns
    -------
    list of str
    """
    if not isinstance(list_, list):
        lgr.warning(
            "_remove_empty_items() called with non-list type: %s" % type(list_))
        return list_
    return [file_ for file_ in list_ if file_]


def Repo(*args, **kwargs):
    """Factory method around gitpy.Repo to consistently initiate with different
    backend
    """
    # TODO: This probably doesn't work as intended (or at least not as
    #       consistently as intended). gitpy.Repo could be instantiated by
    #       classmethods Repo.init or Repo.clone_from. In these cases 'odbt'
    #       would be needed as a parameter to these methods instead of the
    #       constructor.
    if 'odbt' not in kwargs:
        kwargs['odbt'] = default_git_odbt
    return gitpy.Repo(*args, **kwargs)


def split_remote_branch(branch):
    """Splits a remote branch's name into the name of the remote and the name
    of the branch.

    Parameters
    ----------
    branch: str
      the remote branch's name to split

    Returns
    -------
    list of str
    """
    assert '/' in branch, \
        "remote branch %s must have had a /" % branch
    assert not branch.endswith('/'), \
        "branch name with trailing / is invalid. (%s)" % branch
    return branch.split('/', 1)


def guard_BadName(func):
    """A helper to guard against BadName exception

    Workaround for
    https://github.com/gitpython-developers/GitPython/issues/768
    also see https://github.com/datalad/datalad/issues/2550
    Let's try to precommit (to flush anything flushable) and do
    it again
    """

    @wraps(func)
    def wrapped(repo, *args, **kwargs):
        try:
            return func(repo, *args, **kwargs)
        except BadName:
            repo.precommit()
            return func(repo, *args, **kwargs)

    return wrapped


class GitPythonProgressBar(RemoteProgress):
    """A handler for Git commands interfaced by GitPython which report progress
    """

    # GitPython operates with op_codes which are a mask for actions.
    _known_ops = {
        RemoteProgress.COUNTING: "counting objects",
        RemoteProgress.COMPRESSING: "compressing objects",
        RemoteProgress.WRITING: "writing objects",
        RemoteProgress.RECEIVING: "receiving objects",
        RemoteProgress.RESOLVING: "resolving stuff",
        RemoteProgress.FINDING_SOURCES: "finding sources",
        RemoteProgress.CHECKING_OUT: "checking things out"
    }

    # To overcome the bug when GitPython (<=2.1.11), with tentative fix
    # in https://github.com/gitpython-developers/GitPython/pull/798
    # we will collect error_lines from the last progress bar used by GitPython
    # To do that reliably this class should be used as a ContextManager,
    # or .close() should be called explicitly before analysis of this
    # attribute is done.
    # TODO: remove the workaround whenever new GitPython version provides
    # it natively and we boost versioned dependency on it
    _last_error_lines = None

    def __init__(self, action):
        super(GitPythonProgressBar, self).__init__()
        self._action = action
        from datalad.ui import ui
        self._ui = ui
        self._pbar = None
        self._op_code = None
        GitPythonProgressBar._last_error_lines = None

    def __del__(self):
        self.close()

    def close(self):
        GitPythonProgressBar._last_error_lines = self.error_lines
        self._close_pbar()

    def __enter__(self):
        return self

    def __exit__(self, exc_type, exc_value, traceback):
        self.close()

    def _close_pbar(self):
        if self._pbar:
            self._pbar.finish()
        self._pbar = None

    def _get_human_msg(self, op_code):
        """Return human readable action message
        """
        op_id = op_code & self.OP_MASK
        op = self._known_ops.get(op_id, "doing other evil")
        return "%s (%s)" % (self._action, op)

    def update(self, op_code, cur_count, max_count=None, message=''):
        # ATM we ignore message which typically includes bandwidth info etc
        try:
            if not max_count:
                # spotted used by GitPython tests, so may be at times it is not
                # known and assumed to be a 100%...? TODO
                max_count = 100.0
            if op_code:
                # Apparently those are composite and we care only about the ones
                # we know, so to avoid switching the progress bar for no good
                # reason - first & with the mask
                op_code = op_code & self.OP_MASK
            if self._op_code is None or self._op_code != op_code:
                # new type of operation
                self._close_pbar()

                self._pbar = self._ui.get_progressbar(
                    self._get_human_msg(op_code),
                    total=max_count,
                    unit=' objects'
                )
                self._op_code = op_code
            if not self._pbar:
                lgr.error("Ended up without progress bar... how?")
                return
            self._pbar.update(cur_count, increment=False)
        except Exception as exc:
            lgr.debug("GitPythonProgressBar errored with %s", exc_str(exc))
            return
        #import time; time.sleep(0.001)  # to see that things are actually "moving"
        # without it we would get only a blink on initial 0 value, istead of
        # a blink at some higher value.  Anyways git provides those
        # without flooding so should be safe to force here.
        self._pbar.refresh()


# Compatibility kludge.  See GitRepo.get_submodules().
Submodule = namedtuple("Submodule", ["name", "path", "url"])


@add_metaclass(Flyweight)
class GitRepo(RepoInterface):
    """Representation of a git repository

    """

    # We use our sshrun helper
    GIT_SSH_ENV = {'GIT_SSH_COMMAND': GIT_SSH_COMMAND,
                   'GIT_SSH_VARIANT': 'ssh'}

    # We must check git config to have name and email set, but
    # should do it once
    _config_checked = False

    # Begin Flyweight:

    _unique_instances = WeakValueDictionary()

    @classmethod
    def _flyweight_id_from_args(cls, *args, **kwargs):

        if args:
            # to a certain degree we need to simulate an actual call to __init__
            # and make sure, passed arguments are fitting:
            # TODO: Figure out, whether there is a cleaner way to do this in a
            # generic fashion
            assert('path' not in kwargs)
            path = args[0]
            args = args[1:]
        elif 'path' in kwargs:
            path = kwargs.pop('path')
        else:
            raise TypeError("__init__() requires argument `path`")

        if path is None:
            raise AttributeError

        # mirror what is happening in __init__
        if isinstance(path, ut.PurePath):
            path = text_type(path)

        # Sanity check for argument `path`:
        # raise if we cannot deal with `path` at all or
        # if it is not a local thing:
        path = RI(path).localpath
        # resolve symlinks to make sure we have exactly one instance per
        # physical repository at a time
        path = realpath(path)
        kwargs['path'] = path
        return path, args, kwargs

    @classmethod
    def _flyweight_invalid(cls, id_):
        return not cls.is_valid_repo(id_)

    @classmethod
    def _flyweight_reject(cls, id_, *args, **kwargs):
        # TODO:
        # This is a temporary approach. See PR # ...
        # create = kwargs.pop('create', None)
        # kwargs.pop('path', None)
        # if create and kwargs:
        #     # we have `create` plus options other than `path`
        #     return "Call to {0}() with args {1} and kwargs {2} conflicts " \
        #            "with existing instance {3}." \
        #            "This is likely to be caused by inconsistent logic in " \
        #            "your code." \
        #            "".format(cls, args, kwargs, cls._unique_instances[id_])
        pass

    # End Flyweight

    def __hash__(self):
        # the flyweight key is already determining unique instances
        # add the class name to distinguish from strings of a path
        return hash((self.__class__.__name__, self.__weakref__.key))

    # This is the least common denominator to claim that a user
    # used DataLad.
    # For now citing Zenodo's all (i.e., latest) version
    @due.dcite(Doi("10.5281/zenodo.808846"),
               # override path since there is no need ATM for such details
               path="datalad",
               description="DataLad - Data management and distribution platform")
    def __init__(self, path, url=None, runner=None, create=True,
                 git_opts=None, repo=None, fake_dates=False,
                 create_sanity_checks=True,
                 **kwargs):
        """Creates representation of git repository at `path`.

        Can also be used to create a git repository at `path`.

        Parameters
        ----------
        path: str
          path to the git repository; In case it's not an absolute path,
          it's relative to PWD
        url: str, optional
          DEPRECATED -- use .clone() class method
          url to the to-be-cloned repository. Requires a valid git url
          according to:
          http://www.kernel.org/pub/software/scm/git/docs/git-clone.html#URLS .
        create: bool, optional
          if true, creates a git repository at `path` if there is none. Also
          creates `path`, if it doesn't exist.
          If set to false, an exception is raised in case `path` doesn't exist
          or doesn't contain a git repository.
        repo: git.Repo, optional
          GitPython's Repo instance to (re)use if provided
        create_sanity_checks: bool, optional
          Whether to perform sanity checks during initialization (when
          `create=True` and target path is not a valid repo already), such as
          that new repository is not created in the directory where git already
          tracks some files.
        kwargs:
          keyword arguments serving as additional options to the git-init
          command. Therefore, it makes sense only if called with `create`.

          Generally, this way of passing options to the git executable is
          (or will be) used a lot in this class. It's a transformation of
          python-style keyword arguments (or a `dict`) to command line arguments,
          provided by GitPython.

          A single character keyword will be prefixed by '-', multiple characters
          by '--'. An underscore in the keyword becomes a dash. The value of the
          keyword argument is used as the value for the corresponding command
          line argument. Assigning a boolean creates a flag.

          Examples:
          no_commit=True => --no-commit
          C='/my/path'   => -C /my/path

        """

        if url is not None:
            raise DeprecatedError(
                new=".clone() class method",
                version="0.5.0",
                msg="RF: url passed to init()"
            )

        # So that we "share" control paths with git/git-annex
        if ssh_manager:
            ssh_manager.assure_initialized()

        if not GitRepo._config_checked:
            check_git_configured()
            GitRepo._config_checked = True

        self.realpath = realpath(path)
        # note: we may also want to distinguish between a path to the worktree
        # and the actual repository

        # Could be used to e.g. disable automatic garbage and autopacking
        # ['-c', 'receive.autogc=0', '-c', 'gc.auto=0']
        self._GIT_COMMON_OPTIONS = []
        # actually no need with default GitPython db backend not in memory
        # default_git_odbt but still allows for faster testing etc.
        # May be eventually we would make it switchable _GIT_COMMON_OPTIONS = []

        if git_opts is None:
            git_opts = {}
        if kwargs:
            git_opts.update(kwargs)

        self.path = path
        self.cmd_call_wrapper = runner or GitRunner(cwd=self.path)
        self._repo = repo
        self._cfg = None

        _valid_repo = GitRepo.is_valid_repo(path)
        if create and not _valid_repo:
            if repo is not None:
                # `repo` passed with `create`, which doesn't make sense
                raise TypeError("argument 'repo' must not be used with 'create'")
<<<<<<< HEAD
            self._repo = self._create_empty_repo(path, create_sanity_checks, **git_opts)
=======
            self._repo = self._create_empty_repo(
                assure_bytes(path) if PY2 else path,
                **git_opts)
>>>>>>> a446b48b
        else:
            # Note: We used to call gitpy.Repo(path) here, which potentially
            # raised NoSuchPathError or InvalidGitRepositoryError. This is
            # used by callers of GitRepo.__init__() to detect whether we have a
            # valid repo at `path`. Now, with switching to lazy loading property
            # `repo`, we detect those cases without instantiating a
            # gitpy.Repo().

            if not exists(path):
                raise NoSuchPathError(path)
            if not _valid_repo:
                raise InvalidGitRepositoryError(path)

        # inject git options into GitPython's git call wrapper:
        # Note: `None` currently can happen, when Runner's protocol prevents
        # calls above from being actually executed (DryRunProtocol)
        if self._repo is not None:
            self._repo.git._persistent_git_options = self._GIT_COMMON_OPTIONS

        # with DryRunProtocol path might still not exist
        if exists(self.realpath):
            self.inode = os.stat(self.realpath).st_ino
        else:
            self.inode = None

        if fake_dates:
            self.configure_fake_dates()
        # Set by fake_dates_enabled to cache config value across this instance.
        self._fake_dates_enabled = None

        self.pathobj = ut.Path(self.path)

    def _create_empty_repo(self, path, sanity_checks=True, **kwargs):
        if not op.lexists(path):
            os.makedirs(path)
        elif sanity_checks and external_versions['cmd:git'] < '2.14.0':
            warnings.warn(
                "Your git version (%s) is too old, we will not safe-guard "
                "against creating a new repository under already known to git "
                "subdirectory" % external_versions['cmd:git'],
                OutdatedExternalDependencyWarning
            )
        elif sanity_checks:
            # Verify that we are not trying to initialize a new git repository
            # under a directory some files of which are already tracked by git
            # use case: https://github.com/datalad/datalad/issues/3068
            try:
                stdout, _ = self._git_custom_command(
                    None, ['git', 'ls-files'], cwd=path, expect_fail=True
                )
                if stdout:
                    raise PathKnownToRepositoryError(
                        "Failing to initialize new repository under %s where "
                        "following files are known to a repository above: %s"
                        % (path, stdout)
                    )
            except CommandError:
                # assume that all is good -- we are not under any repo
                pass

        cmd = ['git', 'init']
        cmd.extend(kwargs.pop('_from_cmdline_', []))
        cmd.extend(to_options(**kwargs))
        lgr.debug(
            "Initialize empty Git repository at '%s'%s",
            path,
            ' %s' % cmd[2:] if cmd[2:] else '')

        try:
<<<<<<< HEAD
            stdout, stderr = self._git_custom_command(
                None,
                cmd,
                cwd=path,
                log_stderr=True,
                log_stdout=True,
                log_online=False,
                expect_stderr=False,
                shell=False,
                # we don't want it to scream on stdout
                expect_fail=True)
        except CommandError as exc:
            lgr.error(exc_str(exc))
=======
            lgr.debug(
                "Initialize empty Git repository at '%s'%s",
                path,
                ' %s' % kwargs if kwargs else '')
            repo = self.cmd_call_wrapper(gitpy.Repo.init,
                                         assure_bytes(path) if PY2 else path,
                                         mkdir=True,
                                         odbt=default_git_odbt,
                                         **kwargs)
        except GitCommandError as e:
            lgr.error(exc_str(e))
>>>>>>> a446b48b
            raise
        # we want to return None and have lazy eval take care of
        # the rest
        return

    @property
    def repo(self):
        # with DryRunProtocol path not exist
        if exists(self.realpath):
            inode = os.stat(self.realpath).st_ino
        else:
            inode = None
        if self.inode != inode:
            # reset background processes invoked by GitPython:
            self._repo.git.clear_cache()
            self.inode = inode

        if self._repo is None:
            # Note, that this may raise GitCommandError, NoSuchPathError,
            # InvalidGitRepositoryError:
            self._repo = self.cmd_call_wrapper(
<<<<<<< HEAD
                Repo,
                # Encode path on Python 2 because, as of v2.1.11, GitPython's
                # Repo will pass the path to str() otherwise.
                assure_bytes(self.path) if PY2 else self.path)
=======
                Repo, assure_bytes(self.path) if PY2 else self.path)
>>>>>>> a446b48b
            lgr.log(8, "Using existing Git repository at %s", self.path)

        # inject git options into GitPython's git call wrapper:
        # Note: `None` currently can happen, when Runner's protocol prevents
        # call of Repo(path) above from being actually executed (DryRunProtocol)
        if self._repo is not None:
            self._repo.git._persistent_git_options = self._GIT_COMMON_OPTIONS

        return self._repo

    @classmethod
    def clone(cls, url, path, *args, **kwargs):
        """Clone url into path

        Provides workarounds for known issues (e.g.
        https://github.com/datalad/datalad/issues/785)

        Parameters
        ----------
        url : str
        path : str
        expect_fail : bool
          Whether expect that command might fail, so error should be logged then
          at DEBUG level instead of ERROR
        """

        if 'repo' in kwargs:
            raise TypeError("argument 'repo' conflicts with cloning")
            # TODO: what about 'create'?

        expect_fail = kwargs.pop('expect_fail', False)
        # fail early on non-empty target:
        from os import listdir
        if exists(path) and listdir(path):
            # simulate actual GitCommandError:
            lgr.warning("destination path '%s' already exists and is not an "
                        "empty directory." % path)
            raise GitCommandError(
                ['git', 'clone', '-v', url, path],
                128,
                "fatal: destination path '%s' already exists and is not an "
                "empty directory." % path)
        else:
            # protect against cloning into existing and obviously dangling
            # instance for that location
            try:
                del cls._unique_instances[path]
            except KeyError:
                # didn't exist - all fine
                pass

        # Massage URL
        url_ri = RI(url) if not isinstance(url, RI) else url
        # try to get a local path from `url`:
        try:
            url = url_ri.localpath
            url_ri = RI(url)
        except ValueError:
            pass

        if is_ssh(url_ri):
            ssh_manager.get_connection(url).open()
            # TODO: with git <= 2.3 keep old mechanism:
            #       with rm.repo.git.custom_environment(GIT_SSH="wrapper_script"):
            env = GitRepo.GIT_SSH_ENV
        else:
            if isinstance(url_ri, PathRI):
                new_url = os.path.expanduser(url)
                if url != new_url:
                    # TODO: remove whenever GitPython is fixed:
                    # https://github.com/gitpython-developers/GitPython/issues/731
                    lgr.info("Expanded source path to %s from %s", new_url, url)
                    url = new_url
            env = None

        ntries = 5  # 3 is not enough for robust workaround
        for trial in range(ntries):
            try:
                lgr.debug("Git clone from {0} to {1}".format(url, path))
                with GitPythonProgressBar("Cloning") as git_progress:
                    repo = gitpy.Repo.clone_from(
                        url, path,
                        env=env,
                        odbt=default_git_odbt,
                        progress=git_progress
                    )
                # Note/TODO: signature for clone from:
                # (url, to_path, progress=None, env=None, **kwargs)

                lgr.debug("Git clone completed")
                break
            except GitCommandError as e:
                # log here but let caller decide what to do
                e_str = exc_str(e)
                # see https://github.com/datalad/datalad/issues/785
                if re.search("Request for .*aborted.*Unable to find", str(e),
                             re.DOTALL) \
                        and trial < ntries - 1:
                    lgr.info(
                        "Hit a known issue with Git (see GH#785). Trial #%d, "
                        "retrying",
                        trial)
                    continue
                    (lgr.debug if expect_fail else lgr.error)(e_str)
                raise
            except ValueError as e:
                if gitpy.__version__ == '1.0.2' \
                        and "I/O operation on closed file" in str(e):
                    # bug https://github.com/gitpython-developers/GitPython
                    # /issues/383
                    raise GitCommandError(
                        "clone has failed, telling ya",
                        999,  # good number
                        stdout="%s already exists" if exists(path) else "")
                raise  # reraise original

        gr = cls(path, *args, repo=repo, **kwargs)
        return gr

    def __del__(self):
        # unbind possibly bound ConfigManager, to prevent all kinds of weird
        # stalls etc
        self._cfg = None
        # Make sure to flush pending changes, especially close batch processes
        # (internal `git cat-file --batch` by GitPython)
        try:
            if getattr(self, '_repo', None) is not None and exists(self.path):
                # gc might be late, so the (temporary)
                # repo doesn't exist on FS anymore
                self._repo.git.clear_cache()
                # We used to write out the index to flush GitPython's
                # state... but such unconditional write is really a workaround
                # and does not play nice with read-only operations - permission
                # denied etc. So disabled 
                #if exists(opj(self.path, '.git')):  # don't try to write otherwise
                #    self.repo.index.write()
        except (InvalidGitRepositoryError, AttributeError):
            # might have being removed and no longer valid or attributes unbound
            pass

    def __repr__(self):
        return "<GitRepo path=%s (%s)>" % (self.path, type(self))

    def __eq__(self, obj):
        """Decides whether or not two instances of this class are equal.

        This is done by comparing the base repository path.
        """
        return self.realpath == obj.realpath

    @classmethod
    def is_valid_repo(cls, path):
        """Returns if a given path points to a git repository"""
        path = Path(path) / '.git'
        # the aim here is to have this test as cheap as possible, because
        # it is performed a lot
        # recognize two things as good-enough indicators of a present
        # repo: 1) a non-empty .git directory (#3473) and 2) a pointer
        # file or symlink
        return path.exists() and (
            not path.is_dir() or \
            any(path.iterdir()))

    @staticmethod
    def get_git_dir(repo):
        """figure out a repo's gitdir

        '.git' might be a  directory, a symlink or a file

        Parameter
        ---------
        repo: path or Repo instance
          currently expected to be the repos base dir

        Returns
        -------
        str
          relative path to the repo's git dir; So, default would be ".git"
        """
        if hasattr(repo, 'path'):
            # repo instance like given
            repo = repo.path
        dot_git = op.join(repo, ".git")
        if not op.exists(dot_git):
            raise RuntimeError("Missing .git in %s." % repo)
        elif op.islink(dot_git):
            git_dir = os.readlink(dot_git)
        elif op.isdir(dot_git):
            git_dir = ".git"
        elif op.isfile(dot_git):
            with open(dot_git) as f:
                git_dir = f.readline()
                if git_dir.startswith("gitdir:"):
                    git_dir = git_dir[7:]
                git_dir = git_dir.strip()

        return git_dir

    @property
    def config(self):
        """Get an instance of the parser for the persistent repository
        configuration.

        Note: This allows to also read/write .datalad/config,
        not just .git/config

        Returns
        -------
        ConfigManager
        """
        if self._cfg is None:
            # associate with this dataset and read the entire config hierarchy
            self._cfg = ConfigManager(dataset=self, dataset_only=False)
        return self._cfg

    def is_with_annex(self, only_remote=False):
        """Return True if GitRepo (assumed) at the path has remotes with git-annex branch

        Parameters
        ----------
        only_remote: bool, optional
            Check only remote (no local branches) for having git-annex branch
        """
        return any((b.endswith('/git-annex') or
                    'annex/direct' in b
                    for b in self.get_remote_branches())) or \
            ((not only_remote) and
             any((b == 'git-annex' or 'annex/direct' in b
                  for b in self.get_branches())))

    @classmethod
    def get_toppath(cls, path, follow_up=True, git_options=None):
        """Return top-level of a repository given the path.

        Parameters
        -----------
        follow_up : bool
          If path has symlinks -- they get resolved by git.  If follow_up is
          True, we will follow original path up until we hit the same resolved
          path.  If no such path found, resolved one would be returned.
        git_options: list of str
          options to be passed to the git rev-parse call

        Return None if no parent directory contains a git repository.
        """
        cmd = ['git']
        if git_options:
            cmd.extend(git_options)
        cmd += ["rev-parse", "--show-toplevel"]
        try:
            toppath, err = GitRunner().run(
                cmd,
                cwd=path,
                log_stdout=True, log_stderr=True,
                expect_fail=True, expect_stderr=True)
            toppath = toppath.rstrip('\n\r')
        except CommandError:
            return None
        except OSError:
            toppath = GitRepo.get_toppath(dirname(path), follow_up=follow_up,
                                          git_options=git_options)

        if follow_up:
            path_ = path
            path_prev = ""
            while path_ and path_ != path_prev:  # on top /.. = /
                if realpath(path_) == toppath:
                    toppath = path_
                    break
                path_prev = path_
                path_ = dirname(path_)

        return toppath

    # classmethod so behavior could be tuned in derived classes
    @classmethod
    def _get_added_files_commit_msg(cls, files):
        if not files:
            return "No files were added"
        msg = "Added %d file" % len(files)
        if len(files) > 1:
            msg += "s"
        return msg + '\n\nFiles:\n' + '\n'.join(files)

    @normalize_paths
    def add(self, files, git=True, git_options=None, update=False):
        """Adds file(s) to the repository.

        Parameters
        ----------
        files: list
          list of paths to add
        git: bool
          somewhat ugly construction to be compatible with AnnexRepo.add();
          has to be always true.
        update: bool
          --update option for git-add. From git's manpage:
           Update the index just where it already has an entry matching
           <pathspec>. This removes as well as modifies index entries to match
           the working tree, but adds no new files.

           If no <pathspec> is given when --update option is used, all tracked
           files in the entire working tree are updated (old versions of Git
           used to limit the update to the current directory and its
           subdirectories).

        Returns
        -------
        list
          Of status dicts.
        """
        # under all circumstances call this class' add_ (otherwise
        # AnnexRepo.add would go into a loop
        return list(GitRepo.add_(self, files, git=git, git_options=git_options,
                    update=update))

    def add_(self, files, git=True, git_options=None, update=False):
        """Like `add`, but returns a generator"""
        # TODO: git_options is used as options for the git-add here,
        # instead of options to the git executable => rename for consistency

        if not git:
            lgr.warning(
                'GitRepo.add() called with git=%s, this should not happen',
                git)
            git = True

        # there is no other way then to collect all files into a list
        # at this point, because we need to pass them at once to a single
        # `git add` call
        files = [_normalize_path(self.path, f) for f in assure_list(files) if f]

        if not (files or git_options or update):
            # wondering why just a warning? in cmdline this is also not an error
            lgr.warning("add was called with empty file list and no options.")
            return

        try:
            # without --verbose git 2.9.3  add does not return anything
            add_out = self._git_custom_command(
                files,
                ['git', 'add'] + assure_list(git_options) +
                to_options(update=update) + ['--verbose']
            )
            # get all the entries
            for o in self._process_git_get_output(*add_out):
                yield o
            # Note: as opposed to git cmdline, force is True by default in
            #       gitpython, which would lead to add things, that are
            #       ignored or excluded otherwise
            # 2. Note: There is an issue with globbing (like adding '.'),
            #       which apparently doesn't care for 'force' and therefore
            #       adds '.git/...'. May be it's expanded at the wrong
            #       point in time or sth. like that.
            # For now, use direct call to git add.
            #self.cmd_call_wrapper(self.repo.index.add, files, write=True,
            #                      force=False)
            # TODO: May be make use of 'fprogress'-option to indicate
            # progress
            # But then, we don't have it for git-annex add, anyway.
            #
            # TODO: Is write=True a reasonable way to do it?
            # May be should not write until success of operation is
            # confirmed?
            # What's best in case of a list of files?
        except OSError as e:
            lgr.error("add: %s" % e)
            raise

        # Make sure return value from GitRepo is consistent with AnnexRepo
        # currently simulating similar return value, assuming success
        # for all files:
        # TODO: Make return values consistent across both *Repo classes!
        return

    @staticmethod
    def _process_git_get_output(stdout, stderr=None):
        """Given both outputs (stderr is ignored atm) of git add - process it

        Primarily to centralize handling in both indirect annex and direct
        modes when ran through proxy
        """
        return [{u'file': f, u'success': True}
                for f in re.findall("'(.*)'[\n$]", assure_unicode(stdout))]

    @normalize_paths(match_return_type=False)
    def remove(self, files, recursive=False, **kwargs):
        """Remove files.

        Calls git-rm.

        Parameters
        ----------
        files: str
          list of paths to remove
        recursive: False
          whether to allow recursive removal from subdirectories
        kwargs:
          see `__init__`

        Returns
        -------
        [str]
          list of successfully removed files.
        """

        files = _remove_empty_items(files)

        if recursive:
            kwargs['r'] = True
        stdout, stderr = self._git_custom_command(
            files, ['git', 'rm'] + to_options(**kwargs))

        # output per removed file is expected to be "rm 'PATH'":
        return [line.strip()[4:-1] for line in stdout.splitlines()]

        #return self.repo.git.rm(files, cached=False, **kwargs)

    def precommit(self):
        """Perform pre-commit maintenance tasks
        """
        # All GitPython commands should take care about flushing index
        # whenever they modify it, so we would not care to do anything
        # if self.repo is not None and exists(opj(self.path, '.git')):  # don't try to write otherwise:
        #     # flush possibly cached in GitPython changes to index:
        #     # if self.repo.git:
        #     #     sys.stderr.write("CLEARING\n")
        #     #     self.repo.git.clear_cache()
        #     self.repo.index.write()

        # Close batched by GitPython git processes etc
        # Ref: https://github.com/gitpython-developers/GitPython/issues/718
        self.repo.__del__()
        pass

    @staticmethod
    def _get_prefixed_commit_msg(msg):
        DATALAD_PREFIX = "[DATALAD]"
        return DATALAD_PREFIX if not msg else "%s %s" % (DATALAD_PREFIX, msg)

    def configure_fake_dates(self):
        """Configure repository to use fake dates.
        """
        lgr.debug("Enabling fake dates")
        self.config.set("datalad.fake-dates", "true")

    @property
    def fake_dates_enabled(self):
        """Is the repository configured to use fake dates?
        """
        if self._fake_dates_enabled is None:
            self._fake_dates_enabled = \
                self.config.getbool('datalad', 'fake-dates', default=False)
        return self._fake_dates_enabled

    def add_fake_dates(self, env):
        """Add fake dates to `env`.

        Parameters
        ----------
        env : dict or None
            Environment variables.

        Returns
        -------
        A dict (copied from env), with date-related environment
        variables for git and git-annex set.
        """
        env = (env if env is not None else os.environ).copy()
        # Note: Use _git_custom_command here rather than repo.git.for_each_ref
        # so that we use annex-proxy in direct mode.
        last_date = self._git_custom_command(
            None,
            ["git", "for-each-ref", "--count=1",
             "--sort=-committerdate", "--format=%(committerdate:raw)",
             "refs/heads"])[0].strip()

        if last_date:
            # Drop the "contextual" timezone, leaving the unix timestamp.  We
            # avoid :unix above because it wasn't introduced until Git v2.9.4.
            last_date = last_date.split()[0]
            seconds = int(last_date)
        else:
            seconds = self.config.obtain("datalad.fake-dates-start")
        seconds_new = seconds + 1
        date = "@{} +0000".format(seconds_new)

        lgr.debug("Setting date to %s",
                  time.strftime("%a %d %b %Y %H:%M:%S +0000",
                                time.gmtime(seconds_new)))

        env["GIT_AUTHOR_DATE"] = date
        env["GIT_COMMITTER_DATE"] = date
        env["GIT_ANNEX_VECTOR_CLOCK"] = str(seconds_new)

        return env

    def commit(self, msg=None, options=None, _datalad_msg=False, careless=True,
               files=None, date=None, index_file=None):
        """Commit changes to git.

        Parameters
        ----------
        msg: str, optional
          commit-message
        options: list of str, optional
          cmdline options for git-commit
        _datalad_msg: bool, optional
          To signal that commit is automated commit by datalad, so
          it would carry the [DATALAD] prefix
        careless: bool, optional
          if False, raise when there's nothing actually committed;
          if True, don't care
        files: list of str, optional
          path(s) to commit
        date: str, optional
          Date in one of the formats git understands
        index_file: str, optional
          An alternative index to use
        """

        self.precommit()

        if _datalad_msg:
            msg = self._get_prefixed_commit_msg(msg)

        options = options or []

        if not msg:
            if options:
                if "--allow-empty-message" not in options:
                        options.append("--allow-empty-message")
            else:
                options = ["--allow-empty-message"]

        if date:
            options += ["--date", date]
        # Note: We used to use a direct call to git only if there were options,
        # since we can't pass all possible options to gitpython's implementation
        # of commit.
        # But there's an additional issue. GitPython implements commit in a way,
        # that it might create a new commit, when a direct call wouldn't. This
        # was discovered with a modified (but unstaged) submodule, leading to a
        # commit, that apparently did nothing - git status still showed the very
        # same thing afterwards. But a commit was created nevertheless:
        # diff --git a/sub b/sub
        # --- a/sub
        # +++ b/sub
        # @@ -1 +1 @@
        # -Subproject commit d3935338a3b3735792de1078bbfb5e9913ef998f
        # +Subproject commit d3935338a3b3735792de1078bbfb5e9913ef998f-dirty
        #
        # Therefore, for now always use direct call.
        # TODO: Figure out, what exactly is going on with gitpython here

        cmd = ['git', 'commit'] + (["-m", msg if msg else ""])
        if options:
            cmd.extend(options)
        lgr.debug("Committing via direct call of git: %s" % cmd)

        try:
            self._git_custom_command(files, cmd,
                                     expect_stderr=True, expect_fail=True,
                                     check_fake_dates=True,
                                     index_file=index_file)
        except CommandError as e:
            if 'nothing to commit' in e.stdout:
                if careless:
                    lgr.debug(u"nothing to commit in {}. "
                              "Ignored.".format(self))
                else:
                    raise
            elif 'no changes added to commit' in e.stdout or \
                    'nothing added to commit' in e.stdout:
                if careless:
                    lgr.debug(u"no changes added to commit in {}. "
                              "Ignored.".format(self))
                else:
                    raise
            elif "did not match any file(s) known to git" in e.stderr:
                # TODO: Improve FileNotInXXXXError classes to better deal with
                # multiple files; Also consider PathOutsideRepositoryError
                raise FileNotInRepositoryError(cmd=e.cmd,
                                               msg="File(s) unknown to git",
                                               code=e.code,
                                               filename=linesep.join(
                                            [l for l in e.stderr.splitlines()
                                             if l.startswith("pathspec")]))
            else:
                raise

    def get_indexed_files(self):
        """Get a list of files in git's index

        Returns
        -------
        list
            list of paths rooting in git's base dir
        """

        return [x[0] for x in self.cmd_call_wrapper(
            self.repo.index.entries.keys)]

    def format_commit(self, fmt, commitish=None):
        """Return `git show` output for `commitish`.

        Parameters
        ----------
        fmt : str
            A format string accepted by `git show`.
        commitish: str, optional
          Any commit identifier (defaults to "HEAD").

        Returns
        -------
        str or, if there are not commits yet, None.
        """
        cmd = ['git', 'show', '-z', '--no-patch', '--format=' + fmt]
        if commitish is not None:
            cmd.append(commitish + "^{commit}")
        # make sure Git takes our argument as a revision
        cmd.append('--')
        try:
            stdout, stderr = self._git_custom_command(
                '', cmd, expect_stderr=True, expect_fail=True)
        except CommandError as e:
            if 'bad revision' in e.stderr:
                raise ValueError("Unknown commit identifier: %s" % commitish)
            elif 'does not have any commits yet' in e.stderr:
                return None
            else:
                raise e
        # This trailing null is coming from the -z above, which avoids the
        # newline that Git would append to the output. We could drop -z and
        # strip the newline directly, but then we'd have to worry about
        # compatibility across platforms.
        return stdout.rsplit("\0", 1)[0]

    def get_hexsha(self, commitish=None, short=False):
        """Return a hexsha for a given commitish.

        Parameters
        ----------
        commitish : str, optional
          Any identifier that refers to a commit (defaults to "HEAD").
        short : bool, optional
          Return the abbreviated form of the hexsha.

        Returns
        -------
        str or, if there are not commits yet, None.
        """
        stdout = self.format_commit("%{}".format('h' if short else 'H'),
                                    commitish)
        if stdout is not None:
            stdout = stdout.splitlines()
            assert(len(stdout) == 1)
            return stdout[0]

    @normalize_paths(match_return_type=False)
    def get_last_commit_hash(self, files):
        """Return the hash of the last commit the modified any of the given
        paths"""
        try:
            stdout, stderr = self._git_custom_command(
                files,
                ['git', 'log', '-n', '1', '--pretty=format:%H'],
                expect_fail=True)
            commit = stdout.strip()
            return commit
        except CommandError as e:
            if 'does not have any commits' in e.stderr:
                return None
            raise

    def get_revisions(self, revrange=None, fmt="%H", options=None):
        """Return list of revisions in `revrange`.

        Parameters
        ----------
        revrange : str or list of str or None, optional
            Revisions or revision ranges to walk. If None, revision defaults to
            HEAD unless a revision-modifying option like `--all` or
            `--branches` is included in `options`.
        fmt : string, optional
            Format accepted by `--format` option of `git log`. This should not
            contain new lines because the output is split on new lines.
        options : list of str, optional
            Options to pass to `git log`.  This should not include `--format`.

        Returns
        -------
        List of revisions (str), formatted according to `fmt`.
        """
        if revrange is None:
            revrange = []
        elif isinstance(revrange, string_types):
            revrange = [revrange]

        cmd = ["git", "log", "--format={}".format(fmt)]
        cmd.extend((options or []) + revrange + ["--"])
        try:
            stdout, _ = self._git_custom_command(None, cmd, expect_fail=True)
        except CommandError as e:
            if "does not have any commits" in e.stderr:
                return []
            raise
        return stdout.splitlines()

    def commit_exists(self, commitish):
        """Does `commitish` exist in the repo?

        Parameters
        ----------
        commitish : str
            A commit or an object that can be dereferenced to one.

        Returns
        -------
        bool
        """
        try:
            # Note: The peeling operator "^{commit}" is required so that
            # rev-parse doesn't succeed if passed a full hexsha that is valid
            # but doesn't exist.
            self._git_custom_command(
                "", ["git", "rev-parse", "--verify", commitish + "^{commit}"],
                expect_fail=True)
        except CommandError:
            return False
        return True

    def get_merge_base(self, commitishes):
        """Get a merge base hexsha

        Parameters
        ----------
        commitishes: str or list of str
          List of commitishes (branches, hexshas, etc) to determine the merge
          base of. If a single value provided, returns merge_base with the
          current branch.

        Returns
        -------
        str or None
          If no merge-base for given commits, or specified treeish doesn't
          exist, None returned
        """
        if isinstance(commitishes, string_types):
            commitishes = [commitishes]
        if not commitishes:
            raise ValueError("Provide at least a single value")
        elif len(commitishes) == 1:
            commitishes = commitishes + [self.get_active_branch()]

        try:
            bases = self.repo.merge_base(*commitishes)
        except GitCommandError as exc:
            if "fatal: Not a valid object name" in str(exc):
                return None
            raise

        if not bases:
            return None
        assert(len(bases) == 1)  # we do not do 'all' yet
        return bases[0].hexsha

    def is_ancestor(self, reva, revb):
        """Is `reva` an ancestor of `revb`?

        Parameters
        ----------
        reva, revb : str
            Revisions.

        Returns
        -------
        bool
        """
        try:
            self._git_custom_command(
                "", ["git", "merge-base", "--is-ancestor", reva, revb],
                expect_fail=True)
        except CommandError:
            return False
        return True

    def get_commit_date(self, branch=None, date='authored'):
        """Get the date stamp of the last commit (in a branch or head otherwise)

        Parameters
        ----------
        date: {'authored', 'committed'}
          Which date to return.  "authored" will be the date shown by "git show"
          and the one possibly specified via --date to `git commit`

        Returns
        -------
        int or None
          None if no commit
        """
        try:
            if branch:
                commit = next(self.get_branch_commits(branch))
            else:
                commit = self.repo.head.commit
        except Exception as exc:
            lgr.debug("Got exception while trying to get last commit: %s",
                      exc_str(exc))
            return None
        return getattr(commit, "%s_date" % date)

    def get_active_branch(self):
        try:
            branch = self.repo.active_branch.name
        except TypeError as e:
            if "HEAD is a detached symbolic reference" in str(e):
                lgr.debug("detached HEAD in {0}".format(self))
                return None
            else:
                raise
        return branch

    def get_branches(self):
        """Get all branches of the repo.

        Returns
        -------
        [str]
            Names of all branches of this repository.
        """

        return [branch.name for branch in self.repo.branches]

    def get_remote_branches(self):
        """Get all branches of all remotes of the repo.

        Returns
        -----------
        [str]
            Names of all remote branches.
        """
        # TODO: Reconsider melting with get_branches()

        # TODO: treat entries like this: origin/HEAD -> origin/master'
        # currently this is done in collection

        # For some reason, this is three times faster than the version below:
        remote_branches = list()
        for remote in self.repo.remotes:
            try:
                for ref in remote.refs:
                    remote_branches.append(ref.name)
            except AssertionError as e:
                if str(e).endswith("did not have any references"):
                    # this will happen with git annex special remotes
                    pass
                else:
                    raise e
        return remote_branches
        # return [branch.strip() for branch in
        #         self.repo.git.branch(r=True).splitlines()]

    def get_remotes(self, with_urls_only=False):
        """Get known remotes of the repository

        Parameters
        ----------
        with_urls_only : bool, optional
          return only remotes which have urls

        Returns
        -------
        remotes : list of str
          List of names of the remotes
        """

        # Note: read directly from config and spare instantiation of gitpy.Repo
        # since we need this in AnnexRepo constructor. Furthermore gitpy does it
        # pretty much the same way and the use of a Repo instance seems to have
        # no reason other than a nice object oriented look.
        from datalad.utils import unique

        self.config.reload()
        remotes = unique([x[7:] for x in self.config.sections()
                          if x.startswith("remote.")])

        if with_urls_only:
            remotes = [
                r for r in remotes
                if self.config.get('remote.%s.url' % r)
            ]
        return remotes

    def get_files(self, branch=None):
        """Get a list of files in git.

        Lists the files in the (remote) branch.

        Parameters
        ----------
        branch: str
          Name of the branch to query. Default: active branch.

        Returns
        -------
        [str]
          list of files.
        """
        # TODO: RF codes base and melt get_indexed_files() in

        if branch is None:
            # active branch can be queried way faster:
            return self.get_indexed_files()
        else:
            return [item.path for item in self.repo.tree(branch).traverse()
                    if isinstance(item, Blob)]

    def get_file_content(self, file_, branch='HEAD'):
        """

        Returns
        -------
        [str]
          content of file_ as a list of lines.
        """
        content_str = self.repo.commit(branch).tree[file_].data_stream.read()

        # in python3 a byte string is returned. Need to convert it:
        from six import PY3
        if PY3:
            conv_str = u''
            for b in bytes(content_str):
                conv_str += chr(b)
            return conv_str.splitlines()
        else:
            return content_str.splitlines()
        # TODO: keep splitlines?

    def _get_files_history(self, files, branch='HEAD'):
        """

        Parameters
        ----------
        files: list
          list of files, only commits with queried files are considered
        branch: str
          Name of the branch to query. Default: HEAD.

        Returns
        -------
        [iterator]
        yielding Commit items generator from branch history associated with files
        """
        return gitpy.objects.commit.Commit.iter_items(self.repo, branch, paths=files)

    def _get_remotes_having_commit(self, commit_hexsha, with_urls_only=True):
        """Traverse all branches of the remote and check if commit in any of their ancestry

        It is a generator yielding names of the remotes
        """
        out, err = self._git_custom_command(
            '', 'git branch -r --contains ' + commit_hexsha
        )
        # sanitize a bit (all the spaces and new lines)
        remote_branches = [
            b  # could be origin/HEAD -> origin/master, we just skip ->
            for b in filter(bool, out.split())
            if b != '->'
        ]
        return [
            remote
            for remote in self.get_remotes(with_urls_only=with_urls_only)
            if any(rb.startswith(remote + '/') for rb in remote_branches)
        ]

    @normalize_paths(match_return_type=False)
    def _git_custom_command(self, files, cmd_str,
                            log_stdout=True, log_stderr=True, log_online=False,
                            expect_stderr=True, cwd=None, env=None,
                            shell=None, expect_fail=False,
                            check_fake_dates=False,
                            index_file=None,
                            updates_tree=False):
        """Allows for calling arbitrary commands.

        Helper for developing purposes, i.e. to quickly implement git commands
        for proof of concept without the need to figure out, how this is done
        via GitPython.

        Parameters
        ----------
        files: list of files
        cmd_str: str or list
          arbitrary command str. `files` is appended to that string.
        updates_tree: bool
          whether or not command updates the working tree. If True, triggers
          necessary reevaluations like self.config.reload()

        Returns
        -------
        stdout, stderr
        """

        # ensure cmd_str becomes a well-formed list:
        if isinstance(cmd_str, string_types):
            cmd = shlex.split(cmd_str, posix=not on_windows)
        else:
            cmd = cmd_str[:]  # we will modify in-place

        assert(cmd[0] == 'git')
        cmd = cmd[:1] + self._GIT_COMMON_OPTIONS + cmd[1:]

        if check_fake_dates and self.fake_dates_enabled:
            env = self.add_fake_dates(env)

        if index_file:
            env = (env if env is not None else os.environ).copy()
            env['GIT_INDEX_FILE'] = index_file

        # TODO?: wouldn't splitting interfer with above GIT_INDEX_FILE
        #  handling????
        try:
            out, err = self._run_command_files_split(
                self.cmd_call_wrapper.run,
                cmd,
                files,
                log_stderr=log_stderr,
                log_stdout=log_stdout,
                log_online=log_online,
                expect_stderr=expect_stderr,
                cwd=cwd,
                env=env,
                shell=shell,
                expect_fail=expect_fail)
        except CommandError as e:
            ignored = re.search(GitIgnoreError.pattern, e.stderr)
            if ignored:
                raise GitIgnoreError(cmd=e.cmd, msg=e.stderr,
                                     code=e.code, stdout=e.stdout,
                                     stderr=e.stderr,
                                     paths=ignored.groups()[0].splitlines())
            raise

        if updates_tree:
            lgr.debug("Reloading config due to supposed working tree update")
            self.config.reload()

        return out, err

    # TODO: could be static or class method even
    def _run_command_files_split(
            self,
            func,
            cmd,
            files,
            *args, **kwargs
        ):
        """
        Run `func(cmd + files, ...)` possibly multiple times if `files` is too long
        """
        assert isinstance(cmd, list)
        if not files:
            file_chunks = [[]]
        else:
            file_chunks = generate_file_chunks(files, cmd)

        out, err = "", ""
        for file_chunk in file_chunks:
            out_, err_ = func(
                cmd + (['--'] if file_chunk else []) + file_chunk,
                *args, **kwargs)
            # out_, err_ could be None, and probably no need to append empty strings
            if out_:
                out += out_
            if err_:
                err += err_
        return out, err


# TODO: --------------------------------------------------------------------

    def add_remote(self, name, url, options=None):
        """Register remote pointing to a url
        """
        cmd = ['git', 'remote', 'add']
        if options:
            cmd += options
        cmd += [name, url]

        result = self._git_custom_command('', cmd)
        self.config.reload()
        return result

    def remove_remote(self, name):
        """Remove existing remote
        """

        # TODO: testing and error handling!
        from .exceptions import RemoteNotAvailableError
        try:
            out, err = self._git_custom_command(
                '', ['git', 'remote', 'remove', name])
        except CommandError as e:
            if 'fatal: No such remote' in e.stderr:
                raise RemoteNotAvailableError(name,
                                              cmd="git remote remove",
                                              msg="No such remote",
                                              stdout=e.stdout,
                                              stderr=e.stderr)
            else:
                raise e

        # TODO: config.reload necessary?
        self.config.reload()
        return

    def update_remote(self, name=None, verbose=False):
        """
        """
        options = ["-v"] if verbose else []
        name = [name] if name else []
        self._git_custom_command(
            '', ['git', 'remote'] + name + ['update'] + options,
            expect_stderr=True
        )

    # TODO: centralize all the c&p code in fetch, pull, push
    # TODO: document **kwargs passed to gitpython
    @guard_BadName
    def fetch(self, remote=None, refspec=None, all_=False, **kwargs):
        """Fetches changes from a remote (or all_ remotes).

        Parameters
        ----------
        remote: str
          (optional) name of the remote to fetch from. If no remote is given and
          `all_` is not set, the tracking branch is fetched.
        refspec: str
          (optional) refspec to fetch.
        all_: bool
          fetch all_ remotes (and all_ of their branches).
          Fails if `remote` was given.
        kwargs:
          passed to gitpython. TODO: Figure it out, make consistent use of it
          and document it.

        Returns
        -------
        list
            FetchInfo objects of the items fetched from remote
        """
        # TODO: options=> **kwargs):
        # Note: Apparently there is no explicit (fetch --all) in gitpython,
        #       but fetch is always bound to a certain remote instead.
        #       Therefore implement it on our own:
        if remote is None:
            if refspec is not None:
                # conflicts with using tracking branch or fetch all remotes
                # For now: Just fail.
                # TODO: May be check whether it fits to tracking branch
                raise ValueError("refspec specified without a remote. (%s)" %
                                 refspec)
            if all_:
                remotes_to_fetch = [
                    self.repo.remote(r)
                    for r in self.get_remotes(with_urls_only=True)
                ]
            else:
                # No explicit remote to fetch.
                # => get tracking branch:
                tb_remote, refspec = self.get_tracking_branch()
                if tb_remote is not None:
                    remotes_to_fetch = [self.repo.remote(tb_remote)]
                else:
                    # No remote, no tracking branch
                    # => fail
                    raise ValueError("Neither a remote is specified to fetch "
                                     "from nor a tracking branch is set up.")
        else:
            remotes_to_fetch = [self.repo.remote(remote)]

        fi_list = []
        for rm in remotes_to_fetch:
            fetch_url = \
                self.config.get('remote.%s.fetchurl' % rm.name,
                                self.config.get('remote.%s.url' % rm.name,
                                                None))
            if fetch_url is None:
                lgr.debug("Remote %s has no URL", rm)
                return []

            fi_list += self._call_gitpy_with_progress(
                "Fetching %s" % rm.name,
                rm.fetch,
                rm.repo,
                refspec,
                fetch_url,
                **kwargs
            )

        # TODO: fetch returns a list of FetchInfo instances. Make use of it.
        return fi_list

    def _call_gitpy_with_progress(self, msg, callable, git_repo,
                                  refspec, url, **kwargs):
        """A helper to reduce code duplication

        Wraps call to a GitPython method with all needed decoration for
        workarounds of having aged git, or not providing full stderr
        when monitoring progress of the operation
        """
        with GitPythonProgressBar(msg) as git_progress:
            git_kwargs = dict(
                refspec=refspec,
                progress=git_progress,
                **kwargs
            )
            if is_ssh(url):
                ssh_manager.get_connection(url).open()
                # TODO: with git <= 2.3 keep old mechanism:
                #       with rm.repo.git.custom_environment(
                # GIT_SSH="wrapper_script"):
                with git_repo.git.custom_environment(**GitRepo.GIT_SSH_ENV):
                    ret = callable(**git_kwargs)
                    # TODO: +kwargs
            else:
                ret = callable(**git_kwargs)
                # TODO: +kwargs
        return ret

    def pull(self, remote=None, refspec=None, **kwargs):
        """See fetch
        """

        if remote is None:
            if refspec is not None:
                # conflicts with using tracking branch or fetch all remotes
                # For now: Just fail.
                # TODO: May be check whether it fits to tracking branch
                raise ValueError("refspec specified without a remote. (%s)" %
                                 refspec)
            # No explicit remote to pull from.
            # => get tracking branch:
            tb_remote, refspec = self.get_tracking_branch()
            if tb_remote is not None:
                remote = self.repo.remote(tb_remote)
            else:
                # No remote, no tracking branch
                # => fail
                raise ValueError("No remote specified to pull from nor a "
                                 "tracking branch is set up.")

        else:
            remote = self.repo.remote(remote)

        fetch_url = \
            remote.config_reader.get(
                'fetchurl' if remote.config_reader.has_option('fetchurl')
                else 'url')

        return self._call_gitpy_with_progress(
                "Pulling",
                remote.pull,
                remote.repo,
                refspec,
                fetch_url,
                **kwargs
            )

    def push(self, remote=None, refspec=None, all_remotes=False,
             **kwargs):
        """Push to remote repository

        Parameters
        ----------
        remote: str
          name of the remote to push to
        refspec: str
          specify what to push
        all_remotes: bool
          if set to True push to all remotes. Conflicts with `remote` not being
          None.
        kwargs: dict
          options to pass to `git push`

        Returns
        -------
        list
            PushInfo objects of the items pushed to remote
        """

        if remote is None:
            if refspec is not None:
                # conflicts with using tracking branch or fetch all remotes
                # For now: Just fail.
                # TODO: May be check whether it fits to tracking branch
                raise ValueError("refspec specified without a remote. (%s)" %
                                 refspec)
            if all_remotes:
                remotes_to_push = self.repo.remotes
            else:
                # Nothing explicitly specified. Just call `git push` and let git
                # decide what to do would be an option. But:
                # - without knowing the remote and its URL we cannot provide
                #   shared SSH connection
                # - we lose ability to use GitPython's progress info and return
                #   values
                #   (the latter would be solvable:
                #    Provide a Repo.push() method for GitPython, copying
                #    Remote.push() for similar return value and progress
                #    (also: fetch, pull)

                # Do what git would do:
                # 1. branch.*.remote for current branch or 'origin' as default
                #    if config is missing
                # 2. remote.*.push or push.default

                # TODO: check out "same procedure" for fetch/pull

                tb_remote, refspec = self.get_tracking_branch()
                if tb_remote is None:
                    tb_remote = 'origin'
                remotes_to_push = [self.repo.remote(tb_remote)]
                # use no refspec; let git find remote.*.push or push.default on
                # its own

        else:
            if all_remotes:
                lgr.warning("Option 'all_remotes' conflicts with specified "
                            "remote '%s'. Option ignored.")
            remotes_to_push = [self.repo.remote(remote)]

        pi_list = []
        for rm in remotes_to_push:
            push_url = \
                rm.config_reader.get('pushurl'
                                     if rm.config_reader.has_option('pushurl')
                                     else 'url')
            pi_list += self._call_gitpy_with_progress(
                "Pushing %s" % rm.name,
                rm.push,
                rm.repo,
                refspec,
                push_url,
                **kwargs
            )
        return pi_list

    def get_remote_url(self, name, push=False):
        """Get the url of a remote.

        Reads the configuration of remote `name` and returns its url or None,
        if there is no url configured.

        Parameters
        ----------
        name: str
          name of the remote
        push: bool
          if True, get the pushurl instead of the fetch url.
        """

        var = 'remote.{0}.{1}'.format(name, 'pushurl' if push else 'url')
        return self.config.get(var, None)

    def set_remote_url(self, name, url, push=False):
        """Set the URL a remote is pointing to

        Sets the URL of the remote `name`. Requires the remote to already exist.

        Parameters
        ----------
        name: str
          name of the remote
        url: str
        push: bool
          if True, set the push URL, otherwise the fetch URL
        """

        var = 'remote.{0}.{1}'.format(name, 'pushurl' if push else 'url')
        self.config.set(var, url, where='local', reload=True)

    def get_branch_commits(self, branch=None, limit=None, stop=None, value=None):
        """Return GitPython's commits for the branch

        Pretty much similar to what 'git log <branch>' does.
        It is a generator which returns top commits first

        Parameters
        ----------
        branch: str, optional
          If not provided, assumes current branch
        limit: None | 'left-only', optional
          Limit which commits to report.  If None -- all commits (merged or not),
          if 'left-only' -- only the commits from the left side of the tree upon
          merges
        stop: str, optional
          hexsha of the commit at which stop reporting (matched one is not
          reported either)
        value: None | 'hexsha', optional
          What to yield.  If None - entire commit object is yielded, if 'hexsha'
          only its hexsha
        """

        if not branch:
            branch = self.get_active_branch()

        try:
            _branch = self.repo.branches[branch]
        except IndexError:
            raise MissingBranchError(self, branch,
                                     [b.name for b in self.repo.branches])

        fvalue = {None: lambda x: x, 'hexsha': lambda x: x.hexsha}[value]

        if not limit:
            def gen():
                # traverse doesn't yield original commit
                co = _branch.commit
                yield co
                for co_ in co.traverse():
                    yield co_
        elif limit == 'left-only':
            # we need a custom implementation since couldn't figure out how to
            # do with .traversal
            def gen():
                co = _branch.commit
                while co:
                    yield co
                    co = co.parents[0] if co.parents else None
        else:
            raise ValueError(limit)

        for c in gen():
            if stop and c.hexsha == stop:
                return
            yield fvalue(c)

    def checkout(self, name, options=None):
        """
        """
        # TODO: May be check for the need of -b options herein?
        cmd = ['git', 'checkout']
        if options:
            cmd += options
        cmd += [str(name)]

        self._git_custom_command('', cmd, expect_stderr=True, updates_tree=True)

    # TODO: Before implementing annex merge, find usages and check for a needed
    # change to call super().merge
    def merge(self, name, options=None, msg=None, allow_unrelated=False, **kwargs):
        if options is None:
            options = []
        if msg:
            options = options + ["-m", msg]
        if allow_unrelated and external_versions['cmd:git'] >= '2.9':
            options += ['--allow-unrelated-histories']
        self._git_custom_command(
            '', ['git', 'merge'] + options + [name],
            check_fake_dates=True,
            **kwargs
        )

    def remove_branch(self, branch):
        self._git_custom_command(
            '', ['git', 'branch', '-D', branch]
        )

    def cherry_pick(self, commit):
        """Cherry pick `commit` to the current branch.

        Parameters
        ----------
        commit : str
            A single commit.
        """
        self._git_custom_command("", ["git", "cherry-pick", commit],
                                 check_fake_dates=True)

    @property
    def dirty(self):
        """Is the repository dirty?

        Note: This provides a quick answer when you simply want to know if
        there are any untracked changes or modifications in this repository or
        its submodules. For finer-grained control and more detailed reporting,
        use status() instead.
        """
        stdout, _ = self._git_custom_command(
            [],
            ["git", "status", "--porcelain",
             # Ensure the result isn't influenced by status.showUntrackedFiles.
             "--untracked-files=normal",
             # Ensure the result isn't influenced by diff.ignoreSubmodules.
             "--ignore-submodules=none"])
        return bool(stdout.strip())

    @property
    def untracked_files(self):
        """Legacy interface, do not use! Use the status() method instead.

        Despite its name, it also reports on untracked datasets, and
        yields their names with trailing path separators.
        """
        return [
            '{}{}'.format(
                text_type(p.relative_to(self.pathobj)),
                os.sep if props['type'] != 'file' else ''
            )
            for p, props in iteritems(self.status(
                untracked='all', eval_submodule_state='no'))
            if props.get('state', None) == 'untracked'
        ]

    def gc(self, allow_background=False, auto=False):
        """Perform house keeping (garbage collection, repacking)"""
        cmd_options = ['git']
        if not allow_background:
            cmd_options += ['-c', 'gc.autodetach=0']
        cmd_options += ['gc', '--aggressive']
        if auto:
            cmd_options += ['--auto']
        self._git_custom_command('', cmd_options)

    def _parse_gitmodules(self):
        # TODO read .gitconfig from Git blob?
        gitmodules = self.pathobj / '.gitmodules'
        if not gitmodules.exists():
            return {}
        # pull out file content
        out, err = self._git_custom_command(
            '',
            ['git', 'config', '-z', '-l', '--file', '.gitmodules'])
        # abuse our config parser
        db, _ = _parse_gitconfig_dump(out, {}, None, True)
        mods = {}
        for k, v in iteritems(db):
            if not k.startswith('submodule.'):
                # we don't know what this is
                lgr.warning("Skip unrecognized .gitmodule specification: %s=%s", k, v)
                continue
            k_l = k.split('.')
            # module name is everything after 'submodule.' that is not the variable
            # name
            mod_name = '.'.join(k_l[1:-1])
            mod = mods.get(mod_name, {})
            # variable name is the last 'dot-free' segment in the key
            mod[k_l[-1]] = v
            mods[mod_name] = mod

        out = {}
        # bring into traditional shape
        for name, props in iteritems(mods):
            if 'path' not in props:
                lgr.warning("Failed to get '%s.path', skipping this submodule", name)
                continue
            modprops = {'gitmodule_{}'.format(k): v
                        for k, v in iteritems(props)
                        if not (k.startswith('__') or k == 'path')}
            modpath = self.pathobj / PurePosixPath(props['path'])
            modprops['gitmodule_name'] = name
            out[modpath] = modprops
        return out

    def get_submodules_(self, paths=None):
        """Yield submodules in this repository.

        Parameters
        ----------
        paths : list(pathlib.PurePath), optional
            Restrict submodules to those under `paths`.

        Returns
        -------
        A generator that yields a dictionary with information for each
        submodule.
        """
        if not (self.pathobj / ".gitmodules").exists():
            return

        modinfo = self._parse_gitmodules()
        for path, props in iteritems(self.get_content_info(
                paths=paths,
                ref=None,
                untracked='no',
                eval_file_type=False)):
            if props.get('type', None) != 'dataset':
                continue
            props["path"] = path
            props.update(modinfo.get(path, {}))
            yield props

    def get_submodules(self, sorted_=True, paths=None, compat=True):
        """Return list of submodules.

        Parameters
        ----------
        sorted_ : bool, optional
            Sort submodules by path name.
        paths : list(pathlib.PurePath), optional
            Restrict submodules to those under `paths`.
        compat : bool, optional
            If true, return a namedtuple that incompletely mimics the
            attributes of GitPython's Submodule object in hope of backwards
            compatibility with previous callers. Note that this form should be
            considered temporary and callers should be updated; this flag will
            be removed in a future release.

        Returns
        -------
        List of submodule namedtuples if `compat` is true or otherwise a list
        of dictionaries as returned by `get_submodules_`.
        """
        xs = self.get_submodules_(paths=paths)
        if compat:
            warnings.warn("The attribute-based return value of get_submodules() "
                          "exists for compatibility purposes and will be removed "
                          "in an upcoming release",
                          DeprecationWarning)
            xs = (Submodule(name=p["gitmodule_name"],
                            path=text_type(p["path"].relative_to(self.pathobj)),
                            url=p["gitmodule_url"])
                  for p in xs)

        if sorted_:
            if compat:
                def key(x):
                    return x.path
            else:
                def key(x):
                    return x["path"]
            xs = sorted(xs, key=key)
        return list(xs)

    def is_submodule_modified(self, name, options=[]):
        """Whether a submodule has new commits

        Note: This is an adhoc method. It parses output of
        'git submodule summary' and currently is not able to distinguish whether
        or not this change is staged in `self` and whether this would be
        reported 'added' or 'modified' by 'git status'.
        Parsing isn't heavily tested yet.

        Parameters
        ----------
        name: str
          the submodule's name
        options: list
          options to pass to 'git submodule summary'
        Returns
        -------
        bool
          True if there are commits in the submodule, differing from
          what is registered in `self`
        --------
        """

        out, err = self._git_custom_command('',
                                            ['git', 'submodule', 'summary'] + \
                                            options + ['--', name])
        return any([line.split()[1] == name
                    for line in out.splitlines()
                    if line and len(line.split()) > 1])

    def add_submodule(self, path, name=None, url=None, branch=None):
        """Add a new submodule to the repository.

        This will alter the index as well as the .gitmodules file, but will not
        create a new commit.  If the submodule already exists, no matter if the
        configuration differs from the one provided, the existing submodule
        is considered as already added and no further action is performed.

        Parameters
        ----------
        path : str
          repository-relative path at which the submodule should be located, and
          which will be created as required during the repository initialization.
        name : str or None
          name/identifier for the submodule. If `None`, the `path` will be used
          as name.
        url : str or None
          git-clone compatible URL. If `None`, the repository is assumed to
          exist, and the url of the first remote is taken instead. This is
          useful if you want to make an existing repository a submodule of
          another one.
        branch : str or None
          name of branch to be checked out in the submodule. The given branch
          must exist in the remote repository, and will be checked out locally
          as a tracking branch. If `None`, remote HEAD will be checked out.
        """
        if name is None:
            name = Path(path).as_posix()
        # XXX the following should do it, but GitPython will refuse to add a submodule
        # unless you specify a URL that is configured as one of its remotes, or you
        # specify no URL, but the repo has at least one remote.
        # this is stupid, as for us it is valid to not have any remote, because we can
        # still obtain the submodule from a future publication location, based on the
        # parent
        # gitpy.Submodule.add(self.repo, name, path, url=url, branch=branch)
        # going git native instead
        cmd = ['git', 'submodule', 'add', '--name', name]
        if branch is not None:
            cmd += ['-b', branch]
        if url is None:
            # repo must already exist locally
            subm = GitRepo(op.join(self.path, path), create=False, init=False)
            # check that it has a commit, and refuse
            # to operate on it otherwise, or we would get a bastard
            # submodule that cripples git operations
            if not subm.get_hexsha():
                raise InvalidGitRepositoryError(
                    'cannot add subdataset {} with no commits'.format(subm))
            # make an attempt to configure a submodule source URL based on the
            # discovered remote configuration
            remote, branch = subm.get_tracking_branch()
            url = subm.get_remote_url(remote) if remote else None

        if url is None:
            # had no luck with a remote URL
            if not isabs(path):
                # need to recode into a relative path "URL" in POSIX
                # style, even on windows
                url = posixpath.join(curdir, posix_relpath(path))
            else:
                url = path
        cmd += [url, path]
        self._git_custom_command('', cmd)
        # record dataset ID if possible for comprehesive metadata on
        # dataset components within the dataset itself
        subm_id = GitRepo(op.join(self.path, path)).config.get(
            'datalad.dataset.id', None)
        if subm_id:
            self._git_custom_command(
                '',
                ['git', 'config', '--file', '.gitmodules', '--replace-all',
                 'submodule.{}.datalad-id'.format(name), subm_id])
        # ensure supported setup
        _fixup_submodule_dotgit_setup(self, path)
        # TODO: return value

    def deinit_submodule(self, path, **kwargs):
        """Deinit a submodule

        Parameters
        ----------
        path: str
            path to the submodule; relative to `self.path`
        kwargs:
            see `__init__`
        """

        self._git_custom_command(path,
                                 ['git', 'submodule', 'deinit'] +
                                 to_options(**kwargs))
        # TODO: return value

    def update_submodule(self, path, mode='checkout', init=False):
        """Update a registered submodule.

        This will make the submodule match what the superproject expects by
        cloning missing submodules and updating the working tree of the
        submodules. The "updating" can be done in several ways depending
        on the value of submodule.<name>.update configuration variable, or
        the `mode` argument.

        Parameters
        ----------
        path : str
          Identifies which submodule to operate on by it's repository-relative
          path.
        mode : {checkout, rebase, merge}
          Update procedure to perform. 'checkout': the commit recorded in the
          superproject will be checked out in the submodule on a detached HEAD;
          'rebase': the current branch of the submodule will be rebased onto
          the commit recorded in the superproject; 'merge': the commit recorded
          in the superproject will be merged into the current branch in the
          submodule.
        init : bool
          If True, initialize all submodules for which "git submodule init" has
          not been called so far before updating.
          Primarily provided for internal purposes and should not be used directly
          since would result in not so annex-friendly .git symlinks/references
          instead of full featured .git/ directories in the submodules
        """
        cmd = ['git', 'submodule', 'update', '--%s' % mode]
        if init:
            cmd.append('--init')
            subgitpath = opj(self.path, path, '.git')
            if not exists(subgitpath):
                # TODO:  wouldn't with --init we get all those symlink'ed .git/?
                # At least let's warn
                lgr.warning(
                    "Do not use update_submodule with init=True to avoid git creating "
                    "symlinked .git/ directories in submodules"
                )
            #  yoh: I thought I saw one recently but thought it was some kind of
            #  an artifact from running submodule update --init manually at
            #  some point, but looking at this code now I worry that it was not
        self._git_custom_command(path, cmd)
        # TODO: return value

    def update_ref(self, ref, value, symbolic=False):
        """Update the object name stored in a ref "safely".

        Just a shim for `git update-ref` call if not symbolic, and
        `git symbolic-ref` if symbolic

        Parameters
        ----------
        ref : str
          Reference, such as `ref/heads/BRANCHNAME` or HEAD.
        value : str
          Value to update to, e.g. hexsha of a commit when updating for a
          branch ref, or branch ref if updating HEAD
        symbolic : None
          To instruct if ref is symbolic, e.g. should be used in case of
          ref=HEAD
        """
        self._git_custom_command(
            '',
            ['git', 'symbolic-ref' if symbolic else 'update-ref', ref, value]
        )

    def tag(self, tag, message=None):
        """Assign a tag to current commit

        Parameters
        ----------
        tag : str
          Custom tag label.
        message : str, optional
          If provided, would create an annotated tag with that message
        """
        # TODO later to be extended with tagging particular commits and signing
        # TODO: call in save.py complains about extensive logging. When does it
        # happen in what way? Figure out, whether to just silence it or raise or
        # whatever else.
        options = []
        if message:
            options += ['-m', message]
        self._git_custom_command(
            '', ['git', 'tag'] + options + [str(tag)],
            check_fake_dates=True
        )

    def get_tags(self, output=None):
        """Get list of tags

        Parameters
        ----------
        output : str, optional
          If given, limit the return value to a list of values matching that
          particular key of the tag properties.

        Returns
        -------
        list
          Each item is a dictionary with information on a tag. At present
          this includes 'hexsha', and 'name', where the latter is the string
          label of the tag, and the format the hexsha of the object the tag
          is attached to. The list is sorted by commit date, with the most
          recent commit being the last element.
        """
        tag_objs = sorted(
            self.repo.tags,
            key=lambda t: t.commit.committed_date
        )
        tags = [
            {
                'name': t.name,
                'hexsha': t.commit.hexsha
             }
            for t in tag_objs
        ]
        if output:
            return [t[output] for t in tags]
        else:
            return tags

    def describe(self, commitish=None, **kwargs):
        """ Quick and dirty implementation to call git-describe

        Parameters:
        -----------
        kwargs:
            transformed to cmdline options for git-describe;
            see __init__ for description of the transformation
        """
        # TODO: be more precise what failure to expect when and raise actual
        # errors
        cmd = ['git', 'describe'] + to_options(**kwargs)
        if commitish is not None:
            cmd.append(commitish)
        try:
            describe, outerr = self._git_custom_command(
                [],
                cmd,
                expect_fail=True)
            return describe.strip()
        # TODO: WTF "catch everything"?
        except:
            return None

    def get_tracking_branch(self, branch=None):
        """Get the tracking branch for `branch` if there is any.

        Parameters
        ----------
        branch: str
            local branch to look up. If none is given, active branch is used.

        Returns
        -------
        tuple
            (remote or None, refspec or None) of the tracking branch
        """
        if branch is None:
            branch = self.get_active_branch()
            if branch is None:
                return None, None

        track_remote = self.config.get('branch.{0}.remote'.format(branch), None)
        track_branch = self.config.get('branch.{0}.merge'.format(branch), None)
        return track_remote, track_branch

    @property
    def count_objects(self):
        """return dictionary with count, size(in KiB) information of git objects
        """

        count_cmd = ['git', 'count-objects', '-v']
        count_str, err = self._git_custom_command('', count_cmd)
        count = {key: int(value)
                 for key, value in [item.split(': ')
                                    for item in count_str.split('\n')
                                    if len(item.split(': ')) == 2]}
        return count

    def get_changed_files(self, staged=False, diff_filter='', index_file=None,
                          files=None):
        """Return files that have changed between the index and working tree.

        Parameters
        ----------
        staged: bool, optional
          Consider changes between HEAD and the index instead of changes
          between the index and the working tree.
        diff_filter: str, optional
          Any value accepted by the `--diff-filter` option of `git diff`.
          Common ones include "A", "D", "M" for add, deleted, and modified
          files, respectively.
        index_file: str, optional
          Alternative index file for git to use
        """
        opts = ['--name-only', '-z']
        kwargs = {}
        if staged:
            opts.append('--staged')
        if diff_filter:
            opts.append('--diff-filter=%s' % diff_filter)
        if index_file:
            kwargs['env'] = {'GIT_INDEX_FILE': index_file}
        if files is not None:
            opts.append('--')
            # might be too many, need to chunk up
            optss = (
                opts + file_chunk
                for file_chunk in generate_file_chunks(files, ['git', 'diff'] + opts)
            )
        else:
            optss = [opts]
        return [
            normpath(f)  # Call normpath to convert separators on Windows.
            for f in chain(
                *(self.repo.git.diff(*opts, **kwargs).split('\0')
                for opts in optss)
            )
            if f
        ]

    def get_missing_files(self):
        """Return a list of paths with missing files (and no staged deletion)"""
        return self.get_changed_files(diff_filter='D')

    def get_deleted_files(self):
        """Return a list of paths with deleted files (staged deletion)"""
        return self.get_changed_files(staged=True, diff_filter='D')

    def get_git_attributes(self):
        """Query gitattributes which apply to top level directory

        It is a thin compatibility/shortcut wrapper around more versatile
        get_gitattributes which operates on a list of paths and returns
        a dictionary per each path

        Returns
        -------
        dict:
          a dictionary with attribute name and value items relevant for the
          top ('.') directory of the repository, and thus most likely the
          default ones (if not overwritten with more rules) for all files within
          repo.
        """
        return self.get_gitattributes('.')['.']

    def get_gitattributes(self, path, index_only=False):
        """Query gitattributes for one or more paths

        Parameters
        ----------
        path: path or list
          Path(s) to query. Paths may be relative or absolute.
        index_only: bool
          Flag whether to consider only gitattribute setting that are reflected
          in the repository index, not just in the work tree content.

        Returns
        -------
        dict:
          Each key is a queried path (always relative to the repostiory root),
          each value is a dictionary with attribute
          name and value items. Attribute values are either True or False,
          for set and unset attributes, or are the literal attribute value.
        """
        path = assure_list(path)
        cmd = ["git", "check-attr", "-z", "--all"]
        if index_only:
            cmd.append('--cached')
        stdout, stderr = self._git_custom_command(path, cmd)
        # make sure we have one entry for each query path to
        # simplify work with the result
        attributes = {_normalize_path(self.path, p): {} for p in path}
        attr = []
        for item in stdout.split('\0'):
            attr.append(item)
            if len(attr) < 3:
                continue
            # we have a full record
            p, name, value = attr
            attrs = attributes[p]
            attrs[name] = \
                True if value == 'set' else False if value == 'unset' else value
            # done, reset item
            attr = []
        return attributes

    def set_gitattributes(self, attrs, attrfile='.gitattributes', mode='a'):
        """Set gitattributes

        By default appends additional lines to `attrfile`. Note, that later
        lines in `attrfile` overrule earlier ones, which may or may not be
        what you want. Set `mode` to 'w' to replace the entire file by
        what you provided in `attrs`.

        Parameters
        ----------
        attrs : list
          Each item is a 2-tuple, where the first element is a path pattern,
          and the second element is a dictionary with attribute key/value
          pairs. The attribute dictionary must use the same semantics as those
          returned by `get_gitattributes()`. Path patterns can use absolute paths,
          in which case they will be normalized relative to the directory
          that contains the target .gitattributes file (see `attrfile`).
        attrfile: path
          Path relative to the repository root of the .gitattributes file the
          attributes shall be set in.
        mode: str
          'a' to append .gitattributes, 'w' to replace it
        """

        git_attributes_file = op.join(self.path, attrfile)
        attrdir = op.dirname(git_attributes_file)
        if not op.exists(attrdir):
            os.makedirs(attrdir)
        with open(git_attributes_file, mode) as f:
            for pattern, attr in sorted(attrs, key=lambda x: x[0]):
                # normalize the pattern relative to the target .gitattributes file
                npath = _normalize_path(
                    op.join(self.path, op.dirname(attrfile)), pattern)
                attrline = u''
                if npath.count(' '):
                    # quote patterns with spaces
                    attrline += u'"{}"'.format(npath.replace('"', '\\"'))
                else:
                    attrline += npath
                for a in sorted(attr):
                    val = attr[a]
                    if val is True:
                        attrline += ' {}'.format(a)
                    elif val is False:
                        attrline += ' -{}'.format(a)
                    else:
                        attrline += ' {}={}'.format(a, val)
                f.write('\n{}'.format(attrline))

    def get_content_info(self, paths=None, ref=None, untracked='all',
                         eval_file_type=True):
        """Get identifier and type information from repository content.

        This is simplified front-end for `git ls-files/tree`.

        Both commands differ in their behavior when queried about subdataset
        paths. ls-files will not report anything, ls-tree will report on the
        subdataset record. This function uniformly follows the behavior of
        ls-tree (report on the respective subdataset mount).

        Parameters
        ----------
        paths : list(pathlib.PurePath)
          Specific paths, relative to the resolved repository root, to query
          info for. Paths must be normed to match the reporting done by Git,
          i.e. no parent dir components (ala "some/../this").
          If none are given, info is reported for all content.
        ref : gitref or None
          If given, content information is retrieved for this Git reference
          (via ls-tree), otherwise content information is produced for the
          present work tree (via ls-files). With a given reference, the
          reported content properties also contain a 'bytesize' record,
          stating the size of a file in bytes.
        untracked : {'no', 'normal', 'all'}
          If and how untracked content is reported when no `ref` was given:
          'no': no untracked files are reported; 'normal': untracked files
          and entire untracked directories are reported as such; 'all': report
          individual files even in fully untracked directories.
        eval_file_type : bool
          If True, inspect file type of untracked files, and report annex
          symlink pointers as type 'file'. This convenience comes with a
          cost; disable to get faster performance if this information
          is not needed.

        Returns
        -------
        dict
          Each content item has an entry under a pathlib `Path` object instance
          pointing to its absolute path inside the repository (this path is
          guaranteed to be underneath `Repo.path`).
          Each value is a dictionary with properties:

          `type`
            Can be 'file', 'symlink', 'dataset', 'directory'

            Note that the reported type will not always match the type of
            content committed to Git, rather it will reflect the nature
            of the content minus platform/mode-specifics. For example,
            a symlink to a locked annexed file on Unix will have a type
            'file', reported, while a symlink to a file in Git or directory
            will be of type 'symlink'.

          `gitshasum`
            SHASUM of the item as tracked by Git, or None, if not
            tracked. This could be different from the SHASUM of the file
            in the worktree, if it was modified.

        Raises
        ------
        ValueError
          In case of an invalid Git reference (e.g. 'HEAD' in an empty
          repository)
        """
        lgr.debug('%s.get_content_info(...)', self)
        # TODO limit by file type to replace code in subdatasets command
        info = OrderedDict()

        if paths:
            # path matching will happen against what Git reports
            # and Git always reports POSIX paths
            # any incoming path has to be relative already, so we can simply
            # convert unconditionally
            paths = [ut.PurePosixPath(p) for p in paths]

        path_strs = list(map(text_type, paths)) if paths else None

        # this will not work in direct mode, but everything else should be
        # just fine
        if not ref:
            # make sure no operations are pending before we figure things
            # out in the worktree
            self.precommit()

            # --exclude-standard will make sure to honor and standard way
            # git can be instructed to ignore content, and will prevent
            # crap from contaminating untracked file reports
            cmd = ['git', 'ls-files',
                   '--stage', '-z', '-d', '-m', '--exclude-standard']
            # untracked report mode, using labels from `git diff` option style
            if untracked == 'all':
                cmd.append('-o')
            elif untracked == 'normal':
                cmd += ['-o', '--directory', '--no-empty-directory']
            elif untracked == 'no':
                pass
            else:
                raise ValueError(
                    'unknown value for `untracked`: %s', untracked)
            props_re = re.compile(
                r'(?P<type>[0-9]+) (?P<sha>.*) (.*)\t(?P<fname>.*)$')

            if path_strs:
                # we need to get their within repo elements since ls-tree
                # for paths within submodules returns nothing!
                # see https://public-inbox.org/git/20190703193305.GF21553@hopa.kiewit.dartmouth.edu/T/#u
                submodules = [s.path for s in self.get_submodules()]
                path_strs = get_parent_paths(path_strs, submodules)
        else:
            cmd = ['git', 'ls-tree', ref, '-z', '-r', '--full-tree', '-l']
            props_re = re.compile(
                r'(?P<type>[0-9]+) ([a-z]*) (?P<sha>[^ ]*) [\s]*(?P<size>[0-9-]+)\t(?P<fname>.*)$')

        lgr.debug('Query repo: %s', cmd)
        try:
            stdout, stderr = self._git_custom_command(
                path_strs,
                cmd,
                log_stderr=True,
                log_stdout=True,
                # not sure why exactly, but log_online has to be false!
                log_online=False,
                expect_stderr=False,
                shell=False,
                # we don't want it to scream on stdout
                expect_fail=True)
        except CommandError as exc:
            if "fatal: Not a valid object name" in text_type(exc):
                raise InvalidGitReferenceError(ref)
            raise
        lgr.debug('Done query repo: %s', cmd)

        if not eval_file_type:
            _get_link_target = None
        elif ref:
            def _read_symlink_target_from_catfile(lines):
                # it is always the second line, all checks done upfront
                header = lines.readline()
                if header.rstrip().endswith('missing'):
                    # something we do not know about, should not happen
                    # in real use, but guard against to avoid stalling
                    return ''
                return lines.readline().rstrip()

            _get_link_target = BatchedCommand(
                ['git', 'cat-file', '--batch'],
                path=self.path,
                output_proc=_read_symlink_target_from_catfile,
            )
        else:
            def try_readlink(path):
                try:
                    return os.readlink(path)
                except OSError:
                    # readlink will fail if the symlink reported by ls-files is
                    # not in the working tree (it could be removed or
                    # unlocked). Fall back to a slower method.
                    return op.realpath(path)

            _get_link_target = try_readlink

        try:
            self._get_content_info_line_helper(
                ref,
                info,
                stdout.split('\0'),
                props_re,
                _get_link_target)
        finally:
            if ref and _get_link_target:
                # cancel batch process
                _get_link_target.close()

        lgr.debug('Done %s.get_content_info(...)', self)
        return info

    def _get_content_info_line_helper(self, ref, info, lines,
                                      props_re, get_link_target):
        """Internal helper of get_content_info() to parse Git output"""
        mode_type_map = {
            '100644': 'file',
            '100755': 'file',
            '120000': 'symlink',
            '160000': 'dataset',
        }
        for line in lines:
            if not line:
                continue
            inf = {}
            props = props_re.match(line)
            if not props:
                # not known to Git, but Git always reports POSIX
                path = ut.PurePosixPath(line)
                inf['gitshasum'] = None
            else:
                # again Git reports always in POSIX
                path = ut.PurePosixPath(props.group('fname'))

            # revisit the file props after this path has not been rejected
            if props:
                inf['gitshasum'] = props.group('sha')
                inf['type'] = mode_type_map.get(
                    props.group('type'), props.group('type'))
                if get_link_target and inf['type'] == 'symlink' and \
                        ((ref is None and '.git/annex/objects' in \
                          ut.Path(
                            get_link_target(text_type(self.pathobj / path))
                          ).as_posix()) or \
                         (ref and \
                          '.git/annex/objects' in get_link_target(
                              u'{}:{}'.format(
                                  ref, text_type(path))))
                        ):
                    # report annex symlink pointers as file, their
                    # symlink-nature is a technicality that is dependent
                    # on the particular mode annex is in
                    inf['type'] = 'file'

                if ref and inf['type'] == 'file':
                    inf['bytesize'] = int(props.group('size'))

            # join item path with repo path to get a universally useful
            # path representation with auto-conversion and tons of other
            # stuff
            path = self.pathobj.joinpath(path)
            if 'type' not in inf:
                # be nice and assign types for untracked content
                inf['type'] = 'symlink' if path.is_symlink() \
                    else 'directory' if path.is_dir() else 'file'
            info[path] = inf

    def status(self, paths=None, untracked='all', eval_submodule_state='full'):
        """Simplified `git status` equivalent.

        Parameters
        ----------
        paths : list or None
          If given, limits the query to the specified paths. To query all
          paths specify `None`, not an empty list. If a query path points
          into a subdataset, a report is made on the subdataset record
          within the queried dataset only (no recursion).
        untracked : {'no', 'normal', 'all'}
          If and how untracked content is reported:
          'no': no untracked files are reported; 'normal': untracked files
          and entire untracked directories are reported as such; 'all': report
          individual files even in fully untracked directories.
        eval_submodule_state : {'full', 'commit', 'no'}
          If 'full' (the default), the state of a submodule is evaluated by
          considering all modifications, with the treatment of untracked files
          determined by `untracked`. If 'commit', the modification check is
          restricted to comparing the submodule's HEAD commit to the one
          recorded in the superdataset. If 'no', the state of the subdataset is
          not evaluated.

        Returns
        -------
        dict
          Each content item has an entry under a pathlib `Path` object instance
          pointing to its absolute path inside the repository (this path is
          guaranteed to be underneath `Repo.path`).
          Each value is a dictionary with properties:

          `type`
            Can be 'file', 'symlink', 'dataset', 'directory'
          `state`
            Can be 'added', 'untracked', 'clean', 'deleted', 'modified'.
        """
        lgr.debug('Query status of %r for %s paths',
                  self, len(paths) if paths else 'all')
        return self.diffstatus(
            fr='HEAD' if self.get_hexsha() else None,
            to=None,
            paths=paths,
            untracked=untracked,
            eval_submodule_state=eval_submodule_state)

    def diff(self, fr, to, paths=None, untracked='all',
             eval_submodule_state='full'):
        """Like status(), but reports changes between to arbitrary revisions

        Parameters
        ----------
        fr : str or None
          Revision specification (anything that Git understands). Passing
          `None` considers anything in the target state as new.
        to : str or None
          Revision specification (anything that Git understands), or None
          to compare to the state of the work tree.
        paths : list or None
          If given, limits the query to the specified paths. To query all
          paths specify `None`, not an empty list.
        untracked : {'no', 'normal', 'all'}
          If and how untracked content is reported when `to` is None:
          'no': no untracked files are reported; 'normal': untracked files
          and entire untracked directories are reported as such; 'all': report
          individual files even in fully untracked directories.
        eval_submodule_state : {'full', 'commit', 'no'}
          If 'full' (the default), the state of a submodule is evaluated by
          considering all modifications, with the treatment of untracked files
          determined by `untracked`. If 'commit', the modification check is
          restricted to comparing the submodule's HEAD commit to the one
          recorded in the superdataset. If 'no', the state of the subdataset is
          not evaluated.

        Returns
        -------
        dict
          Each content item has an entry under a pathlib `Path` object instance
          pointing to its absolute path inside the repository (this path is
          guaranteed to be underneath `Repo.path`).
          Each value is a dictionary with properties:

          `type`
            Can be 'file', 'symlink', 'dataset', 'directory'
          `state`
            Can be 'added', 'untracked', 'clean', 'deleted', 'modified'.
        """
        return {k: v for k, v in iteritems(self.diffstatus(
            fr=fr, to=to, paths=paths,
            untracked=untracked,
            eval_submodule_state=eval_submodule_state))
            if v.get('state', None) != 'clean'}

    def diffstatus(self, fr, to, paths=None, untracked='all',
                   eval_submodule_state='full', eval_file_type=True,
                   _cache=None):
        """Like diff(), but reports the status of 'clean' content too"""
        return self._diffstatus(
            fr, to, paths, untracked, eval_submodule_state, eval_file_type,
            _cache)

    def _diffstatus(self, fr, to, paths, untracked, eval_state,
                    eval_file_type, _cache):
        """Just like diffstatus(), but supports an additional evaluation
        state 'global'. If given, it will return a single 'modified'
        (vs. 'clean') state label for the entire repository, as soon as
        it can."""
        def _get_cache_key(label, paths, ref, untracked=None):
            return self.path, label, tuple(paths) if paths else None, \
                ref, untracked

        if _cache is None:
            _cache = {}

        if paths:
            # at this point we must normalize paths to the form that
            # Git would report them, to easy matching later on
            paths = [ut.Path(p) for p in paths]
            paths = [
                p.relative_to(self.pathobj) if p.is_absolute() else p
                for p in paths
            ]

        # TODO report more info from get_content_info() calls in return
        # value, those are cheap and possibly useful to a consumer
        # we need (at most) three calls to git
        if to is None:
            # everything we know about the worktree, including os.stat
            # for each file
            key = _get_cache_key('ci', paths, None, untracked)
            if key in _cache:
                to_state = _cache[key]
            else:
                to_state = self.get_content_info(
                    paths=paths, ref=None, untracked=untracked,
                    eval_file_type=eval_file_type)
                _cache[key] = to_state
            # we want Git to tell us what it considers modified and avoid
            # reimplementing logic ourselves
            key = _get_cache_key('mod', paths, None)
            if key in _cache:
                modified = _cache[key]
            else:
                modified = set(
                    self.pathobj.joinpath(ut.PurePosixPath(p))
                    for p in self._git_custom_command(
                        # low-level code cannot handle pathobjs
                        [text_type(p) for p in paths] if paths else None,
                        ['git', 'ls-files', '-z', '-m'])[0].split('\0')
                    if p)
                _cache[key] = modified
        else:
            key = _get_cache_key('ci', paths, to)
            if key in _cache:
                to_state = _cache[key]
            else:
                to_state = self.get_content_info(
                    paths=paths, ref=to, eval_file_type=eval_file_type)
                _cache[key] = to_state
            # we do not need worktree modification detection in this case
            modified = None
        # origin state
        key = _get_cache_key('ci', paths, fr)
        if key in _cache:
            from_state = _cache[key]
        else:
            if fr:
                from_state = self.get_content_info(
                    paths=paths, ref=fr, eval_file_type=eval_file_type)
            else:
                # no ref means from nothing
                from_state = {}
            _cache[key] = from_state

        status = OrderedDict()
        for f, to_state_r in iteritems(to_state):
            props = None
            if f not in from_state:
                # this is new, or rather not known to the previous state
                props = dict(
                    state='added' if to_state_r['gitshasum'] else 'untracked',
                )
                if 'type' in to_state_r:
                    props['type'] = to_state_r['type']
            elif to_state_r['gitshasum'] == from_state[f]['gitshasum'] and \
                    (modified is None or f not in modified):
                if to_state_r['type'] != 'dataset':
                    # no change in git record, and no change on disk
                    props = dict(
                        state='clean' if f.exists() or \
                              f.is_symlink() else 'deleted',
                        type=to_state_r['type'],
                    )
                else:
                    # a dataset
                    props = dict(type=to_state_r['type'])
                    if to is not None:
                        # we can only be confident without looking
                        # at the worktree, if we compare to a recorded
                        # state
                        props['state'] = 'clean'
                    else:
                        # report the shasum that we know, for further
                        # wrangling of subdatasets below
                        props['gitshasum'] = to_state_r['gitshasum']
                        props['prev_gitshasum'] = from_state[f]['gitshasum']
            else:
                # change in git record, or on disk
                props = dict(
                    # TODO we could have a new file that is already staged
                    # but had subsequent modifications done to it that are
                    # unstaged. Such file would presently show up as 'added'
                    # ATM I think this is OK, but worth stating...
                    state='modified' if f.exists() or \
                    f.is_symlink() else 'deleted',
                    # TODO record before and after state for diff-like use
                    # cases
                    type=to_state_r['type'],
                )
            state = props.get('state', None)
            if eval_state == 'global' and \
                    state not in ('clean', None):
                # any modification means globally 'modified'
                return 'modified'
            if state in ('clean', 'added', 'modified'):
                props['gitshasum'] = to_state_r['gitshasum']
                if 'bytesize' in to_state_r:
                    # if we got this cheap, report it
                    props['bytesize'] = to_state_r['bytesize']
                elif props['state'] == 'clean' and 'bytesize' in from_state[f]:
                    # no change, we can take this old size info
                    props['bytesize'] = from_state[f]['bytesize']
            if state in ('clean', 'modified', 'deleted'):
                props['prev_gitshasum'] = from_state[f]['gitshasum']
            status[f] = props

        for f, from_state_r in iteritems(from_state):
            if f not in to_state:
                # we new this, but now it is gone and Git is not complaining
                # about it being missing -> properly deleted and deletion
                # stages
                status[f] = dict(
                    state='deleted',
                    type=from_state_r['type'],
                    # report the shasum to distinguish from a plainly vanished
                    # file
                    gitshasum=from_state_r['gitshasum'],
                )
                if eval_state == 'global':
                    return 'modified'

        if to is not None or eval_state == 'no':
            # if we have `to` we are specifically comparing against
            # a recorded state, and this function only attempts
            # to label the state of a subdataset, not investigate
            # specifically what the changes in subdatasets are
            # this is done by a high-level command like rev-diff
            # so the comparison within this repo and the present
            # `state` label are all we need, and they are done already
            if eval_state == 'global':
                return 'clean'
            else:
                return status

        # loop over all subdatasets and look for additional modifications
        for f, st in iteritems(status):
            f = text_type(f)
            if 'state' in st or not st['type'] == 'dataset':
                # no business here
                continue
            if not GitRepo.is_valid_repo(f):
                # submodule is not present, no chance for a conflict
                st['state'] = 'clean'
                continue
            # we have to recurse into the dataset and get its status
            subrepo = GitRepo(f)
            subrepo_commit = subrepo.get_hexsha()
            st['gitshasum'] = subrepo_commit
            # subdataset records must be labeled clean up to this point
            # test if current commit in subdataset deviates from what is
            # recorded in the dataset
            st['state'] = 'modified' \
                if st['prev_gitshasum'] != subrepo_commit \
                else 'clean'
            if eval_state == 'global' and st['state'] == 'modified':
                return 'modified'
            if eval_state == 'commit':
                continue
            # the recorded commit did not change, so we need to make
            # a more expensive traversal
            st['state'] = subrepo._diffstatus(
                # we can use 'HEAD' because we know that the commit
                # did not change. using 'HEAD' will facilitate
                # caching the result
                fr='HEAD',
                to=None,
                paths=None,
                untracked=untracked,
                eval_state='global',
                eval_file_type=False,
                _cache=_cache) if st['state'] == 'clean' else 'modified'
            if eval_state == 'global' and st['state'] == 'modified':
                return 'modified'

        if eval_state == 'global':
            return 'clean'
        else:
            return status

    def _save_pre(self, paths, _status, **kwargs):
        # helper to get an actionable status report
        if paths is not None and not paths and not _status:
            return
        if _status is None:
            if 'untracked' not in kwargs:
                kwargs['untracked'] = 'normal'
            status = self.status(
                paths=paths,
                **{k: kwargs[k] for k in kwargs
                   if k in ('untracked', 'eval_submodule_state')})
        else:
            # we want to be able to add items down the line
            # make sure to detach from prev. owner
            status = _status.copy()
        status = OrderedDict(
            (k, v) for k, v in iteritems(status)
            if v.get('state', None) != 'clean'
        )
        return status

    def get_staged_paths(self):
        """Returns a list of any stage repository path(s)

        This is a rather fast call, as it will not depend on what is going on
        in the worktree.
        """
        try:
            stdout, stderr = self._git_custom_command(
                None,
                ['git', 'diff', '--name-only', '--staged'],
                cwd=self.path,
                log_stderr=True,
                log_stdout=True,
                log_online=False,
                expect_stderr=False,
                expect_fail=True)
        except CommandError as e:
            lgr.debug(exc_str(e))
            stdout = ''
        return [f for f in stdout.split('\n') if f]

    def _save_post(self, message, status, partial_commit):
        # helper to commit changes reported in status
        _datalad_msg = False
        if not message:
            message = 'Recorded changes'
            _datalad_msg = True

        # TODO remove pathobj stringification when commit() can
        # handle it
        to_commit = [text_type(f.relative_to(self.pathobj))
                     for f, props in iteritems(status)] \
                    if partial_commit else None
        if not partial_commit or to_commit:
            # we directly call GitRepo.commit() to avoid a whole slew
            # if direct-mode safeguards and workarounds in the AnnexRepo
            # implementation (which also run an additional dry-run commit
            GitRepo.commit(
                self,
                files=to_commit,
                msg=message,
                _datalad_msg=_datalad_msg,
                options=None,
                # do not raise on empty commit
                # it could be that the `add` in this save-cycle has already
                # brought back a 'modified' file into a clean state
                careless=True,
            )

    def save(self, message=None, paths=None, _status=None, **kwargs):
        """Save dataset content.

        Parameters
        ----------
        message : str or None
          A message to accompany the changeset in the log. If None,
          a default message is used.
        paths : list or None
          Any content with path matching any of the paths given in this
          list will be saved. Matching will be performed against the
          dataset status (GitRepo.status()), or a custom status provided
          via `_status`. If no paths are provided, ALL non-clean paths
          present in the repo status or `_status` will be saved.
        _status : dict or None
          If None, Repo.status() will be queried for the given `ds`. If
          a dict is given, its content will be used as a constraint.
          For example, to save only modified content, but no untracked
          content, set `paths` to None and provide a `_status` that has
          no entries for untracked content.
        **kwargs :
          Additional arguments that are passed to underlying Repo methods.
          Supported:

          - git : bool (passed to Repo.add()
          - eval_submodule_state : {'full', 'commit', 'no'}
            passed to Repo.status()
          - untracked : {'no', 'normal', 'all'} - passed to Repo.satus()
        """
        return list(
            self.save_(
                message=message,
                paths=paths,
                _status=_status,
                **kwargs
            )
        )

    def save_(self, message=None, paths=None, _status=None, **kwargs):
        """Like `save()` but working as a generator."""
        from datalad.interface.results import get_status_dict

        status = self._save_pre(paths, _status, **kwargs)
        if not status:
            # all clean, nothing todo
            lgr.debug('Nothing to save in %r, exiting early', self)
            return

        # three things are to be done:
        # - remove (deleted if not already staged)
        # - add (modified/untracked)
        # - commit (with all paths that have been touched, to bypass
        #   potential pre-staged bits)

        need_partial_commit = True if self.get_staged_paths() else False

        # remove first, because removal of a subds would cause a
        # modification of .gitmodules to be added to the todo list
        to_remove = [
            # TODO remove pathobj stringification when delete() can
            # handle it
            text_type(f.relative_to(self.pathobj))
            for f, props in iteritems(status)
            if props.get('state', None) == 'deleted' and
            # staged deletions have a gitshasum reported for them
            # those should not be processed as git rm will error
            # due to them being properly gone already
            not props.get('gitshasum', None)]
        vanished_subds = any(
            props.get('type', None) == 'dataset' and
            props.get('state', None) == 'deleted'
            for f, props in iteritems(status))
        if to_remove:
            for r in self.remove(
                    to_remove,
                    # we would always see individual files
                    recursive=False):
                # TODO normalize result
                yield get_status_dict(
                    action='delete',
                    refds=self.pathobj,
                    # TODO make remove() report the type
                    # for now it claims to report on files only
                    type='file',
                    path=(self.pathobj / ut.PurePosixPath(r)),
                    # make remove() report on failures too
                    status='ok',
                    logger=lgr)

        # TODO this additonal query should not be, base on status as given
        # if anyhow possible, however, when paths are given, status may
        # not contain all required information. In case of path=None AND
        # _status=None, we should be able to avoid this, because
        # status should have the full info already
        # looks for contained repositories
        added_submodule = False
        untracked_dirs = [f.relative_to(self.pathobj)
                          for f, props in iteritems(status)
                          if props.get('state', None) == 'untracked' and
                          props.get('type', None) == 'directory']
        to_add_submodules = []
        if untracked_dirs:
            to_add_submodules = [sm for sm, sm_props in iteritems(
                self.get_content_info(
                    untracked_dirs,
                    ref=None,
                    # request exhaustive list, so that everything that is
                    # still reported as a directory must be its own repository
                    untracked='all'))
                if sm_props.get('type', None) == 'directory']
            for cand_sm in to_add_submodules:
                try:
                    self.add_submodule(
                        text_type(cand_sm.relative_to(self.pathobj)),
                        url=None, name=None)
                except (CommandError, InvalidGitRepositoryError) as e:
                    yield get_status_dict(
                        action='add_submodule',
                        ds=self,
                        path=self.pathobj / ut.PurePosixPath(cand_sm),
                        status='error',
                        message=e.stderr if hasattr(e, 'stderr')
                        else ('not a Git repository: %s', exc_str(e)),
                        logger=lgr)
                    continue
                # This mirrors the result structure yielded for
                # to_stage_submodules below.
                yield get_status_dict(
                    action='add',
                    refds=self.pathobj,
                    type='file',
                    key=None,
                    path=self.pathobj / ut.PurePosixPath(cand_sm),
                    status='ok',
                    logger=lgr)
                added_submodule = True
        if not need_partial_commit:
            # without a partial commit an AnnexRepo would ignore any submodule
            # path in its add helper, hence `git add` them explicitly
            to_stage_submodules = {
                text_type(f.relative_to(self.pathobj)): props
                for f, props in iteritems(status)
                if props.get('state', None) in ('modified', 'untracked')
                and props.get('type', None) == 'dataset'}
            if to_stage_submodules:
                lgr.debug(
                    '%i submodule path(s) to stage in %r %s',
                    len(to_stage_submodules), self,
                    to_stage_submodules
                    if len(to_stage_submodules) < 10 else '')
                for r in GitRepo._save_add(
                        self,
                        to_stage_submodules,
                        git_opts=None):
                    # TODO the helper can yield proper dicts right away
                    yield get_status_dict(
                        action=r.get('command', 'add'),
                        refds=self.pathobj,
                        type='file',
                        path=(self.pathobj / ut.PurePosixPath(r['file']))
                        if 'file' in r else None,
                        status='ok' if r.get('success', None) else 'error',
                        key=r.get('key', None),
                        logger=lgr)

        if added_submodule or vanished_subds:
            # need to include .gitmodules in what needs saving
            status[self.pathobj.joinpath('.gitmodules')] = dict(
                type='file', state='modified')
            if hasattr(self, 'annexstatus') and not kwargs.get('git', False):
                # we cannot simply hook into the coming add-call
                # as this would go to annex, so make a dedicted git-add
                # call to ensure .gitmodules is not annexed
                # in any normal DataLad dataset .gitattributes will
                # prevent this, but in a plain repo it won't
                # https://github.com/datalad/datalad/issues/3306
                for r in GitRepo._save_add(
                        self,
                        {op.join(self.path, '.gitmodules'): None}):
                    yield get_status_dict(
                        action='add',
                        refds=self.pathobj,
                        type='file',
                        path=(self.pathobj / ut.PurePosixPath(r['file'])),
                        status='ok' if r.get('success', None) else 'error',
                        logger=lgr)
        to_add = {
            # TODO remove pathobj stringification when add() can
            # handle it
            text_type(f.relative_to(self.pathobj)): props
            for f, props in iteritems(status)
            if (props.get('state', None) in ('modified', 'untracked') and
                f not in to_add_submodules)}
        if to_add:
            lgr.debug(
                '%i path(s) to add to %s %s',
                len(to_add), self, to_add if len(to_add) < 10 else '')
            for r in self._save_add(
                    to_add,
                    git_opts=None,
                    **{k: kwargs[k] for k in kwargs
                       if k in (('git',) if hasattr(self, 'annexstatus')
                                else tuple())}):
                # TODO the helper can yield proper dicts right away
                yield get_status_dict(
                    action=r.get('command', 'add'),
                    refds=self.pathobj,
                    type='file',
                    path=(self.pathobj / ut.PurePosixPath(r['file']))
                    if 'file' in r else None,
                    status='ok' if r.get('success', None) else 'error',
                    key=r.get('key', None),
                    logger=lgr)

        self._save_post(message, status, need_partial_commit)
        # TODO yield result for commit, prev helper checked hexsha pre
        # and post...

    def _save_add(self, files, git_opts=None):
        """Simple helper to add files in save()"""
        try:
            # without --verbose git 2.9.3  add does not return anything
            add_out = self._git_custom_command(
                list(files.keys()),
                ['git', 'add'] + assure_list(git_opts) + ['--verbose']
            )
            # get all the entries
            for o in self._process_git_get_output(*add_out):
                yield o
        except OSError as e:
            lgr.error("add: %s" % e)
            raise


# TODO
# remove submodule: nope, this is just deinit_submodule + remove
# status?


def _fixup_submodule_dotgit_setup(ds, relativepath):
    """Implementation of our current of .git in a subdataset

    Each subdataset/module has its own .git directory where a standalone
    repository would have it. No gitdir files, no symlinks.
    """
    # move .git to superrepo's .git/modules, remove .git, create
    # .git-file
    path = opj(ds.path, relativepath)
    subds_dotgit = opj(path, ".git")
    src_dotgit = GitRepo.get_git_dir(path)

    if src_dotgit == '.git':
        # this is what we want
        return

    # first we want to remove any conflicting worktree setup
    # done by git to find the checkout at the mountpoint of the
    # submodule, if we keep that, any git command will fail
    # after we move .git
    GitRepo(path, init=False).config.unset(
        'core.worktree', where='local')
    # what we have here is some kind of reference, remove and
    # replace by the target
    os.remove(subds_dotgit)
    # make absolute
    src_dotgit = opj(path, src_dotgit)
    # move .git
    from os import rename, listdir, rmdir
    assure_dir(subds_dotgit)
    for dot_git_entry in listdir(src_dotgit):
        rename(opj(src_dotgit, dot_git_entry),
               opj(subds_dotgit, dot_git_entry))
    assert not listdir(src_dotgit)
    rmdir(src_dotgit)<|MERGE_RESOLUTION|>--- conflicted
+++ resolved
@@ -61,12 +61,9 @@
 from datalad.consts import GIT_SSH_COMMAND
 from datalad.dochelpers import exc_str
 from datalad.config import ConfigManager
-<<<<<<< HEAD
 import datalad.utils as ut
 from datalad.utils import Path
 from datalad.utils import PurePosixPath
-=======
->>>>>>> a446b48b
 from datalad.utils import assure_bytes
 from datalad.utils import assure_list
 from datalad.utils import optional_args
@@ -739,13 +736,9 @@
             if repo is not None:
                 # `repo` passed with `create`, which doesn't make sense
                 raise TypeError("argument 'repo' must not be used with 'create'")
-<<<<<<< HEAD
-            self._repo = self._create_empty_repo(path, create_sanity_checks, **git_opts)
-=======
             self._repo = self._create_empty_repo(
                 assure_bytes(path) if PY2 else path,
-                **git_opts)
->>>>>>> a446b48b
+                create_sanity_checks, **git_opts)
         else:
             # Note: We used to call gitpy.Repo(path) here, which potentially
             # raised NoSuchPathError or InvalidGitRepositoryError. This is
@@ -815,7 +808,6 @@
             ' %s' % cmd[2:] if cmd[2:] else '')
 
         try:
-<<<<<<< HEAD
             stdout, stderr = self._git_custom_command(
                 None,
                 cmd,
@@ -829,19 +821,6 @@
                 expect_fail=True)
         except CommandError as exc:
             lgr.error(exc_str(exc))
-=======
-            lgr.debug(
-                "Initialize empty Git repository at '%s'%s",
-                path,
-                ' %s' % kwargs if kwargs else '')
-            repo = self.cmd_call_wrapper(gitpy.Repo.init,
-                                         assure_bytes(path) if PY2 else path,
-                                         mkdir=True,
-                                         odbt=default_git_odbt,
-                                         **kwargs)
-        except GitCommandError as e:
-            lgr.error(exc_str(e))
->>>>>>> a446b48b
             raise
         # we want to return None and have lazy eval take care of
         # the rest
@@ -863,14 +842,10 @@
             # Note, that this may raise GitCommandError, NoSuchPathError,
             # InvalidGitRepositoryError:
             self._repo = self.cmd_call_wrapper(
-<<<<<<< HEAD
                 Repo,
                 # Encode path on Python 2 because, as of v2.1.11, GitPython's
                 # Repo will pass the path to str() otherwise.
                 assure_bytes(self.path) if PY2 else self.path)
-=======
-                Repo, assure_bytes(self.path) if PY2 else self.path)
->>>>>>> a446b48b
             lgr.log(8, "Using existing Git repository at %s", self.path)
 
         # inject git options into GitPython's git call wrapper:
