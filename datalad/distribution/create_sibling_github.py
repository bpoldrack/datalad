# emacs: -*- mode: python; py-indent-offset: 4; tab-width: 4; indent-tabs-mode: nil -*-
# ex: set sts=4 ts=4 sw=4 noet:
# ## ### ### ### ### ### ### ### ### ### ### ### ### ### ### ### ### ### ### ##
#
#   See COPYING file distributed along with the datalad package for the
#   copyright and license terms.
#
# ## ### ### ### ### ### ### ### ### ### ### ### ### ### ### ### ### ### ### ##
"""High-level interface for creating a publication target on GitHub
"""

__docformat__ = 'restructuredtext'


import logging
import re

from os.path import relpath

from ..interface.base import (
    build_doc,
    Interface,
)
from ..interface.common_opts import (
    recursion_flag,
    recursion_limit,
    publish_depends,
)
from ..support.param import Parameter
from ..support.constraints import (
    EnsureChoice,
    EnsureNone,
    EnsureStr,
)
from ..utils import (
    ensure_list,
)
from .dataset import (
    datasetmethod,
    EnsureDataset,
    require_dataset,
)
from .siblings import Siblings

lgr = logging.getLogger('datalad.distribution.create_sibling_github')

# presently only implemented method to turn subdataset paths into Github
# compliant repository name suffixes
template_fx = lambda x: re.sub(r'\s+', '_', re.sub(r'[/\\]+', '-', x))


@build_doc
class CreateSiblingGithub(Interface):
    """Create dataset sibling on GitHub.

    An existing GitHub project, or a project created via the GitHub website can
    be configured as a sibling with the :command:`siblings` command.
    Alternatively, this command can create a repository under a user's GitHub
    account, or any organization a user is a member of (given appropriate
    permissions). This is particularly helpful for recursive sibling creation
    for subdatasets. In such a case, a dataset hierarchy is represented as a
    flat list of GitHub repositories.

    GitHub cannot host dataset content (but LFS special remote could be used,
    http://handbook.datalad.org/r.html?LFS). However, in combination with
    other data sources (and siblings), publishing a dataset to GitHub can
    facilitate distribution and exchange, while still allowing any dataset
    consumer to obtain actual data content from alternative sources.

    For GitHub authentication a personal access token is needed.
    Such a token can be generated by visiting https://github.com/settings/tokens
    or navigating via GitHub Web UI through:
    Settings -> Developer settings -> Personal access tokens.
    We will first consult Git configuration *hub.oauthtoken* for tokens possibly
    available there, and then from the system credential store.

    If you provide [PY: `github_login` PY][CMD: --github-login NAME CMD],
    we will consider only tokens associated with that GitHub login from
    *hub.oauthtoken*, and store/check the token in credential store as associated
    with that specific login name.
    """
    # XXX prevent common args from being added to the docstring
    _no_eval_results = True

    _params_ = dict(
        dataset=Parameter(
            args=("--dataset", "-d",),
            doc="""specify the dataset to create the publication target for. If
                no dataset is given, an attempt is made to identify the dataset
                based on the current working directory""",
            constraints=EnsureDataset() | EnsureNone()),
        reponame=Parameter(
            args=('reponame',),
            metavar='REPONAME',
            doc="""GitHub repository name. When operating recursively,
            a suffix will be appended to this name for each subdataset""",
            constraints=EnsureStr()),
        recursive=recursion_flag,
        recursion_limit=recursion_limit,
        name=Parameter(
            args=('-s', '--name',),
            metavar='NAME',
            doc="""name to represent the GitHub repository in the local
            dataset installation""",
            constraints=EnsureStr()),
        existing=Parameter(
            args=("--existing",),
            constraints=EnsureChoice('skip', 'error', 'reconfigure', 'replace'),
            metavar='MODE',
            doc="""desired behavior when already existing or configured
            siblings are discovered. In this case, a dataset can be skipped
            ('skip'), the sibling configuration be updated ('reconfigure'),
            or process interrupts with error ('error'). DANGER ZONE: If 'replace'
            is used, an existing github repository will be irreversibly removed,
            re-initialized, and the sibling (re-)configured (thus implies 'reconfigure').
            `replace` could lead to data loss, so use with care.  To minimize
            possibility of data loss, in interactive mode DataLad will ask for
            confirmation, but it would raise an exception in non-interactive mode.
            """,),
        github_login=Parameter(
            args=('--github-login',),
            constraints=EnsureStr() | EnsureNone(),
            metavar='NAME',
            doc="""GitHub user name or access token"""),
        github_organization=Parameter(
            args=('--github-organization',),
            constraints=EnsureStr() | EnsureNone(),
            metavar='NAME',
            doc="""If provided, the repository will be created under this
            GitHub organization. The respective GitHub user needs appropriate
            permissions."""),
        access_protocol=Parameter(
            args=("--access-protocol",),
            constraints=EnsureChoice('https', 'ssh'),
            doc="""Which access protocol/URL to configure for the sibling"""),
        publish_depends=publish_depends,
        private=Parameter(
            args=("--private",),
            action="store_true",
            default=False,
            doc="""If this flag is set, the repository created on github
            will be marked as private and only visible to those granted 
            access or by membership of a team/organization/etc.
            """),
        dryrun=Parameter(
            args=("--dryrun",),
            action="store_true",
            doc="""If this flag is set, no communication with GitHub is
            performed, and no repositories will be created. Instead
            would-be repository names are reported for all relevant datasets
            """),
    )

    @staticmethod
    @datasetmethod(name='create_sibling_github')
    def __call__(
            reponame,
            dataset=None,
            recursive=False,
            recursion_limit=None,
            name='github',
            existing='error',
            github_login=None,
            github_organization=None,
            access_protocol='https',
            publish_depends=None,
            private=False,
            dryrun=False):
        # this is an absolute leaf package, import locally to avoid
        # unnecessary dependencies
        from datalad.support.github_ import _make_github_repos

        # what to operate on
        ds = require_dataset(
            dataset, check_installed=True, purpose='create GitHub sibling')
        # gather datasets and essential info
        # dataset instance and mountpoint relative to the top
        toprocess = [(ds, '')]
        if recursive:
            for sub in ds.subdatasets(
                    fulfilled=None,  # we want to report on missing dataset in here
                    recursive=recursive,
                    recursion_limit=recursion_limit,
                    result_xfm='datasets'):
                if not sub.is_installed():
                    lgr.info('Ignoring unavailable subdataset %s', sub)
                    continue
                toprocess.append((sub, relpath(sub.path, start=ds.path)))

        # check for existing remote configuration
        filtered = []
        for d, mp in toprocess:
            if name in d.repo.get_remotes():
                if existing == 'error':
                    msg = '{} already has a configured sibling "{}"'.format(
                        d, name)
                    if dryrun:
                        lgr.error(msg)
                    else:
                        raise ValueError(msg)
                elif existing == 'skip':
                    continue
            gh_reponame = '{}{}{}'.format(
                reponame,
                '-' if mp else '',
                template_fx(mp))
            filtered.append((d, gh_reponame))

        if not filtered:
            # all skipped
            return []

        # actually make it happen on GitHub
        rinfo = _make_github_repos(
<<<<<<< HEAD
            github_login, github_passwd, github_organization, filtered,
            existing, access_protocol, private, dryrun)
=======
            github_login, github_organization, filtered,
            existing, access_protocol, dryrun)
>>>>>>> 93aa9994

        # lastly configure the local datasets
        for d, url, existed in rinfo:
            if not dryrun:
                # first make sure that annex doesn't touch this one
                # but respect any existing config
                ignore_var = 'remote.{}.annex-ignore'.format(name)
                if not ignore_var in d.config:
                    d.config.add(ignore_var, 'true', where='local')
                Siblings()(
                    'configure',
                    dataset=d,
                    name=name,
                    url=url,
                    recursive=False,
                    # TODO fetch=True, maybe only if one existed already
                    publish_depends=publish_depends)

        # TODO let submodule URLs point to GitHub (optional)
        return rinfo

    @staticmethod
    def result_renderer_cmdline(res, args):
        from datalad.ui import ui
        res = ensure_list(res)
        if args.dryrun:
            ui.message('DRYRUN -- Anticipated results:')
        if not len(res):
            ui.message("Nothing done")
        else:
            for d, url, existed in res:
                ui.message(
                    "'{}'{} configured as sibling '{}' for {}".format(
                        url,
                        " (existing repository)" if existed else '',
                        args.name,
                        d))<|MERGE_RESOLUTION|>--- conflicted
+++ resolved
@@ -212,13 +212,8 @@
 
         # actually make it happen on GitHub
         rinfo = _make_github_repos(
-<<<<<<< HEAD
-            github_login, github_passwd, github_organization, filtered,
+            github_login, github_organization, filtered,
             existing, access_protocol, private, dryrun)
-=======
-            github_login, github_organization, filtered,
-            existing, access_protocol, dryrun)
->>>>>>> 93aa9994
 
         # lastly configure the local datasets
         for d, url, existed in rinfo:
