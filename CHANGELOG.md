     ____            _             _                   _ 
    |  _ \    __ _  | |_    __ _  | |       __ _    __| |
    | | | |  / _` | | __|  / _` | | |      / _` |  / _` |
    | |_| | | (_| | | |_  | (_| | | |___  | (_| | | (_| |
    |____/   \__,_|  \__|  \__,_| |_____|  \__,_|  \__,_|
                                               Change Log

This is a high level and scarce summary of the changes between releases.
We would recommend to consult log of the 
[DataLad git repository](http://github.com/datalad/datalad) for more details.

<<<<<<< HEAD
## 0.14.0 (??? ??, 2020) -- will be better than ever
=======
## 0.13.1 (July 17, 2020) -- .
>>>>>>> 5eaec0f0

### Fixes

- Cloning a subdataset should inherit the parent's
  `datalad.clone.reckless` value, but that did not happen when cloning
  via `datalad get` rather than `datalad install` or `datalad clone`.
  ([#4657][])

- The default result renderer crashed when the result did not have a
  `path` key.  ([#4666][]) ([#4673][])

- `datalad push` didn't show information about `git push` errors when
  the output was not in the format that it expected.  ([#4674][])

- `datalad push` silently accepted an empty string for `--since` even
  though it is an invalid value.  ([#4682][])

- Our JavaScript testing setup on Travis grew stale and has now been
  updated.  (Thanks to Xiao Gui.)  ([#4687][])

- The new class for running Git commands (added in v0.13.0) ignored
  any changes to the process environment that occurred after
  instantiation.  ([#4703][])

### Enhancements and new features

- `datalad push` now avoids unnecessary `git push` dry runs and pushes
  all refspecs with a single `git push` call rather than invoking `git
  push` for each one.  ([#4692][]) ([#4675][])

- The readability of SSH error messages has been improved.  ([#4729][])

- `datalad.support.annexrepo` avoids calling
  `datalad.utils.get_linux_distribution` at import time and caches the
  result once it is called because, as of Python 3.8, the function
  uses `distro` underneath, adding noticeable overhead.  ([#4696][])

  Third-party code should be updated to use `get_linux_distribution`
  directly in the unlikely event that the code relied on the
  import-time call to `get_linux_distribution` setting the
  `linux_distribution_name`, `linux_distribution_release`, or
  `on_debian_wheezy` attributes in `datalad.utils.


## 0.13.0 (June 23, 2020) -- .

A handful of new commands, including `copy-file`, `push`, and
`create-sibling-ria`, along with various fixes and enhancements

### Major refactoring and deprecations

- The `no_annex` parameter of [create][], which is exposed in the
  Python API but not the command line, is deprecated and will be
  removed in a later release.  Use the new `annex` argument instead,
  flipping the value.  Command-line callers that use `--no-annex` are
  unaffected.  ([#4321][])

- `datalad add`, which was deprecated in 0.12.0, has been removed.
  ([#4158][]) ([#4319][])

- The following `GitRepo` and `AnnexRepo` methods have been removed:
  `get_changed_files`, `get_missing_files`, and `get_deleted_files`.
  ([#4169][]) ([#4158][])

- The `get_branch_commits` method of `GitRepo` and `AnnexRepo` has
  been renamed to `get_branch_commits_`.  ([#3834][])

- The custom `commit` method of `AnnexRepo` has been removed, and
  `AnnexRepo.commit` now resolves to the parent method,
  `GitRepo.commit`.  ([#4168][])

- GitPython's `git.repo.base.Repo` class is no longer available via
  the `.repo` attribute of `GitRepo` and `AnnexRepo`.  ([#4172][])

- `AnnexRepo.get_corresponding_branch` now returns `None` rather than
  the current branch name when a managed branch is not checked out.
  ([#4274][])

- The special UUID for git-annex web remotes is now available as
  `datalad.consts.WEB_SPECIAL_REMOTE_UUID`.  It remains accessible as
  `AnnexRepo.WEB_UUID` for compatibility, but new code should use
  `consts.WEB_SPECIAL_REMOTE_UUID` ([#4460][]).

### Fixes

- Widespread improvements in functionality and test coverage on
  Windows and crippled file systems in general.  ([#4057][])
  ([#4245][]) ([#4268][]) ([#4276][]) ([#4291][]) ([#4296][])
  ([#4301][]) ([#4303][]) ([#4304][]) ([#4305][]) ([#4306][])

- `AnnexRepo.get_size_from_key` incorrectly handled file chunks.
  ([#4081][])

- [create-sibling][] would too readily clobber existing paths when
  called with `--existing=replace`.  It now gets confirmation from the
  user before doing so if running interactively and unconditionally
  aborts when running non-interactively.  ([#4147][])

- [update][]  ([#4159][])
  - queried the incorrect branch configuration when updating non-annex
    repositories.
  - didn't account for the fact that the local repository can be
    configured as the upstream "remote" for a branch.

- When the caller included `--bare` as a `git init` option, [create][]
  crashed creating the bare repository, which is currently
  unsupported, rather than aborting with an informative error message.
  ([#4065][])

- The logic for automatically propagating the 'origin' remote when
  cloning a local source could unintentionally trigger a fetch of a
  non-local remote.  ([#4196][])

- All remaining `get_submodules()` call sites that relied on the
  temporary compatibility layer added in v0.12.0 have been updated.
  ([#4348][])

- The custom result summary renderer for [get][], which was visible
  with `--output-format=tailored`, displayed incorrect and confusing
  information in some cases.  The custom renderer has been removed
  entirely.  ([#4471][])

- The documentation for the Python interface of a command listed an
  incorrect default when the command overrode the value of command
  parameters such as `result_renderer`.  ([#4480][])

### Enhancements and new features

- The default result renderer learned to elide a chain of results
  after seeing ten consecutive results that it considers similar,
  which improves the display of actions that have many results (e.g.,
  saving hundreds of files).  ([#4337][])

- The default result renderer, in addition to "tailored" result
  renderer, now triggers the custom summary renderer, if any.  ([#4338][])

- The new command [create-sibling-ria][] provides support for creating
  a sibling in a [RIA store][handbook-scalable-datastore]. ([#4124][])

- DataLad ships with a new special remote, git-annex-remote-ora, for
  interacting with [RIA stores][handbook-scalable-datastore] and a new
  command [export-archive-ora][] for exporting an archive from a local
  annex object store.  ([#4260][]) ([#4203][])

- The new command [push][] provides an alternative interface to
  [publish][] for pushing a dataset hierarchy to a sibling.
  ([#4206][]) ([#4581][]) ([#4617][]) ([#4620][])

- The new command [copy-file][] copies files and associated
  availability information from one dataset to another.  ([#4430][])

- The command examples have been expanded and improved.  ([#4091][])
  ([#4314][]) ([#4464][])

- The tooling for linking to the [DataLad Handbook][handbook] from
  DataLad's documentation has been improved.  ([#4046][])

- The `--reckless` parameter of [clone][] and [install][] learned two
  new modes:
  - "ephemeral", where the .git/annex/ of the cloned repository is
    symlinked to the local source repository's.  ([#4099][])
  - "shared-{group|all|...}" that can be used to set up datasets for
    collaborative write access.  ([#4324][])

- [clone][]
  - learned to handle dataset aliases in RIA stores when given a URL
    of the form `ria+<protocol>://<storelocation>#~<aliasname>`.
    ([#4459][])
  - now checks `datalad.get.subdataset-source-candidate-NAME` to see
    if `NAME` starts with three digits, which is taken as a "cost".
    Sources with lower costs will be tried first.  ([#4619][])

- [update][]  ([#4167][])
  - learned to disallow non-fast-forward updates when `ff-only` is
    given to the `--merge` option.
  - gained a `--follow` option that controls how `--merge` behaves,
    adding support for merging in the revision that is registered in
    the parent dataset rather than merging in the configured branch
    from the sibling.
  - now provides a result record for merge events.

- [create-sibling][] now supports local paths as targets in addition
  to SSH URLs.  ([#4187][])

- [siblings][] now
  - shows a warning if the caller requests to delete a sibling that
    does not exist.  ([#4257][])
  - phrases its warning about non-annex repositories in a less
    alarming way.  ([#4323][])

- The rendering of command errors has been improved.  ([#4157][])

- [save][] now
  - displays a message to signal that the working tree is clean,
    making it more obvious that no results being rendered corresponds
    to a clean state.  ([#4106][])
  - provides a stronger warning against using `--to-git`.  ([#4290][])

- [diff][] and [save][] learned about scenarios where they could avoid
  unnecessary and expensive work.  ([#4526][]) ([#4544][]) ([#4549][])

- Calling [diff][] without `--recursive` but with a path constraint
  within a subdataset ("<subdataset>/<path>") now traverses into the
  subdataset, as "<subdataset>/" would, restricting its report to
  "<subdataset>/<path>".  ([#4235][])

- New option `datalad.annex.retry` controls how many times git-annex
  will retry on a failed transfer.  It defaults to 3 and can be set to
  0 to restore the previous behavior.  ([#4382][])

- [wtf][] now warns when the specified dataset does not exist.
  ([#4331][])

- The `repr` and `str` output of the dataset and repo classes got a
  facelift.  ([#4420][]) ([#4435][]) ([#4439][])

- The DataLad Singularity container now comes with p7zip-full.

- DataLad emits a log message when the current working directory is
  resolved to a different location due to a symlink.  This is now
  logged at the DEBUG rather than WARNING level, as it typically does
  not indicate a problem.  ([#4426][])

- DataLad now lets the caller know that `git annex init` is scanning
  for unlocked files, as this operation can be slow in some
  repositories.  ([#4316][])

- The `log_progress` helper learned how to set the starting point to a
  non-zero value and how to update the total of an existing progress
  bar, two features needed for planned improvements to how some
  commands display their progress.  ([#4438][])

- The `ExternalVersions` object, which is used to check versions of
  Python modules and external tools (e.g., git-annex), gained an `add`
  method that enables DataLad extensions and other third-party code to
  include other programs of interest.  ([#4441][])

- All of the remaining spots that use GitPython have been rewritten
  without it.  Most notably, this includes rewrites of the `clone`,
  `fetch`, and `push` methods of `GitRepo`.  ([#4080][]) ([#4087][])
  ([#4170][]) ([#4171][]) ([#4175][]) ([#4172][])

- When `GitRepo.commit` splits its operation across multiple calls to
  avoid exceeding the maximum command line length, it now amends to
  initial commit rather than creating multiple commits.  ([#4156][])

- `GitRepo` gained a `get_corresponding_branch` method (which always
   returns None), allowing a caller to invoke the method without
   needing to check if the underlying repo class is `GitRepo` or
   `AnnexRepo`.  ([#4274][])

- A new helper function `datalad.core.local.repo.repo_from_path`
  returns a repo class for a specified path.  ([#4273][])

- New `AnnexRepo` method `localsync` performs a `git annex sync` that
  disables external interaction and is particularly useful for
  propagating changes on an adjusted branch back to the main branch.
  ([#4243][])


## 0.12.7 (May 22, 2020) -- .

### Fixes

- Requesting tailored output (`--output=tailored`) from a command with
  a custom result summary renderer produced repeated output. ([#4463][])

- A longstanding regression in argcomplete-based command-line
  completion for Bash has been fixed.  You can enable completion by
  configuring a Bash startup file to run `eval
  "$(register-python-argcomplete datalad)"` or source DataLad's
  `tools/cmdline-completion`.  The latter should work for Zsh as well.
  ([#4477][])

- [publish][] didn't prevent `git-fetch` from recursing into
  submodules, leading to a failure when the registered submodule was
  not present locally and the submodule did not have a remote named
  'origin'.  ([#4560][])

- [addurls][] botched path handling when the file name format started
  with "./" and the call was made from a subdirectory of the dataset.
  ([#4504][])

- Double dash options in manpages were unintentionally escaped.
  ([#4332][])

- The check for HTTP authentication failures crashed in situations
  where content came in as bytes rather than unicode.  ([#4543][])

- A check in `AnnexRepo.whereis` could lead to a type error.  ([#4552][])

- When installing a dataset to obtain a subdataset, [get][]
  confusingly displayed a message that described the containing
  dataset as "underneath" the subdataset.  ([#4456][])

- A couple of Makefile rules didn't properly quote paths.  ([#4481][])

- With DueCredit support enabled (`DUECREDIT_ENABLE=1`), the query for
  metadata information could flood the output with warnings if
  datasets didn't have aggregated metadata.  The warnings are now
  silenced, with the overall failure of a [metadata][] call logged at
  the debug level.  ([#4568][])

### Enhancements and new features

- The resource identifier helper learned to recognize URLs with
  embedded Git transport information, such as
  gcrypt::https://example.com.  ([#4529][])

- When running non-interactively, a more informative error is now
  signaled when the UI backend, which cannot display a question, is
  asked to do so.  ([#4553][])


## 0.12.6 (April 23, 2020) -- .

### Major refactoring and deprecations

- The value of `datalad.support.annexrep.N_AUTO_JOBS` is no longer
  considered.  The variable will be removed in a later release.
  ([#4409][])

### Fixes

- Staring with v0.12.0, `datalad save` recorded the current branch of
  a parent dataset as the `branch` value in the .gitmodules entry for
  a subdataset.  This behavior is problematic for a few reasons and
  has been reverted.  ([#4375][])

- The default for the `--jobs` option, "auto", instructed DataLad to
  pass a value to git-annex's `--jobs` equal to `min(8, max(3, <number
  of CPUs>))`, which could lead to issues due to the large number of
  child processes spawned and file descriptors opened.  To avoid this
  behavior, `--jobs=auto` now results in git-annex being called with
  `--jobs=1` by default.  Configure the new option
  `datalad.runtime.max-annex-jobs` to control the maximum value that
  will be considered when `--jobs='auto'`.  ([#4409][])

- Various commands have been adjusted to better handle the case where
  a remote's HEAD ref points to an unborn branch.  ([#4370][])

- [search]
  - learned to use the query as a regular expression that restricts
    the keys that are shown for `--show-keys short`. ([#4354][])
  - gives a more helpful message when query is an invalid regular
    expression.  ([#4398][])

- The code for parsing Git configuration did not follow Git's behavior
  of accepting a key with no value as shorthand for key=true.  ([#4421][])

- `AnnexRepo.info` needed a compatibility update for a change in how
  git-annex reports file names.  ([#4431][])

- [create-sibling-github][] did not gracefully handle a token that did
  not have the necessary permissions.  ([#4400][])

### Enhancements and new features

- [search] learned to use the query as a regular expression that
  restricts the keys that are shown for `--show-keys short`. ([#4354][])

- `datalad <subcommand>` learned to point to the [datalad-container][]
  extension when a subcommand from that extension is given but the
  extension is not installed.  ([#4400][]) ([#4174][])


## 0.12.5 (Apr 02, 2020) -- a small step for datalad ...
￼
Fix some bugs and make the world an even better place.

### Fixes

- Our `log_progress` helper mishandled the initial display and step of
  the progress bar.  ([#4326][])

- `AnnexRepo.get_content_annexinfo` is designed to accept `init=None`,
  but passing that led to an error.  ([#4330][])

- Update a regular expression to handle an output change in Git
  v2.26.0.  ([#4328][])

- We now set `LC_MESSAGES` to 'C' while running git to avoid failures
  when parsing output that is marked for translation.  ([#4342][])

- The helper for decoding JSON streams loaded the last line of input
  without decoding it if the line didn't end with a new line, a
  regression introduced in the 0.12.0 release.  ([#4361][])

- The clone command failed to git-annex-init a fresh clone whenever
  it considered to add the origin of the origin as a remote.  ([#4367][])


## 0.12.4 (Mar 19, 2020) -- Windows?!
￼
The main purpose of this release is to have one on PyPi that has no
associated wheel to enable a working installation on Windows ([#4315][]).

### Fixes

- The description of the `log.outputs` config switch did not keep up
  with code changes and incorrectly stated that the output would be
  logged at the DEBUG level; logging actually happens at a lower
  level.  ([#4317][])

## 0.12.3 (March 16, 2020) -- .

Updates for compatibility with the latest git-annex, along with a few
miscellaneous fixes

### Major refactoring and deprecations

- All spots that raised a `NoDatasetArgumentFound` exception now raise
  a `NoDatasetFound` exception to better reflect the situation: it is
  the _dataset_ rather than the _argument_ that is not found.  For
  compatibility, the latter inherits from the former, but new code
  should prefer the latter.  ([#4285][])

### Fixes

- Updates for compatibility with git-annex version 8.20200226. ([#4214][])

- `datalad export-to-figshare` failed to export if the generated title
  was fewer than three characters.  It now queries the caller for the
  title and guards against titles that are too short.  ([#4140][])

- Authentication was requested multiple times when git-annex launched
  parallel downloads from the `datalad` special remote. ([#4308][])

- At verbose logging levels, DataLad requests that git-annex display
  debugging information too.  Work around a bug in git-annex that
  prevented that from happening.  ([#4212][])

- The internal command runner looked in the wrong place for some
  configuration variables, including `datalad.log.outputs`, resulting
  in the default value always being used.  ([#4194][])

- [publish][] failed when trying to publish to a git-lfs special
  remote for the first time.  ([#4200][])

- `AnnexRepo.set_remote_url` is supposed to establish shared SSH
  connections but failed to do so.  ([#4262][])

### Enhancements and new features

- The message provided when a command cannot determine what dataset to
  operate on has been improved.  ([#4285][])

- The "aws-s3" authentication type now allows specifying the host
  through "aws-s3_host", which was needed to work around an
  authorization error due to a longstanding upstream bug.  ([#4239][])

- The xmp metadata extractor now recognizes ".wav" files.


## 0.12.2 (Jan 28, 2020) -- Smoothen the ride

Mostly a bugfix release with various robustifications, but also makes
the first step towards versioned dataset installation requests.

### Major refactoring and deprecations

- The minimum required version for GitPython is now 2.1.12. ([#4070][])

### Fixes

- The class for handling configuration values, `ConfigManager`,
  inappropriately considered the current working directory's dataset,
  if any, for both reading and writing when instantiated with
  `dataset=None`.  This misbehavior is fairly inaccessible through
  typical use of DataLad.  It affects `datalad.cfg`, the top-level
  configuration instance that should not consider repository-specific
  values.  It also affects Python users that call `Dataset` with a
  path that does not yet exist and persists until that dataset is
  created. ([#4078][])

- [update][] saved the dataset when called with `--merge`, which is
  unnecessary and risks committing unrelated changes.  ([#3996][])

- Confusing and irrelevant information about Python defaults have been
  dropped from the command-line help.  ([#4002][])

- The logic for automatically propagating the 'origin' remote when
  cloning a local source didn't properly account for relative paths.
  ([#4045][])

- Various fixes to file name handling and quoting on Windows.
  ([#4049][]) ([#4050][])

- When cloning failed, error lines were not bubbled up to the user in
  some scenarios.  ([#4060][])

### Enhancements and new features

- [clone][] (and thus [install][])
  - now propagates the `reckless` mode from the superdataset when
    cloning a dataset into it.  ([#4037][])
  - gained support for `ria+<protocol>://` URLs that point to
    [RIA][handbook-scalable-datastore] stores.  ([#4022][])
  - learned to read "@version" from `ria+` URLs and install that
    version of a dataset ([#4036][]) and to apply URL rewrites
    configured through Git's `url.*.insteadOf` mechanism ([#4064][]).
  - now copies `datalad.get.subdataset-source-candidate-<name>`
    options configured within the superdataset into the subdataset.
    This is particularly useful for RIA data stores. ([#4073][])

- Archives are now (optionally) handled with 7-Zip instead of
  `patool`.  7-Zip will be used by default, but `patool` will be used
  on non-Windows systems if the `datalad.runtime.use-patool` option is
  set or the `7z` executable is not found.  ([#4041][])


## 0.12.1 (Jan 15, 2020) -- Small bump after big bang

Fix some fallout after major release.

### Fixes

- Revert incorrect relative path adjustment to URLs in [clone][]. ([#3538][])

- Various small fixes to internal helpers and test to run on Windows
  ([#2566][]) ([#2534][])

## 0.12.0 (Jan 11, 2020) -- Krakatoa

This release is the result of more than a year of development that includes
fixes for a large number of issues, yielding more robust behavior across a
wider range of use cases, and introduces major changes in API and behavior. It
is the first release for which extensive user documentation is available in a
dedicated [DataLad Handbook][handbook].  Python 3 (3.5 and later) is now the
only supported Python flavor.

### Major changes 0.12 vs 0.11

- [save][] fully replaces [add][] (which is obsolete now, and will be removed
  in a future release).

- A new Git-annex aware [status][] command enables detailed inspection of dataset
  hierarchies. The previously available [diff][] command has been adjusted to
  match [status][] in argument semantics and behavior.

- The ability to configure dataset procedures prior and after the execution of
  particular commands has been replaced by a flexible "hook" mechanism that is able
  to run arbitrary DataLad commands whenever command results are detected that match
  a specification.

- Support of the Windows platform has been improved substantially. While performance
  and feature coverage on Windows still falls behind Unix-like systems, typical data
  consumer use cases, and standard dataset operations, such as [create][] and [save][],
  are now working. Basic support for data provenance capture via [run][] is also
  functional.

- Support for Git-annex direct mode repositories has been removed, following the
  end of support in Git-annex itself.

- The semantics of relative paths in command line arguments have changed. Previously,
  a call `datalad save --dataset /tmp/myds some/relpath` would have been interpreted
  as saving a file at `/tmp/myds/some/relpath` into dataset `/tmp/myds`. This has
  changed to saving `$PWD/some/relpath` into dataset `/tmp/myds`. More generally,
  relative paths are now always treated as relative to the current working directory,
  except for path arguments of [Dataset][] class instance methods of the Python API.
  The resulting partial duplication of path specifications between path and dataset
  arguments is mitigated by the introduction of two special symbols that can be given
  as dataset argument: `^` and `^.`, which identify the topmost superdataset and the
  closest dataset that contains the working directory, respectively.

- The concept of a "core API" has been introduced. Commands situated in the module
  `datalad.core` (such as [create][], [save][], [run][], [status][], [diff][])
  receive additional scrutiny regarding API and implementation, and are
  meant to provide longer-term stability. Application developers are encouraged to
  preferentially build on these commands.

### Major refactoring and deprecations since 0.12.0rc6

- [clone][] has been incorporated into the growing core API. The public
  `--alternative-source` parameter has been removed, and a `clone_dataset`
  function with multi-source capabilities is provided instead. The
  `--reckless` parameter can now take literal mode labels instead of just
  beeing a binary flag, but backwards compatibility is maintained.

- The `get_file_content` method of `GitRepo` was no longer used
  internally or in any known DataLad extensions and has been removed.
  ([#3812][])

- The function `get_dataset_root` has been replaced by
  `rev_get_dataset_root`.  `rev_get_dataset_root` remains as a
  compatibility alias and will be removed in a later release.  ([#3815][])

- The `add_sibling` module, marked obsolete in v0.6.0, has been
  removed.  ([#3871][])

- `mock` is no longer declared as an external dependency because we
   can rely on it being in the standard library now that our minimum
   required Python version is 3.5. ([#3860][])

- [download-url][] now requires that directories be indicated with a
  trailing slash rather than interpreting a path as directory when it
  doesn't exist.  This avoids confusion that can result from typos and
  makes it possible to support directory targets that do not exist.
  ([#3854][])

- The `dataset_only` argument of the `ConfigManager` class is
  deprecated.  Use `source="dataset"` instead.  ([#3907][])

- The `--proc-pre` and `--proc-post` options have been removed, and
  configuration values for `datalad.COMMAND.proc-pre` and
  `datalad.COMMAND.proc-post` are no longer honored.  The new result
  hook mechanism provides an alternative for `proc-post`
  procedures. ([#3963][])

### Fixes since 0.12.0rc6

- [publish][] crashed when called with a detached HEAD.  It now aborts
  with an informative message.  ([#3804][])

- Since 0.12.0rc6 the call to [update][] in [siblings][] resulted in a
  spurious warning.  ([#3877][])

- [siblings][] crashed if it encountered an annex repository that was
  marked as dead.  ([#3892][])

- The update of [rerun][] in v0.12.0rc3 for the rewritten [diff][]
  command didn't account for a change in the output of `diff`, leading
  to `rerun --report` unintentionally including unchanged files in its
  diff values.  ([#3873][])

- In 0.12.0rc5 [download-url][] was updated to follow the new path
  handling logic, but its calls to AnnexRepo weren't properly
  adjusted, resulting in incorrect path handling when the called from
  a dataset subdirectory.  ([#3850][])

- [download-url][] called `git annex addurl` in a way that failed to
  register a URL when its header didn't report the content size.
  ([#3911][])

- With Git v2.24.0, saving new subdatasets failed due to a bug in that
  Git release.  ([#3904][])

- With DataLad configured to stop on failure (e.g., specifying
  `--on-failure=stop` from the command line), a failing result record
  was not rendered.  ([#3863][])

- Installing a subdataset yielded an "ok" status in cases where the
  repository was not yet in its final state, making it ineffective for
  a caller to operate on the repository in response to the result.
  ([#3906][])

- The internal helper for converting git-annex's JSON output did not
  relay information from the "error-messages" field.  ([#3931][])

- [run-procedure][] reported relative paths that were confusingly not
  relative to the current directory in some cases.  It now always
  reports absolute paths. ([#3959][])

- [diff][] inappropriately reported files as deleted in some cases
  when `to` was a value other than `None`.  ([#3999][])

- An assortment of fixes for Windows compatibility.  ([#3971][]) ([#3974][])
  ([#3975][]) ([#3976][]) ([#3979][])

- Subdatasets installed from a source given by relative path will now
  have this relative path used as 'url' in their .gitmodules record,
  instead of an absolute path generated by Git. ([#3538][])

- [clone][] will now correctly interpret '~/...' paths as absolute path
  specifications. ([#3958][])

- [run-procedure][] mistakenly reported a directory as a procedure.
  ([#3793][])

- The cleanup for batched git-annex processes has been improved.
  ([#3794][]) ([#3851][])

- The function for adding a version ID to an AWS S3 URL doesn't
  support URLs with an "s3://" scheme and raises a
  `NotImplementedError` exception when it encounters one.  The
  function learned to return a URL untouched if an "s3://" URL comes
  in with a version ID.  ([#3842][])

- A few spots needed to be adjusted for compatibility with git-annex's
  new `--sameas` [feature][gx-sameas], which allows special remotes to
  share a data store. ([#3856][])

- The `swallow_logs` utility failed to capture some log messages due
  to an incompatibility with Python 3.7.  ([#3935][])

- [siblings][]
  - crashed if `--inherit` was passed but the parent dataset did not
    have a remote with a matching name.  ([#3954][])
  - configured the wrong pushurl and annexurl values in some
    cases. ([#3955][])

### Enhancements and new features since 0.12.0rc6

- By default, datasets cloned from local source paths will now get a
  configured remote for any recursively discoverable 'origin' sibling that
  is also available from a local path in order to maximize automatic file
  availability across local annexes. ([#3926][])

- The new [result hooks mechanism][hooks] allows callers to specify,
  via local Git configuration values, DataLad command calls that will
  be triggered in response to matching result records (i.e., what you
  see when you call a command with `-f json_pp`).  ([#3903][])

- The command interface classes learned to use a new `_examples_`
  attribute to render documentation examples for both the Python and
  command-line API.  ([#3821][])

- Candidate URLs for cloning a submodule can now be generated based on
  configured templates that have access to various properties of the
  submodule, including its dataset ID.  ([#3828][])

- DataLad's check that the user's Git identity is configured has been
  sped up and now considers the appropriate environment variables as
  well.  ([#3807][])

- The `tag` method of `GitRepo` can now tag revisions other than
  `HEAD` and accepts a list of arbitrary `git tag` options.
  ([#3787][])

- When `get` clones a subdataset and the subdataset's HEAD differs
  from the commit that is registered in the parent, the active branch
  of the subdataset is moved to the registered commit if the
  registered commit is an ancestor of the subdataset's HEAD commit.
  This handling has been moved to a more central location within
  `GitRepo`, and now applies to any `update_submodule(..., init=True)`
  call.  ([#3831][])

- The output of `datalad -h` has been reformatted to improve
  readability.  ([#3862][])

- [unlock][] has been sped up.  ([#3880][])

- [run-procedure][] learned to provide and render more information
  about discovered procedures, including whether the procedure is
  overridden by another procedure with the same base name.  ([#3960][])

- [save][] now ([#3817][])
  - records the active branch in the superdataset when registering a
    new subdataset.
  - calls `git annex sync` when saving a dataset on an adjusted branch
    so that the changes are brought into the mainline branch.

- [subdatasets][] now aborts when its `dataset` argument points to a
  non-existent dataset.  ([#3940][])

- [wtf][] now
  - reports the dataset ID if the current working directory is
    visiting a dataset.  ([#3888][])
  - outputs entries deterministically.  ([#3927][])

- The `ConfigManager` class
  - learned to exclude ``.datalad/config`` as a source of
    configuration values, restricting the sources to standard Git
    configuration files, when called with `source="local"`.
    ([#3907][])
  - accepts a value of "override" for its `where` argument to allow
    Python callers to more convenient override configuration.
    ([#3970][])

- Commands now accept a `dataset` value of "^."  as shorthand for "the
  dataset to which the current directory belongs".  ([#3242][])

## 0.12.0rc6 (Oct 19, 2019) -- some releases are better than the others

bet we will fix some bugs and make a world even a better place.

### Major refactoring and deprecations

- DataLad no longer supports Python 2.  The minimum supported version
  of Python is now 3.5.  ([#3629][])

- Much of the user-focused content at http://docs.datalad.org has been
  removed in favor of more up to date and complete material available
  in the [DataLad Handbook][handbook].  Going forward, the plan is to
  restrict http://docs.datalad.org to technical documentation geared
  at developers.  ([#3678][])

- [update][] used to allow the caller to specify which dataset(s) to
  update as a `PATH` argument or via the the `--dataset` option; now
  only the latter is supported.  Path arguments only serve to restrict
  which subdataset are updated when operating recursively.
  ([#3700][])

- Result records from a [get][] call no longer have a "state" key.
  ([#3746][])

- [update][] and [get][] no longer support operating on independent
  hierarchies of datasets.  ([#3700][]) ([#3746][])

- The [run][] update in 0.12.0rc4 for the new path resolution logic
  broke the handling of inputs and outputs for calls from a
  subdirectory.  ([#3747][])

- The `is_submodule_modified` method of `GitRepo` as well as two
  helper functions in gitrepo.py, `kwargs_to_options` and
  `split_remote_branch`, were no longer used internally or in any
  known DataLad extensions and have been removed.  ([#3702][])
  ([#3704][])

- The `only_remote` option of `GitRepo.is_with_annex` was not used
  internally or in any known extensions and has been dropped.
  ([#3768][])

- The `get_tags` method of `GitRepo` used to sort tags by committer
  date.  It now sorts them by the tagger date for annotated tags and
  the committer date for lightweight tags.  ([#3715][])

- The `rev_resolve_path` substituted `resolve_path` helper. ([#3797][])


### Fixes

- Correctly handle relative paths in [publish][]. ([#3799][]) ([#3102][])

- Do not errorneously discover directory as a procedure. ([#3793][])

- Correctly extract version from manpage to trigger use of manpages for
  `--help`. ([#3798][])

- The `cfg_yoda` procedure saved all modifications in the repository
  rather than saving only the files it modified.  ([#3680][])

- Some spots in the documentation that were supposed appear as two
  hyphens were incorrectly rendered in the HTML output en-dashs.
  ([#3692][])

- [create][], [install][], and [clone][] treated paths as relative to
  the dataset even when the string form was given, violating the new
  path handling rules.  ([#3749][]) ([#3777][]) ([#3780][])

- Providing the "^" shortcut to `--dataset` didn't work properly when
  called from a subdirectory of a subdataset.  ([#3772][])

- We failed to propagate some errors from git-annex when working with
  its JSON output.  ([#3751][])

- With the Python API, callers are allowed to pass a string or list of
  strings as the `cfg_proc` argument to [create][], but the string
  form was mishandled.  ([#3761][])

- Incorrect command quoting for SSH calls on Windows that rendered
  basic SSH-related functionality (e.g., [sshrun][]) on Windows
  unusable.  ([#3688][])

- Annex JSON result handling assumed platform-specific paths on Windows
  instead of the POSIX-style that is happening across all platforms.
  ([#3719][])

- `path_is_under()` was incapable of comparing Windows paths with different
  drive letters.  ([#3728][])

### Enhancements and new features

- Provide a collection of "public" `call_git*` helpers within GitRepo
  and replace use of "private" and less specific `_git_custom_command`
  calls.  ([#3791][])

- [status][] gained a `--report-filetype`.  Setting it to "raw" can
  give a performance boost for the price of no longer distinguishing
  symlinks that point to annexed content from other symlinks.
  ([#3701][])

- [save][] disables file type reporting by [status][] to improve
  performance.  ([#3712][])

- [subdatasets][] ([#3743][])
  - now extends its result records with a `contains` field that lists
    which `contains` arguments matched a given subdataset.
  - yields an 'impossible' result record when a `contains` argument
    wasn't matched to any of the reported subdatasets.

- [install][] now shows more readable output when cloning fails.
  ([#3775][])

- `SSHConnection` now displays a more informative error message when
  it cannot start the `ControlMaster` process.  ([#3776][])

- If the new configuration option `datalad.log.result-level` is set to
  a single level, all result records will be logged at that level.  If
  you've been bothered by DataLad's double reporting of failures,
  consider setting this to "debug".  ([#3754][])

- Configuration values from `datalad -c OPTION=VALUE ...` are now
  validated to provide better errors.  ([#3695][])

- [rerun][] learned how to handle history with merges.  As was already
  the case when cherry picking non-run commits, re-creating merges may
  results in conflicts, and `rerun` does not yet provide an interface
  to let the user handle these.  ([#2754][])

- The `fsck` method of `AnnexRepo` has been enhanced to expose more
  features of the underlying `git fsck` command.  ([#3693][])

- `GitRepo` now has a `for_each_ref_` method that wraps `git
  for-each-ref`, which is used in various spots that used to rely on
  GitPython functionality.  ([#3705][])

- Do not pretend to be able to work in optimized (`python -O`) mode,
  crash early with an informative message. ([#3803][])

## 0.12.0rc5 (September 04, 2019) -- .

Various fixes and enhancements that bring the 0.12.0 release closer.

### Major refactoring and deprecations

- The two modules below have a new home.  The old locations still
  exist as compatibility shims and will be removed in a future
  release.
  - `datalad.distribution.subdatasets` has been moved to
    `datalad.local.subdatasets` ([#3429][])
  - `datalad.interface.run` has been moved to `datalad.core.local.run`
    ([#3444][])

- The `lock` method of `AnnexRepo` and the `options` parameter of
  `AnnexRepo.unlock` were unused internally and have been removed.
  ([#3459][])

- The `get_submodules` method of `GitRepo` has been rewritten without
  GitPython.  When the new `compat` flag is true (the current
  default), the method returns a value that is compatible with the old
  return value.  This backwards-compatible return value and the
  `compat` flag will be removed in a future release.  ([#3508][])

- The logic for resolving relative paths given to a command has
  changed ([#3435][]).  The new rule is that relative paths are taken
  as relative to the dataset only if a dataset _instance_ is passed by
  the caller.  In all other scenarios they're considered relative to
  the current directory.

  The main user-visible difference from the command line is that using
  the `--dataset` argument does _not_ result in relative paths being
  taken as relative to the specified dataset.  (The undocumented
  distinction between "rel/path" and "./rel/path" no longer exists.)

  All commands under `datalad.core` and `datalad.local`, as well as
  `unlock` and `addurls`, follow the new logic.  The goal is for all
  commands to eventually do so.

### Fixes

- The function for loading JSON streams wasn't clever enough to handle
  content that included a Unicode line separator like
  U2028. ([#3524][])

- When [unlock][] was called without an explicit target (i.e., a
  directory or no paths at all), the call failed if any of the files
  did not have content present.  ([#3459][])

- `AnnexRepo.get_content_info` failed in the rare case of a key
  without size information.  ([#3534][])

- [save][] ignored `--on-failure` in its underlying call to
  [status][].  ([#3470][])

- Calling [remove][] with a subdirectory displayed spurious warnings
  about the subdirectory files not existing.  ([#3586][])

- Our processing of `git-annex --json` output mishandled info messages
  from special remotes.  ([#3546][])

- [create][]
  - didn't bypass the "existing subdataset" check when called with
    `--force` as of 0.12.0rc3 ([#3552][])
  - failed to register the up-to-date revision of a subdataset when
    `--cfg-proc` was used with `--dataset` ([#3591][])

- The base downloader had some error handling that wasn't compatible
  with Python 3.  ([#3622][])

- Fixed a number of Unicode py2-compatibility issues. ([#3602][])

- `AnnexRepo.get_content_annexinfo` did not properly chunk file
  arguments to avoid exceeding the command-line character limit.
  ([#3587][])

### Enhancements and new features

- New command `create-sibling-gitlab` provides an interface for
  creating a publication target on a GitLab instance.  ([#3447][])

- [subdatasets][]  ([#3429][])
  - now supports path-constrained queries in the same manner as
    commands like `save` and `status`
  - gained a `--contains=PATH` option that can be used to restrict the
    output to datasets that include a specific path.
  - now narrows the listed subdatasets to those underneath the current
    directory when called with no arguments

- [status][] learned to accept a plain `--annex` (no value) as
  shorthand for `--annex basic`.  ([#3534][])

- The `.dirty` property of `GitRepo` and `AnnexRepo` has been sped up.
  ([#3460][])

- The `get_content_info` method of `GitRepo`, used by `status` and
  commands that depend on `status`, now restricts its git calls to a
  subset of files, if possible, for a performance gain in repositories
  with many files.  ([#3508][])

- Extensions that do not provide a command, such as those that provide
  only metadata extractors, are now supported.  ([#3531][])

- When calling git-annex with `--json`, we log standard error at the
  debug level rather than the warning level if a non-zero exit is
  expected behavior.  ([#3518][])

- [create][] no longer refuses to create a new dataset in the odd
  scenario of an empty .git/ directory upstairs.  ([#3475][])

- As of v2.22.0 Git treats a sub-repository on an unborn branch as a
  repository rather than as a directory.  Our documentation and tests
  have been updated appropriately.  ([#3476][])

- [addurls][] learned to accept a `--cfg-proc` value and pass it to
  its `create` calls.  ([#3562][])

## 0.12.0rc4 (May 15, 2019) -- the revolution is over

With the replacement of the `save` command implementation with `rev-save`
the revolution effort is now over, and the set of key commands for
local dataset operations (`create`, `run`, `save`, `status`, `diff`) is
 now complete. This new core API is available from `datalad.core.local`
(and also via `datalad.api`, as any other command).
￼
### Major refactoring and deprecations

- The `add` command is now deprecated. It will be removed in a future
  release.

### Fixes

- Remove hard-coded dependencies on POSIX path conventions in SSH support
  code ([#3400][])

- Emit an `add` result when adding a new subdataset during [save][] ([#3398][])

- SSH file transfer now actually opens a shared connection, if none exists
  yet ([#3403][])

### Enhancements and new features

- `SSHConnection` now offers methods for file upload and dowload (`get()`,
  `put()`. The previous `copy()` method only supported upload and was
  discontinued ([#3401][])


## 0.12.0rc3 (May 07, 2019) -- the revolution continues
￼
Continues API consolidation and replaces the `create` and `diff` command
with more performant implementations.

### Major refactoring and deprecations

- The previous `diff` command has been replaced by the diff variant
  from the [datalad-revolution][] extension.  ([#3366][])

- `rev-create` has been renamed to `create`, and the previous `create`
  has been removed.  ([#3383][])

- The procedure `setup_yoda_dataset` has been renamed to `cfg_yoda`
  ([#3353][]).

- The `--nosave` of `addurls` now affects only added content, not
  newly created subdatasets ([#3259][]).

- `Dataset.get_subdatasets` (deprecated since v0.9.0) has been
  removed.  ([#3336][])

- The `.is_dirty` method of `GitRepo` and `AnnexRepo` has been
  replaced by `.status` or, for a subset of cases, the `.dirty`
  property.  ([#3330][])

- `AnnexRepo.get_status` has been replaced by `AnnexRepo.status`.
  ([#3330][])

### Fixes

- [status][]
  - reported on directories that contained only ignored files ([#3238][])
  - gave a confusing failure when called from a subdataset with an
    explicitly specified dataset argument and "." as a path ([#3325][])
  - misleadingly claimed that the locally present content size was
    zero when `--annex basic` was specified ([#3378][])

- An informative error wasn't given when a download provider was
  invalid.  ([#3258][])

- Calling `rev-save PATH` saved unspecified untracked subdatasets.
  ([#3288][])

- The available choices for command-line options that take values are
  now displayed more consistently in the help output.  ([#3326][])

- The new pathlib-based code had various encoding issues on Python 2.
  ([#3332][])

### Enhancements and new features

- [wtf][] now includes information about the Python version.  ([#3255][])

- When operating in an annex repository, checking whether git-annex is
  available is now delayed until a call to git-annex is actually
  needed, allowing systems without git-annex to operate on annex
  repositories in a restricted fashion.  ([#3274][])

- The `load_stream` on helper now supports auto-detection of
  compressed files.  ([#3289][])

- `create` (formerly `rev-create`)
  - learned to be speedier by passing a path to `status` ([#3294][])
  - gained a `--cfg-proc` (or `-c`) convenience option for running
    configuration procedures (or more accurately any procedure that
    begins with "cfg_") in the newly created dataset ([#3353][])

- `AnnexRepo.set_metadata` now returns a list while
  `AnnexRepo.set_metadata_` returns a generator, a behavior which is
  consistent with the `add` and `add_` method pair.  ([#3298][])

- `AnnexRepo.get_metadata` now supports batch querying of known annex
   files.  Note, however, that callers should carefully validate the
   input paths because the batch call will silently hang if given
   non-annex files.  ([#3364][])

- [status][]
  - now reports a "bytesize" field for files tracked by Git ([#3299][])
  - gained a new option `eval_subdataset_state` that controls how the
    subdataset state is evaluated.  Depending on the information you
    need, you can select a less expensive mode to make `status`
    faster.  ([#3324][])
  - colors deleted files "red" ([#3334][])

- Querying repository content is faster due to batching of `git
  cat-file` calls.  ([#3301][])

- The dataset ID of a subdataset is now recorded in the superdataset.
  ([#3304][])

- `GitRepo.diffstatus`
  - now avoids subdataset recursion when the comparison is not with
    the working tree, which substantially improves performance when
    diffing large dataset hierarchies  ([#3314][])
  - got smarter and faster about labeling a subdataset as "modified"
    ([#3343][])

- `GitRepo.get_content_info` now supports disabling the file type
  evaluation, which gives a performance boost in cases where this
  information isn't needed.  ([#3362][])

- The XMP metadata extractor now filters based on file name to improve
  its performance.  ([#3329][])

## 0.12.0rc2 (Mar 18, 2019) -- revolution!

### Fixes

- `GitRepo.dirty` does not report on nested empty directories ([#3196][]).

- `GitRepo.save()` reports results on deleted files.

### Enhancements and new features

- Absorb a new set of core commands from the datalad-revolution extension:
  - `rev-status`: like `git status`, but simpler and working with dataset
     hierarchies
  - `rev-save`: a 2-in-1 replacement for save and add
  - `rev-create`: a ~30% faster create

- JSON support tools can now read and write compressed files.


## 0.12.0rc1 (Mar 03, 2019) -- to boldly go ...

### Major refactoring and deprecations

- Discontinued support for git-annex direct-mode (also no longer
  supported upstream).

### Enhancements and new features

- Dataset and Repo object instances are now hashable, and can be
  created based on pathlib Path object instances

- Imported various additional methods for the Repo classes to query
  information and save changes.


## 0.11.8 (Oct 11, 2019) -- annex-we-are-catching-up

### Fixes

- Our internal command runner failed to capture output in some cases.
  ([#3656][])
- Workaround in the tests around python in cPython >= 3.7.5 ';' in
  the filename confusing mimetypes ([#3769][]) ([#3770][])

### Enhancements and new features

- Prepared for upstream changes in git-annex, including support for
  the latest git-annex
  - 7.20190912 auto-upgrades v5 repositories to v7.  ([#3648][]) ([#3682][])
  - 7.20191009 fixed treatment of (larger/smaller)than in .gitattributes ([#3765][])

- The `cfg_text2git` procedure, as well the `--text-no-annex` option
  of [create][], now configure .gitattributes so that empty files are
  stored in git rather than annex.  ([#3667][])


## 0.11.7 (Sep 06, 2019) -- python2-we-still-love-you-but-...

Primarily bugfixes with some optimizations and refactorings.

### Fixes

- [addurls][]
  - now provides better handling when the URL file isn't in the
    expected format.  ([#3579][])
  - always considered a relative file for the URL file argument as
    relative to the current working directory, which goes against the
    convention used by other commands of taking relative paths as
    relative to the dataset argument.  ([#3582][])

- [run-procedure][]
  - hard coded "python" when formatting the command for non-executable
    procedures ending with ".py".  `sys.executable` is now used.
    ([#3624][])
  - failed if arguments needed more complicated quoting than simply
    surrounding the value with double quotes.  This has been resolved
    for systems that support `shlex.quote`, but note that on Windows
    values are left unquoted. ([#3626][])

- [siblings][] now displays an informative error message if a local
  path is given to `--url` but `--name` isn't specified.  ([#3555][])

- [sshrun][], the command DataLad uses for `GIT_SSH_COMMAND`, didn't
  support all the parameters that Git expects it to.  ([#3616][])

- Fixed a number of Unicode py2-compatibility issues. ([#3597][])

- [download-url][] now will create leading directories of the output path
  if they do not exist ([#3646][])

### Enhancements and new features

- The [annotate-paths][] helper now caches subdatasets it has seen to
  avoid unnecessary calls.  ([#3570][])

- A repeated configuration query has been dropped from the handling of
  `--proc-pre` and `--proc-post`.  ([#3576][])

- Calls to `git annex find` now use `--in=.` instead of the alias
  `--in=here` to take advantage of an optimization that git-annex (as
  of the current release, 7.20190730) applies only to the
  former. ([#3574][])

- [addurls][] now suggests close matches when the URL or file format
  contains an unknown field.  ([#3594][])

- Shared logic used in the setup.py files of Datalad and its
  extensions has been moved to modules in the _datalad_build_support/
  directory.  ([#3600][])

- Get ready for upcoming git-annex dropping support for direct mode
  ([#3631][])


## 0.11.6 (Jul 30, 2019) -- am I the last of 0.11.x?

Primarily bug fixes to achieve more robust performance

### Fixes

- Our tests needed various adjustments to keep up with upstream
  changes in Travis and Git. ([#3479][]) ([#3492][]) ([#3493][])

- `AnnexRepo.is_special_annex_remote` was too selective in what it
  considered to be a special remote.  ([#3499][])

- We now provide information about unexpected output when git-annex is
  called with `--json`.  ([#3516][])

- Exception logging in the `__del__` method of `GitRepo` and
  `AnnexRepo` no longer fails if the names it needs are no longer
  bound.  ([#3527][])

- [addurls][] botched the construction of subdataset paths that were
  more than two levels deep and failed to create datasets in a
  reliable, breadth-first order.  ([#3561][])

- Cloning a `type=git` special remote showed a spurious warning about
  the remote not being enabled.  ([#3547][])

### Enhancements and new features

- For calls to git and git-annex, we disable automatic garbage
  collection due to past issues with GitPython's state becoming stale,
  but doing so results in a larger .git/objects/ directory that isn't
  cleaned up until garbage collection is triggered outside of DataLad.
  Tests with the latest GitPython didn't reveal any state issues, so
  we've re-enabled automatic garbage collection.  ([#3458][])

- [rerun][] learned an `--explicit` flag, which it relays to its calls
  to [run][[]].  This makes it possible to call `rerun` in a dirty
  working tree ([#3498][]).

- The [metadata][] command aborts earlier if a metadata extractor is
  unavailable.  ([#3525][])

## 0.11.5 (May 23, 2019) -- stability is not overrated

Should be faster and less buggy, with a few enhancements.

### Fixes

- [create-sibling][]  ([#3318][])
  - Siblings are no longer configured with a post-update hook unless a
    web interface is requested with `--ui`.
  - `git submodule update --init` is no longer called from the
    post-update hook.
  - If `--inherit` is given for a dataset without a superdataset, a
    warning is now given instead of raising an error.
- The internal command runner failed on Python 2 when its `env`
  argument had unicode values.  ([#3332][])
- The safeguard that prevents creating a dataset in a subdirectory
  that already contains tracked files for another repository failed on
  Git versions before 2.14.  For older Git versions, we now warn the
  caller that the safeguard is not active.  ([#3347][])
- A regression introduced in v0.11.1 prevented [save][] from committing
  changes under a subdirectory when the subdirectory was specified as
  a path argument.  ([#3106][])
- A workaround introduced in v0.11.1 made it possible for [save][] to
  do a partial commit with an annex file that has gone below the
  `annex.largefiles` threshold.  The logic of this workaround was
  faulty, leading to files being displayed as typechanged in the index
  following the commit.  ([#3365][])
- The resolve_path() helper confused paths that had a semicolon for
  SSH RIs.  ([#3425][])
- The detection of SSH RIs has been improved.  ([#3425][])

### Enhancements and new features

- The internal command runner was too aggressive in its decision to
  sleep.  ([#3322][])
- The "INFO" label in log messages now retains the default text color
  for the terminal rather than using white, which only worked well for
  terminals with dark backgrounds.  ([#3334][])
- A short flag `-R` is now available for the `--recursion-limit` flag,
  a flag shared by several subcommands.  ([#3340][])
- The authentication logic for [create-sibling-github][] has been
  revamped and now supports 2FA.  ([#3180][])
- New configuration option `datalad.ui.progressbar` can be used to
  configure the default backend for progress reporting ("none", for
  example, results in no progress bars being shown).  ([#3396][])
- A new progress backend, available by setting datalad.ui.progressbar
  to "log", replaces progress bars with a log message upon completion
  of an action.  ([#3396][])
- DataLad learned to consult the [NO_COLOR][] environment variable and
  the new `datalad.ui.color` configuration option when deciding to
  color output.  The default value, "auto", retains the current
  behavior of coloring output if attached to a TTY ([#3407][]).
- [clean][] now removes annex transfer directories, which is useful
  for cleaning up failed downloads. ([#3374][])
- [clone][] no longer refuses to clone into a local path that looks
  like a URL, making its behavior consistent with `git clone`.
  ([#3425][])
- [wtf][]
  - Learned to fall back to the `dist` package if `platform.dist`,
    which has been removed in the yet-to-be-release Python 3.8, does
    not exist.  ([#3439][])
  - Gained a `--section` option for limiting the output to specific
    sections and a `--decor` option, which currently knows how to
    format the output as GitHub's `<details>` section.  ([#3440][])

## 0.11.4 (Mar 18, 2019) -- get-ready

Largely a bug fix release with a few enhancements

### Important

- 0.11.x series will be the last one with support for direct mode of [git-annex][]
  which is used on crippled (no symlinks and no locking) filesystems.
  v7 repositories should be used instead.

### Fixes

- Extraction of .gz files is broken without p7zip installed.  We now
  abort with an informative error in this situation.  ([#3176][])

- Committing failed in some cases because we didn't ensure that the
  path passed to `git read-tree --index-output=...` resided on the
  same filesystem as the repository.  ([#3181][])

- Some pointless warnings during metadata aggregation have been
  eliminated.  ([#3186][])

- With Python 3 the LORIS token authenticator did not properly decode
  a response ([#3205][]).

- With Python 3 downloaders unnecessarily decoded the response when
  getting the status, leading to an encoding error.  ([#3210][])

- In some cases, our internal command Runner did not adjust the
  environment's `PWD` to match the current working directory specified
  with the `cwd` parameter.  ([#3215][])

- The specification of the pyliblzma dependency was broken.  ([#3220][])

- [search] displayed an uninformative blank log message in some
  cases.  ([#3222][])

- The logic for finding the location of the aggregate metadata DB
  anchored the search path incorrectly, leading to a spurious warning.
  ([#3241][])

- Some progress bars were still displayed when stdout and stderr were
  not attached to a tty.  ([#3281][])

- Check for stdin/out/err to not be closed before checking for `.isatty`.
  ([#3268][])

### Enhancements and new features

- Creating a new repository now aborts if any of the files in the
  directory are tracked by a repository in a parent directory.
  ([#3211][])

- [run] learned to replace the `{tmpdir}` placeholder in commands with
  a temporary directory.  ([#3223][])
 
- [duecredit][] support has been added for citing DataLad itself as
  well as datasets that an analysis uses.  ([#3184][])

- The `eval_results` interface helper unintentionally modified one of
  its arguments.  ([#3249][])

- A few DataLad constants have been added, changed, or renamed ([#3250][]):
  - `HANDLE_META_DIR` is now `DATALAD_DOTDIR`.  The old name should be
     considered deprecated.
  - `METADATA_DIR` now refers to `DATALAD_DOTDIR/metadata` rather than
    `DATALAD_DOTDIR/meta` (which is still available as
    `OLDMETADATA_DIR`).
  - The new `DATASET_METADATA_FILE` refers to `METADATA_DIR/dataset.json`.
  - The new `DATASET_CONFIG_FILE` refers to `DATALAD_DOTDIR/config`.
  - `METADATA_FILENAME` has been renamed to `OLDMETADATA_FILENAME`.

## 0.11.3 (Feb 19, 2019) -- read-me-gently

Just a few of important fixes and minor enhancements.

### Fixes

- The logic for setting the maximum command line length now works
  around Python 3.4 returning an unreasonably high value for
  `SC_ARG_MAX` on Debian systems. ([#3165][])

- DataLad commands that are conceptually "read-only", such as
  `datalad ls -L`, can fail when the caller lacks write permissions
  because git-annex tries merging remote git-annex branches to update
  information about availability. DataLad now disables
  `annex.merge-annex-branches` in some common "read-only" scenarios to
  avoid these failures. ([#3164][])

### Enhancements and new features

- Accessing an "unbound" dataset method now automatically imports the
  necessary module rather than requiring an explicit import from the
  Python caller. For example, calling `Dataset.add` no longer needs to
  be preceded by `from datalad.distribution.add import Add` or an
  import of `datalad.api`. ([#3156][])

- Configuring the new variable `datalad.ssh.identityfile` instructs
  DataLad to pass a value to the `-i` option of `ssh`. ([#3149][])
  ([#3168][])

## 0.11.2 (Feb 07, 2019) -- live-long-and-prosper

A variety of bugfixes and enhancements

### Major refactoring and deprecations

- All extracted metadata is now placed under git-annex by default.
  Previously files smaller than 20 kb were stored in git. ([#3109][])
- The function `datalad.cmd.get_runner` has been removed. ([#3104][])

### Fixes

- Improved handling of long commands:
  - The code that inspected `SC_ARG_MAX` didn't check that the
    reported value was a sensible, positive number. ([#3025][])
  - More commands that invoke `git` and `git-annex` with file
    arguments learned to split up the command calls when it is likely
    that the command would fail due to exceeding the maximum supported
    length. ([#3138][])
- The `setup_yoda_dataset` procedure created a malformed
  .gitattributes line. ([#3057][])
- [download-url][] unnecessarily tried to infer the dataset when
  `--no-save` was given. ([#3029][])
- [rerun][] aborted too late and with a confusing message when a ref
  specified via `--onto` didn't exist. ([#3019][])
- [run][]:
  - `run` didn't preserve the current directory prefix ("./") on
     inputs and outputs, which is problematic if the caller relies on
     this representation when formatting the command. ([#3037][])
  - Fixed a number of unicode py2-compatibility issues. ([#3035][]) ([#3046][])
  - To proceed with a failed command, the user was confusingly
    instructed to use `save` instead of `add` even though `run` uses
    `add` underneath. ([#3080][])
- Fixed a case where the helper class for checking external modules
  incorrectly reported a module as unknown. ([#3051][])
- [add-archive-content][] mishandled the archive path when the leading
  path contained a symlink. ([#3058][])
- Following denied access, the credential code failed to consider a
  scenario, leading to a type error rather than an appropriate error
  message. ([#3091][])
- Some tests failed when executed from a `git worktree` checkout of the
  source repository. ([#3129][])
- During metadata extraction, batched annex processes weren't properly
  terminated, leading to issues on Windows. ([#3137][])
- [add][] incorrectly handled an "invalid repository" exception when
  trying to add a submodule. ([#3141][])
- Pass `GIT_SSH_VARIANT=ssh` to git processes to be able to specify
  alternative ports in SSH urls

### Enhancements and new features

- [search][] learned to suggest closely matching keys if there are no
  hits. ([#3089][])
- [create-sibling][]
  - gained a `--group` option so that the caller can specify the file
    system group for the repository. ([#3098][])
  - now understands SSH URLs that have a port in them (i.e. the
    "ssh://[user@]host.xz[:port]/path/to/repo.git/" syntax mentioned
    in `man git-fetch`). ([#3146][])
- Interface classes can now override the default renderer for
  summarizing results. ([#3061][])
- [run][]:
  - `--input` and `--output` can now be shortened to `-i` and `-o`.
    ([#3066][])
  - Placeholders such as "{inputs}" are now expanded in the command
    that is shown in the commit message subject. ([#3065][])
  - `interface.run.run_command` gained an `extra_inputs` argument so
    that wrappers like [datalad-container][] can specify additional inputs
    that aren't considered when formatting the command string. ([#3038][])
  - "--" can now be used to separate options for `run` and those for
    the command in ambiguous cases. ([#3119][])
- The utilities `create_tree` and `ok_file_has_content` now support
  ".gz" files. ([#3049][])
- The Singularity container for 0.11.1 now uses [nd_freeze][] to make
  its builds reproducible.
- A [publications][] page has been added to the documentation. ([#3099][])
- `GitRepo.set_gitattributes` now accepts a `mode` argument that
  controls whether the .gitattributes file is appended to (default) or
  overwritten. ([#3115][])
- `datalad --help` now avoids using `man` so that the list of
  subcommands is shown.  ([#3124][])

## 0.11.1 (Nov 26, 2018) -- v7-better-than-v6

Rushed out bugfix release to stay fully compatible with recent
[git-annex][] which introduced v7 to replace v6.

### Fixes

- [install][]: be able to install recursively into a dataset ([#2982][])
- [save][]: be able to commit/save changes whenever files potentially
  could have swapped their storage between git and annex
  ([#1651][]) ([#2752][]) ([#3009][])
- [aggregate-metadata][]:
  - dataset's itself is now not "aggregated" if specific paths are
    provided for aggregation ([#3002][]). That resolves the issue of
    `-r` invocation aggregating all subdatasets of the specified dataset
    as well
  - also compare/verify the actual content checksum of aggregated metadata
    while considering subdataset metadata for re-aggregation ([#3007][])
- `annex` commands are now chunked assuming 50% "safety margin" on the
  maximal command line length. Should resolve crashes while operating
  ot too many files at ones ([#3001][])
- `run` sidecar config processing ([#2991][])
- no double trailing period in docs ([#2984][])
- correct identification of the repository with symlinks in the paths
  in the tests ([#2972][])
- re-evaluation of dataset properties in case of dataset changes ([#2946][])
- [text2git][] procedure to use `ds.repo.set_gitattributes`
  ([#2974][]) ([#2954][])
- Switch to use plain `os.getcwd()` if inconsistency with env var
  `$PWD` is detected ([#2914][])
- Make sure that credential defined in env var takes precedence
  ([#2960][]) ([#2950][])

### Enhancements and new features

- [shub://datalad/datalad:git-annex-dev](https://singularity-hub.org/containers/5663/view)
  provides a Debian buster Singularity image with build environment for
  [git-annex][]. `tools/bisect-git-annex` provides a helper for running
  `git bisect` on git-annex using that Singularity container ([#2995][])
- Added `.zenodo.json` for better integration with Zenodo for citation
- [run-procedure][] now provides names and help messages with a custom
  renderer for ([#2993][])
- Documentation: point to [datalad-revolution][] extension (prototype of
  the greater DataLad future)
- [run][]
  - support injecting of a detached command ([#2937][])
- `annex` metadata extractor now extracts `annex.key` metadata record.
  Should allow now to identify uses of specific files etc ([#2952][])
- Test that we can install from http://datasets.datalad.org
- Proper rendering of `CommandError` (e.g. in case of "out of space"
  error) ([#2958][])


## 0.11.0 (Oct 23, 2018) -- Soon-to-be-perfect

[git-annex][] 6.20180913 (or later) is now required - provides a number of
fixes for v6 mode operations etc.

### Major refactoring and deprecations

- `datalad.consts.LOCAL_CENTRAL_PATH` constant was deprecated in favor
  of `datalad.locations.default-dataset` [configuration][] variable
  ([#2835][])

### Minor refactoring

- `"notneeded"` messages are no longer reported by default results
  renderer
- [run][] no longer shows commit instructions upon command failure when
  `explicit` is true and no outputs are specified ([#2922][])
- `get_git_dir` moved into GitRepo ([#2886][])
- `_gitpy_custom_call` removed from GitRepo ([#2894][])
- `GitRepo.get_merge_base` argument is now called `commitishes` instead
  of `treeishes` ([#2903][])

### Fixes

- [update][] should not leave the dataset in non-clean state ([#2858][])
  and some other enhancements ([#2859][])
- Fixed chunking of the long command lines to account for decorators
  and other arguments ([#2864][])
- Progress bar should not crash the process on some missing progress
  information ([#2891][])
- Default value for `jobs` set to be `"auto"` (not `None`) to take
  advantage of possible parallel get if in `-g` mode ([#2861][])
- [wtf][] must not crash if `git-annex` is not installed etc ([#2865][]),
  ([#2865][]), ([#2918][]), ([#2917][])
- Fixed paths (with spaces etc) handling while reporting annex error
  output ([#2892][]), ([#2893][])
- `__del__` should not access `.repo` but `._repo` to avoid attempts
  for reinstantiation etc ([#2901][])
- Fix up submodule `.git` right in `GitRepo.add_submodule` to avoid
  added submodules being non git-annex friendly ([#2909][]), ([#2904][])
- [run-procedure][] ([#2905][])
  - now will provide dataset into the procedure if called within dataset
  - will not crash if procedure is an executable without `.py` or `.sh`
    suffixes
- Use centralized `.gitattributes` handling while setting annex backend
  ([#2912][])
- `GlobbedPaths.expand(..., full=True)` incorrectly returned relative
   paths when called more than once ([#2921][])

### Enhancements and new features

- Report progress on [clone][] when installing from "smart" git servers
  ([#2876][])
- Stale/unused `sth_like_file_has_content` was removed ([#2860][])
- Enhancements to [search][] to operate on "improved" metadata layouts
  ([#2878][])
- Output of `git annex init` operation is now logged ([#2881][])
- New
  - `GitRepo.cherry_pick` ([#2900][])
  - `GitRepo.format_commit` ([#2902][])
- [run-procedure][] ([#2905][])
  - procedures can now recursively be discovered in subdatasets as well.
    The uppermost has highest priority
  - Procedures in user and system locations now take precedence over
    those in datasets.

## 0.10.3.1 (Sep 13, 2018) -- Nothing-is-perfect

Emergency bugfix to address forgotten boost of version in
`datalad/version.py`.

## 0.10.3 (Sep 13, 2018) -- Almost-perfect

This is largely a bugfix release which addressed many (but not yet all)
issues of working with git-annex direct and version 6 modes, and operation
on Windows in general.  Among enhancements you will see the
support of public S3 buckets (even with periods in their names),
ability to configure new providers interactively, and improved `egrep`
search backend.

Although we do not require with this release, it is recommended to make
sure that you are using a recent `git-annex` since it also had a variety
of fixes and enhancements in the past months.

### Fixes

- Parsing of combined short options has been broken since DataLad
  v0.10.0. ([#2710][])
- The `datalad save` instructions shown by `datalad run` for a command
  with a non-zero exit were incorrectly formatted. ([#2692][])
- Decompression of zip files (e.g., through `datalad
  add-archive-content`) failed on Python 3.  ([#2702][])
- Windows:
  - colored log output was not being processed by colorama.  ([#2707][])
  - more codepaths now try multiple times when removing a file to deal
    with latency and locking issues on Windows.  ([#2795][])
- Internal git fetch calls have been updated to work around a
  GitPython `BadName` issue.  ([#2712][]), ([#2794][])
- The progess bar for annex file transferring was unable to handle an
  empty file.  ([#2717][])
- `datalad add-readme` halted when no aggregated metadata was found
  rather than displaying a warning.  ([#2731][])
- `datalad rerun` failed if `--onto` was specified and the history
  contained no run commits.  ([#2761][])
- Processing of a command's results failed on a result record with a
  missing value (e.g., absent field or subfield in metadata).  Now the
  missing value is rendered as "N/A".  ([#2725][]).
- A couple of documentation links in the "Delineation from related
  solutions" were misformatted.  ([#2773][])
- With the latest git-annex, several known V6 failures are no longer
  an issue.  ([#2777][])
- In direct mode, commit changes would often commit annexed content as
  regular Git files.  A new approach fixes this and resolves a good
  number of known failures.  ([#2770][])
- The reporting of command results failed if the current working
  directory was removed (e.g., after an unsuccessful `install`). ([#2788][])
- When installing into an existing empty directory, `datalad install`
  removed the directory after a failed clone.  ([#2788][])
- `datalad run` incorrectly handled inputs and outputs for paths with
  spaces and other characters that require shell escaping.  ([#2798][])
- Globbing inputs and outputs for `datalad run` didn't work correctly
  if a subdataset wasn't installed.  ([#2796][])
- Minor (in)compatibility with git 2.19 - (no) trailing period
  in an error message now. ([#2815][])

### Enhancements and new features

- Anonymous access is now supported for S3 and other downloaders.  ([#2708][])
- A new interface is available to ease setting up new providers.  ([#2708][])
- Metadata: changes to egrep mode search  ([#2735][])
  - Queries in egrep mode are now case-sensitive when the query
    contains any uppercase letters and are case-insensitive otherwise.
    The new mode egrepcs can be used to perform a case-sensitive query
    with all lower-case letters.
  - Search can now be limited to a specific key.
  - Multiple queries (list of expressions) are evaluated using AND to
    determine whether something is a hit.
  - A single multi-field query (e.g., `pa*:findme`) is a hit, when any
    matching field matches the query.
  - All matching key/value combinations across all (multi-field)
    queries are reported in the query_matched result field.
  - egrep mode now shows all hits rather than limiting the results to
    the top 20 hits.
- The documentation on how to format commands for `datalad run` has
  been improved.  ([#2703][])
- The method for determining the current working directory on Windows
  has been improved.  ([#2707][])
- `datalad --version` now simply shows the version without the
  license.  ([#2733][])
- `datalad export-archive` learned to export under an existing
  directory via its `--filename` option.  ([#2723][])
- `datalad export-to-figshare` now generates the zip archive in the
  root of the dataset unless `--filename` is specified.  ([#2723][])
- After importing `datalad.api`, `help(datalad.api)` (or
  `datalad.api?` in IPython) now shows a summary of the available
  DataLad commands.  ([#2728][])
- Support for using `datalad` from IPython has been improved.  ([#2722][])
- `datalad wtf` now returns structured data and reports the version of
  each extension.  ([#2741][])
- The internal handling of gitattributes information has been
  improved.  A user-visible consequence is that `datalad create
  --force` no longer duplicates existing attributes.  ([#2744][])
- The "annex" metadata extractor can now be used even when no content
  is present.  ([#2724][])
- The `add_url_to_file` method (called by commands like `datalad
  download-url` and `datalad add-archive-content`) learned how to
  display a progress bar.  ([#2738][])


## 0.10.2 (Jul 09, 2018) -- Thesecuriestever

Primarily a bugfix release to accommodate recent git-annex release
forbidding file:// and http://localhost/ URLs which might lead to
revealing private files if annex is publicly shared.

### Fixes

- fixed testing to be compatible with recent git-annex (6.20180626)
- [download-url][] will now download to current directory instead of the
  top of the dataset

### Enhancements and new features

- do not quote ~ in URLs to be consistent with quote implementation in
  Python 3.7 which now follows RFC 3986
- [run][] support for user-configured placeholder values
- documentation on native git-annex metadata support
- handle 401 errors from LORIS tokens
- `yoda` procedure will instantiate `README.md`
- `--discover` option added to [run-procedure][] to list available
  procedures

## 0.10.1 (Jun 17, 2018) -- OHBM polish

The is a minor bugfix release.

### Fixes

- Be able to use backports.lzma as a drop-in replacement for pyliblzma.
- Give help when not specifying a procedure name in `run-procedure`.
- Abort early when a downloader received no filename.
- Avoid `rerun` error when trying to unlock non-available files.

## 0.10.0 (Jun 09, 2018) -- The Release

This release is a major leap forward in metadata support.

### Major refactoring and deprecations

- Metadata
  - Prior metadata provided by datasets under `.datalad/meta` is no
    longer used or supported. Metadata must be reaggregated using 0.10
    version
  - Metadata extractor types are no longer auto-guessed and must be
    explicitly specified in `datalad.metadata.nativetype` config
    (could contain multiple values)
  - Metadata aggregation of a dataset hierarchy no longer updates all
    datasets in the tree with new metadata. Instead, only the target
    dataset is updated. This behavior can be changed via the --update-mode
    switch. The new default prevents needless modification of (3rd-party)
    subdatasets.
  - Neuroimaging metadata support has been moved into a dedicated extension:
    https://github.com/datalad/datalad-neuroimaging
- Crawler
  - moved into a dedicated extension:
    https://github.com/datalad/datalad-crawler
- `export_tarball` plugin has been generalized to `export_archive` and
  can now also generate ZIP archives.
- By default a dataset X is now only considered to be a super-dataset of
  another dataset Y, if Y is also a registered subdataset of X.

### Fixes

A number of fixes did not make it into the 0.9.x series:

- Dynamic configuration overrides via the `-c` option were not in effect.
- `save` is now more robust with respect to invocation in subdirectories
  of a dataset.
- `unlock` now reports correct paths when running in a dataset subdirectory.
- `get` is more robust to path that contain symbolic links.
- symlinks to subdatasets of a dataset are now correctly treated as a symlink,
  and not as a subdataset
- `add` now correctly saves staged subdataset additions.
- Running `datalad save` in a dataset no longer adds untracked content to the
  dataset. In order to add content a path has to be given, e.g. `datalad save .`
- `wtf` now works reliably with a DataLad that wasn't installed from Git (but,
  e.g., via pip)
- More robust URL handling in `simple_with_archives` crawler pipeline.

### Enhancements and new features

- Support for DataLad extension that can contribute API components from 3rd-party sources,
  incl. commands, metadata extractors, and test case implementations.
  See https://github.com/datalad/datalad-extension-template for a demo extension.
- Metadata (everything has changed!)
  - Metadata extraction and aggregation is now supported for datasets and individual
    files.
  - Metadata query via `search` can now discover individual files.
  - Extracted metadata can now be stored in XZ compressed files, is optionally
    annexed (when exceeding a configurable size threshold), and obtained on
    demand (new configuration option `datalad.metadata.create-aggregate-annex-limit`).
  - Status and availability of aggregated metadata can now be reported via
    `metadata --get-aggregates`
  - New configuration option `datalad.metadata.maxfieldsize` to exclude too large
    metadata fields from aggregation.
  - The type of metadata is no longer guessed during metadata extraction. A new
    configuration option `datalad.metadata.nativetype` was introduced to enable
    one or more particular metadata extractors for a dataset.
  - New configuration option `datalad.metadata.store-aggregate-content` to enable
    the storage of aggregated metadata for dataset content (i.e. file-based metadata)
    in contrast to just metadata describing a dataset as a whole.
- `search` was completely reimplemented. It offers three different modes now:
  - 'egrep' (default): expression matching in a plain string version of metadata
  - 'textblob': search a text version of all metadata using a fully featured
     query language (fast indexing, good for keyword search)
  - 'autofield': search an auto-generated index that preserves individual fields
     of metadata that can be represented in a tabular structure (substantial
     indexing cost, enables the most detailed queries of all modes)
- New extensions:
  - [addurls][], an extension for creating a dataset (and possibly subdatasets)
    from a list of URLs.
  - export_to_figshare
  - extract_metadata
- add_readme makes use of available metadata
- By default the wtf extension now hides sensitive information, which can be
  included in the output by passing `--senstive=some` or `--senstive=all`.
- Reduced startup latency by only importing commands necessary for a particular
  command line call.
- [create][]:
  - `-d <parent> --nosave` now registers subdatasets, when possible.
  - `--fake-dates` configures dataset to use fake-dates
- [run][] now provides a way for the caller to save the result when a
  command has a non-zero exit status.
- `datalad rerun` now has a `--script` option that can be used to extract
  previous commands into a file.
- A DataLad Singularity container is now available on
  [Singularity Hub](https://singularity-hub.org/collections/667).
- More casts have been embedded in the [use case section of the documentation](http://docs.datalad.org/en/docs/usecases/index.html).
- `datalad --report-status` has a new value 'all' that can be used to
  temporarily re-enable reporting that was disable by configuration settings.


## 0.9.3 (Mar 16, 2018) -- pi+0.02 release

Some important bug fixes which should improve usability

### Fixes

- `datalad-archives` special remote now will lock on acquiring or
  extracting an archive - this allows for it to be used with -J flag
  for parallel operation
- relax introduced in 0.9.2 demand on git being configured for datalad
  operation - now we will just issue a warning
- `datalad ls` should now list "authored date" and work also for datasets
  in detached HEAD mode
- `datalad save` will now save original file as well, if file was
  "git mv"ed, so you can now `datalad run git mv old new` and have
  changes recorded

### Enhancements and new features

- `--jobs` argument now could take `auto` value which would decide on
  # of jobs depending on the # of available CPUs.
  `git-annex` > 6.20180314 is recommended to avoid regression with -J.
- memoize calls to `RI` meta-constructor -- should speed up operation a
  bit
- `DATALAD_SEED` environment variable could be used to seed Python RNG
  and provide reproducible UUIDs etc (useful for testing and demos)


## 0.9.2 (Mar 04, 2018) -- it is (again) better than ever

Largely a bugfix release with a few enhancements.

### Fixes

- Execution of external commands (git) should not get stuck when
  lots of both stdout and stderr output, and should not loose remaining
  output in some cases
- Config overrides provided in the command line (-c) should now be
  handled correctly
- Consider more remotes (not just tracking one, which might be none)
  while installing subdatasets
- Compatibility with git 2.16 with some changed behaviors/annotations
  for submodules
- Fail `remove` if `annex drop` failed
- Do not fail operating on files which start with dash (-)
- URL unquote paths within S3, URLs and DataLad RIs (///)
- In non-interactive mode fail if authentication/access fails
- Web UI:
  - refactored a little to fix incorrect listing of submodules in
    subdirectories
  - now auto-focuses on search edit box upon entering the page
- Assure that extracted from tarballs directories have executable bit set

### Enhancements and new features

- A log message and progress bar will now inform if a tarball to be
  downloaded while getting specific files
  (requires git-annex > 6.20180206)
- A dedicated `datalad rerun` command capable of rerunning entire
  sequences of previously `run` commands.
  **Reproducibility through VCS. Use `run` even if not interested in `rerun`**
- Alert the user if `git` is not yet configured but git operations
  are requested
- Delay collection of previous ssh connections until it is actually
  needed.  Also do not require ':' while specifying ssh host
- AutomagicIO: Added proxying of isfile, lzma.LZMAFile and io.open
- Testing:
  - added DATALAD_DATASETS_TOPURL=http://datasets-tests.datalad.org to
    run tests against another website to not obscure access stats
  - tests run against temporary HOME to avoid side-effects
  - better unit-testing of interactions with special remotes
- CONTRIBUTING.md describes how to setup and use `git-hub` tool to
  "attach" commits to an issue making it into a PR
- DATALAD_USE_DEFAULT_GIT env variable could be used to cause DataLad
  to use default (not the one possibly bundled with git-annex) git
- Be more robust while handling not supported requests by annex in
  special remotes
- Use of `swallow_logs` in the code was refactored away -- less
  mysteries now, just increase logging level
- `wtf` plugin will report more information about environment, externals
  and the system


## 0.9.1 (Oct 01, 2017) -- "DATALAD!"(JBTM)

Minor bugfix release

### Fixes

- Should work correctly with subdatasets named as numbers of bool
  values (requires also GitPython >= 2.1.6)
- Custom special remotes should work without crashing with 
  git-annex >= 6.20170924


## 0.9.0 (Sep 19, 2017) -- isn't it a lucky day even though not a Friday?

### Major refactoring and deprecations

- the `files` argument of [save][] has been renamed to `path` to be uniform with
  any other command
- all major commands now implement more uniform API semantics and result reporting.
  Functionality for modification detection of dataset content has been completely replaced
  with a more efficient implementation
- [publish][] now features a `--transfer-data` switch that allows for a
  disambiguous specification of whether to publish data -- independent of
  the selection which datasets to publish (which is done via their paths).
  Moreover, [publish][] now transfers data before repository content is pushed.

### Fixes

- [drop][] no longer errors when some subdatasets are not installed
- [install][] will no longer report nothing when a Dataset instance was
  given as a source argument, but rather perform as expected
- [remove][] doesn't remove when some files of a dataset could not be dropped
- [publish][] 
  - no longer hides error during a repository push
  - publish behaves "correctly" for `--since=` in considering only the
    differences the last "pushed" state
  - data transfer handling while publishing with dependencies, to github
- improved robustness with broken Git configuration
- [search][] should search for unicode strings correctly and not crash
- robustify git-annex special remotes protocol handling to allow for spaces in
  the last argument
- UI credentials interface should now allow to Ctrl-C the entry
- should not fail while operating on submodules named with
  numerics only or by bool (true/false) names
- crawl templates should not now override settings for `largefiles` if 
  specified in `.gitattributes`


### Enhancements and new features

- **Exciting new feature** [run][] command to protocol execution of an external 
  command and rerun computation if desired. 
  See [screencast](http://datalad.org/features.html#reproducible-science)
- [save][] now uses Git for detecting with sundatasets need to be inspected for
  potential changes, instead of performing a complete traversal of a dataset tree
- [add][] looks for changes relative to the last commited state of a dataset
  to discover files to add more efficiently
- [diff][] can now report untracked files in addition to modified files
- [uninstall][] will check itself whether a subdataset is properly registered in a
  superdataset, even when no superdataset is given in a call
- [subdatasets][] can now configure subdatasets for exclusion from recursive
  installation (`datalad-recursiveinstall` submodule configuration property)
- precrafted pipelines of [crawl][] now will not override `annex.largefiles`
  setting if any was set within `.gitattribues` (e.g. by `datalad create --text-no-annex`)
- framework for screencasts: `tools/cast*` tools and sample cast scripts under
  `doc/casts` which are published at [datalad.org/features.html](http://datalad.org/features.html)
- new [project YouTube channel](https://www.youtube.com/channel/UCB8-Zf7D0DSzAsREoIt0Bvw) 
- tests failing in direct and/or v6 modes marked explicitly

## 0.8.1 (Aug 13, 2017) -- the best birthday gift

Bugfixes

### Fixes

- Do not attempt to [update][] a not installed sub-dataset
- In case of too many files to be specified for [get][] or [copy_to][], we
  will make multiple invocations of underlying git-annex command to not
  overfill command line
- More robust handling of unicode output in terminals which might not support it

### Enhancements and new features

- Ship a copy of numpy.testing to facilitate [test][] without requiring numpy
  as dependency. Also allow to pass to command which test(s) to run
- In [get][] and [copy_to][] provide actual original requested paths, not the
  ones we deduced need to be transferred, solely for knowing the total


## 0.8.0 (Jul 31, 2017) -- it is better than ever

A variety of fixes and enhancements

### Fixes

- [publish][] would now push merged `git-annex` branch even if no other changes
  were done
- [publish][] should be able to publish using relative path within SSH URI
  (git hook would use relative paths)
- [publish][] should better tollerate publishing to pure git and `git-annex` 
  special remotes 

### Enhancements and new features

- [plugin][] mechanism came to replace [export][]. See [export_tarball][] for the
  replacement of [export][].  Now it should be easy to extend datalad's interface
  with custom functionality to be invoked along with other commands.
- Minimalistic coloring of the results rendering
- [publish][]/`copy_to` got progress bar report now and support of `--jobs`
- minor fixes and enhancements to crawler (e.g. support of recursive removes)


## 0.7.0 (Jun 25, 2017) -- when it works - it is quite awesome!

New features, refactorings, and bug fixes.

### Major refactoring and deprecations

- [add-sibling][] has been fully replaced by the [siblings][] command
- [create-sibling][], and [unlock][] have been re-written to support the
  same common API as most other commands

### Enhancements and new features

- [siblings][] can now be used to query and configure a local repository by
  using the sibling name ``here``
- [siblings][] can now query and set annex preferred content configuration. This
  includes ``wanted`` (as previously supported in other commands), and now
  also ``required``
- New [metadata][] command to interface with datasets/files [meta-data][] 
- Documentation for all commands is now built in a uniform fashion
- Significant parts of the documentation of been updated
- Instantiate GitPython's Repo instances lazily

### Fixes

- API documentation is now rendered properly as HTML, and is easier to browse by
  having more compact pages
- Closed files left open on various occasions (Popen PIPEs, etc)
- Restored basic (consumer mode of operation) compatibility with Windows OS 


## 0.6.0 (Jun 14, 2017) -- German perfectionism

This release includes a **huge** refactoring to make code base and functionality
more robust and flexible

- outputs from API commands could now be highly customized.  See
  `--output-format`, `--report-status`, `--report-type`, and `--report-type`
  options for [datalad][] command.
- effort was made to refactor code base so that underlying functions behave as
  generators where possible
- input paths/arguments analysis was redone for majority of the commands to provide
  unified behavior

### Major refactoring and deprecations

- `add-sibling` and `rewrite-urls` were refactored in favor of new [siblings][]
  command which should be used for siblings manipulations
- 'datalad.api.alwaysrender' config setting/support is removed in favor of new
  outputs processing

### Fixes

- Do not flush manually git index in pre-commit to avoid "Death by the Lock" issue
- Deployed by [publish][] `post-update` hook script now should be more robust
  (tolerate directory names with spaces, etc.)
- A variety of fixes, see
  [list of pull requests and issues closed](https://github.com/datalad/datalad/milestone/41?closed=1)
  for more information

### Enhancements and new features

- new [annotate-paths][] plumbing command to inspect and annotate provided
  paths.  Use `--modified` to summarize changes between different points in
  the history
- new [clone][] plumbing command to provide a subset (install a single dataset
  from a URL) functionality of [install][]
- new [diff][] plumbing command
- new [siblings][] command to list or manipulate siblings
- new [subdatasets][] command to list subdatasets and their properties
- [drop][] and [remove][] commands were refactored
- `benchmarks/` collection of [Airspeed velocity](https://github.com/spacetelescope/asv/)
  benchmarks initiated.  See reports at http://datalad.github.io/datalad/
- crawler would try to download a new url multiple times increasing delay between
  attempts.  Helps to resolve problems with extended crawls of Amazon S3
- [CRCNS][] crawler pipeline now also fetches and aggregates meta-data for the
  datasets from datacite
- overall optimisations to benefit from the aforementioned refactoring and
  improve user-experience
- a few stub and not (yet) implemented commands (e.g. `move`) were removed from
  the interface
- Web frontend got proper coloring for the breadcrumbs and some additional
  caching to speed up interactions.  See http://datasets.datalad.org
- Small improvements to the online documentation.  See e.g.
  [summary of differences between git/git-annex/datalad](http://docs.datalad.org/en/latest/related.html#git-git-annex-datalad)

## 0.5.1 (Mar 25, 2017) -- cannot stop the progress

A bugfix release

### Fixes

- [add][] was forcing addition of files to annex regardless of settings
  in `.gitattributes`.  Now that decision is left to annex by default
- `tools/testing/run_doc_examples` used to run
  doc examples as tests, fixed up to provide status per each example
  and not fail at once
- `doc/examples`
  - [3rdparty_analysis_workflow.sh](http://docs.datalad.org/en/latest/generated/examples/3rdparty_analysis_workflow.html)
    was fixed up to reflect changes in the API of 0.5.0.
- progress bars
  - should no longer crash **datalad** and report correct sizes and speeds
  - should provide progress reports while using Python 3.x

### Enhancements and new features

- `doc/examples`
  - [nipype_workshop_dataset.sh](http://docs.datalad.org/en/latest/generated/examples/nipype_workshop_dataset.html)
    new example to demonstrate how new super- and sub- datasets were established
    as a part of our datasets collection


## 0.5.0 (Mar 20, 2017) -- it's huge

This release includes an avalanche of bug fixes, enhancements, and
additions which at large should stay consistent with previous behavior
but provide better functioning.  Lots of code was refactored to provide
more consistent code-base, and some API breakage has happened.  Further
work is ongoing to standardize output and results reporting
([#1350][])

### Most notable changes

- requires [git-annex][] >= 6.20161210 (or better even >= 6.20161210 for
  improved functionality)
- commands should now operate on paths specified (if any), without
  causing side-effects on other dirty/staged files
- [save][]
    - `-a` is deprecated in favor of `-u` or `--all-updates`
      so only changes known components get saved, and no new files
      automagically added
    - `-S` does no longer store the originating dataset in its commit
       message
- [add][]
    - can specify commit/save message with `-m`
- [add-sibling][] and [create-sibling][]
    - now take the name of the sibling (remote) as a `-s` (`--name`)
      option, not a positional argument
    - `--publish-depends` to setup publishing data and code to multiple
      repositories (e.g. github + webserve) should now be functional
      see [this comment](https://github.com/datalad/datalad/issues/335#issuecomment-277240733)
    - got `--publish-by-default` to specify what refs should be published
      by default
    - got `--annex-wanted`, `--annex-groupwanted` and `--annex-group`
      settings which would be used to instruct annex about preferred
      content. [publish][] then will publish data using those settings if
      `wanted` is set.
    - got `--inherit` option to automagically figure out url/wanted and
      other git/annex settings for new remote sub-dataset to be constructed
- [publish][]
    - got `--skip-failing` refactored into `--missing` option
      which could use new feature of [create-sibling][] `--inherit`

### Fixes

- More consistent interaction through ssh - all ssh connections go
  through [sshrun][] shim for a "single point of authentication", etc.
- More robust [ls][] operation outside of the datasets
- A number of fixes for direct and v6 mode of annex

### Enhancements and new features

- New [drop][] and [remove][] commands
- [clean][]
    - got `--what` to specify explicitly what cleaning steps to perform
      and now could be invoked with `-r`
- `datalad` and `git-annex-remote*` scripts now do not use setuptools
  entry points mechanism and rely on simple import to shorten start up time
- [Dataset][] is also now using [Flyweight pattern][], so the same instance is
  reused for the same dataset
- progressbars should not add more empty lines

### Internal refactoring

- Majority of the commands now go through `_prep` for arguments validation
  and pre-processing to avoid recursive invocations


## 0.4.1 (Nov 10, 2016) -- CA release

Requires now GitPython >= 2.1.0

### Fixes

- [save][]
     - to not save staged files if explicit paths were provided
- improved (but not yet complete) support for direct mode
- [update][] to not crash if some sub-datasets are not installed
- do not log calls to `git config` to avoid leakage of possibly 
  sensitive settings to the logs

### Enhancements and new features

- New [rfc822-compliant metadata][] format
- [save][]
    - -S to save the change also within all super-datasets
- [add][] now has progress-bar reporting
- [create-sibling-github][] to create a :term:`sibling` of a dataset on
  github
- [OpenfMRI][] crawler and datasets were enriched with URLs to separate
  files where also available from openfmri s3 bucket
  (if upgrading your datalad datasets, you might need to run
  `git annex enableremote datalad` to make them available)
- various enhancements to log messages
- web interface
    - populates "install" box first thus making UX better over slower
      connections


## 0.4 (Oct 22, 2016) -- Paris is waiting

Primarily it is a bugfix release but because of significant refactoring
of the [install][] and [get][] implementation, it gets a new minor release. 

### Fixes

- be able to [get][] or [install][] while providing paths while being 
  outside of a dataset
- remote annex datasets get properly initialized
- robust detection of outdated [git-annex][]

### Enhancements and new features

- interface changes
    - [get][] `--recursion-limit=existing` to not recurse into not-installed
       subdatasets
    - [get][] `-n` to possibly install sub-datasets without getting any data
    - [install][] `--jobs|-J` to specify number of parallel jobs for annex 
      [get][] call could use (ATM would not work when data comes from archives)
- more (unit-)testing
- documentation: see http://docs.datalad.org/en/latest/basics.html
  for basic principles and useful shortcuts in referring to datasets
- various webface improvements:  breadcrumb paths, instructions how
  to install dataset, show version from the tags, etc.

## 0.3.1 (Oct 1, 2016) -- what a wonderful week

Primarily bugfixes but also a number of enhancements and core
refactorings

### Fixes

- do not build manpages and examples during installation to avoid
  problems with possibly previously outdated dependencies
- [install][] can be called on already installed dataset (with `-r` or
  `-g`)

### Enhancements and new features

- complete overhaul of datalad configuration settings handling
  (see [Configuration documentation][]), so majority of the environment.
  Now uses git format and stores persistent configuration settings under
  `.datalad/config` and local within `.git/config`
  variables we have used were renamed to match configuration names
- [create-sibling][] does not now by default upload web front-end
- [export][] command with a plug-in interface and `tarball` plugin to export
  datasets
- in Python, `.api` functions with rendering of results in command line
  got a _-suffixed sibling, which would render results as well in Python
  as well (e.g., using `search_` instead of `search` would also render
  results, not only output them back as Python objects)
- [get][]
    - `--jobs` option (passed to `annex get`) for parallel downloads
    - total and per-download (with git-annex >= 6.20160923) progress bars
      (note that if content is to be obtained from an archive, no progress
      will be reported yet)
- [install][] `--reckless` mode option
- [search][]
    - highlights locations and fieldmaps for better readability
    - supports `-d^` or `-d///` to point to top-most or centrally
      installed meta-datasets
    - "complete" paths to the datasets are reported now
    - `-s` option to specify which fields (only) to search
- various enhancements and small fixes to [meta-data][] handling, [ls][],
  custom remotes, code-base formatting, downloaders, etc
- completely switched to `tqdm` library (`progressbar` is no longer
  used/supported)


## 0.3 (Sep 23, 2016) -- winter is coming

Lots of everything, including but not limited to

- enhanced index viewer, as the one on http://datasets.datalad.org
- initial new data providers support: [Kaggle][], [BALSA][], [NDA][], [NITRC][]
- initial [meta-data support and management][]
- new and/or improved crawler pipelines for [BALSA][], [CRCNS][], [OpenfMRI][]
- refactored [install][] command, now with separate [get][]
- some other commands renaming/refactoring (e.g., [create-sibling][])
- datalad [search][] would give you an option to install datalad's 
  super-dataset under ~/datalad if ran outside of a dataset

### 0.2.3 (Jun 28, 2016) -- busy OHBM

New features and bugfix release

- support of /// urls to point to http://datasets.datalad.org
- variety of fixes and enhancements throughout

### 0.2.2 (Jun 20, 2016) -- OHBM we are coming!

New feature and bugfix release

- greately improved documentation
- publish command API RFing allows for custom options to annex, and uses
  --to REMOTE for consistent with annex invocation
- variety of fixes and enhancements throughout

### 0.2.1 (Jun 10, 2016)

- variety of fixes and enhancements throughout

## 0.2 (May 20, 2016)

Major RFing to switch from relying on rdf to git native submodules etc

## 0.1 (Oct 14, 2015)

Release primarily focusing on interface functionality including initial
publishing

[git-annex]: http://git-annex.branchable.com/
[gx-sameas]: https://git-annex.branchable.com/tips/multiple_remotes_accessing_the_same_data_store/
[duecredit]: https://github.com/duecredit/duecredit

[Kaggle]: https://www.kaggle.com
[BALSA]: http://balsa.wustl.edu
[NDA]: http://data-archive.nimh.nih.gov
[NITRC]: https://www.nitrc.org
[CRCNS]: http://crcns.org
[FCON1000]: http://fcon_1000.projects.nitrc.org
[OpenfMRI]: http://openfmri.org

[Configuration documentation]: http://docs.datalad.org/config.html

[Dataset]: http://docs.datalad.org/en/latest/generated/datalad.api.Dataset.html
[Sibling]: http://docs.datalad.org/en/latest/glossary.html

[rfc822-compliant metadata]: http://docs.datalad.org/en/latest/metadata.html#rfc822-compliant-meta-data
[meta-data support and management]: http://docs.datalad.org/en/latest/cmdline.html#meta-data-handling
[meta-data]: http://docs.datalad.org/en/latest/cmdline.html#meta-data-handling

[add-archive-content]: https://datalad.readthedocs.io/en/latest/generated/man/datalad-add-archive-content.html
[add-sibling]: http://datalad.readthedocs.io/en/latest/generated/man/datalad-add-sibling.html
[add]: http://datalad.readthedocs.io/en/latest/generated/man/datalad-add.html
[addurls]: http://datalad.readthedocs.io/en/latest/generated/man/datalad-addurls.html
[annotate-paths]: http://docs.datalad.org/en/latest/generated/man/datalad-annotate-paths.html
[clean]: http://datalad.readthedocs.io/en/latest/generated/man/datalad-clean.html
[clone]: http://datalad.readthedocs.io/en/latest/generated/man/datalad-clone.html
[configuration]: http://docs.datalad.org/en/latest/config.html
[copy-file]: http://datalad.readthedocs.io/en/latest/generated/man/datalad-copy-file.html
[copy_to]: http://docs.datalad.org/en/latest/_modules/datalad/support/annexrepo.html?highlight=%22copy_to%22
[create]: http://datalad.readthedocs.io/en/latest/generated/man/datalad-create.html
[create-sibling-github]: http://datalad.readthedocs.io/en/latest/generated/man/datalad-create-sibling-github.html
[create-sibling-ria]: http://datalad.readthedocs.io/en/latest/generated/man/datalad-create-sibling-ria.html
[create-sibling]: http://datalad.readthedocs.io/en/latest/generated/man/datalad-create-sibling.html
[datalad]: http://docs.datalad.org/en/latest/generated/man/datalad.html
[datalad-container]: https://github.com/datalad/datalad-container
[datalad-revolution]: http://github.com/datalad/datalad-revolution
[download-url]: https://datalad.readthedocs.io/en/latest/generated/man/datalad-download-url.html
[diff]: http://datalad.readthedocs.io/en/latest/generated/man/datalad-diff.html
[drop]: http://datalad.readthedocs.io/en/latest/generated/man/datalad-drop.html
[export-archive-ora]: http://datalad.readthedocs.io/en/latest/generated/man/datalad-export-archive-ora.html
[export]: http://datalad.readthedocs.io/en/latest/generated/man/datalad-export.html
[export_tarball]: http://docs.datalad.org/en/latest/generated/datalad.plugin.export_tarball.html
[get]: http://datalad.readthedocs.io/en/latest/generated/man/datalad-get.html
[install]: http://datalad.readthedocs.io/en/latest/generated/man/datalad-install.html
[ls]: http://datalad.readthedocs.io/en/latest/generated/man/datalad-ls.html
[metadata]: http://datalad.readthedocs.io/en/latest/generated/man/datalad-metadata.html
[nd_freeze]: https://github.com/neurodebian/neurodebian/blob/master/tools/nd_freeze
[plugin]: http://datalad.readthedocs.io/en/latest/generated/man/datalad-plugin.html
[publications]: https://datalad.readthedocs.io/en/latest/publications.html
[publish]: http://datalad.readthedocs.io/en/latest/generated/man/datalad-publish.html
[push]: http://datalad.readthedocs.io/en/latest/generated/man/datalad-push.html
[remove]: http://datalad.readthedocs.io/en/latest/generated/man/datalad-remove.html
[rerun]: https://datalad.readthedocs.io/en/latest/generated/man/datalad-rerun.html
[run]: http://datalad.readthedocs.io/en/latest/generated/man/datalad-run.html
[run-procedure]: http://datalad.readthedocs.io/en/latest/generated/man/datalad-run-procedure.html
[save]: http://datalad.readthedocs.io/en/latest/generated/man/datalad-save.html
[search]: http://datalad.readthedocs.io/en/latest/generated/man/datalad-search.html
[siblings]: http://datalad.readthedocs.io/en/latest/generated/man/datalad-siblings.html
[sshrun]: http://datalad.readthedocs.io/en/latest/generated/man/datalad-sshrun.html
[status]: http://datalad.readthedocs.io/en/latest/generated/man/datalad-status.html
[subdatasets]: http://datalad.readthedocs.io/en/latest/generated/man/datalad-subdatasets.html
[unlock]: http://datalad.readthedocs.io/en/latest/generated/man/datalad-unlock.html
[update]: http://datalad.readthedocs.io/en/latest/generated/man/datalad-update.html
[wtf]: http://datalad.readthedocs.io/en/latest/generated/man/datalad-wtf.html

[handbook]: http://handbook.datalad.org
[handbook-scalable-datastore]: http://handbook.datalad.org/en/latest/usecases/datastorage_for_institutions.html
[hooks]: http://handbook.datalad.org/en/latest/basics/101-145-hooks.html
[Flyweight pattern]: https://en.wikipedia.org/wiki/Flyweight_pattern
[NO_COLOR]: https://no-color.org/

[#1350]: https://github.com/datalad/datalad/issues/1350
[#1651]: https://github.com/datalad/datalad/issues/1651
[#2534]: https://github.com/datalad/datalad/issues/2534
[#2566]: https://github.com/datalad/datalad/issues/2566
[#2692]: https://github.com/datalad/datalad/issues/2692
[#2702]: https://github.com/datalad/datalad/issues/2702
[#2703]: https://github.com/datalad/datalad/issues/2703
[#2707]: https://github.com/datalad/datalad/issues/2707
[#2708]: https://github.com/datalad/datalad/issues/2708
[#2710]: https://github.com/datalad/datalad/issues/2710
[#2712]: https://github.com/datalad/datalad/issues/2712
[#2717]: https://github.com/datalad/datalad/issues/2717
[#2722]: https://github.com/datalad/datalad/issues/2722
[#2723]: https://github.com/datalad/datalad/issues/2723
[#2724]: https://github.com/datalad/datalad/issues/2724
[#2725]: https://github.com/datalad/datalad/issues/2725
[#2728]: https://github.com/datalad/datalad/issues/2728
[#2731]: https://github.com/datalad/datalad/issues/2731
[#2733]: https://github.com/datalad/datalad/issues/2733
[#2735]: https://github.com/datalad/datalad/issues/2735
[#2738]: https://github.com/datalad/datalad/issues/2738
[#2741]: https://github.com/datalad/datalad/issues/2741
[#2744]: https://github.com/datalad/datalad/issues/2744
[#2752]: https://github.com/datalad/datalad/issues/2752
[#2754]: https://github.com/datalad/datalad/issues/2754
[#2761]: https://github.com/datalad/datalad/issues/2761
[#2770]: https://github.com/datalad/datalad/issues/2770
[#2773]: https://github.com/datalad/datalad/issues/2773
[#2777]: https://github.com/datalad/datalad/issues/2777
[#2788]: https://github.com/datalad/datalad/issues/2788
[#2794]: https://github.com/datalad/datalad/issues/2794
[#2795]: https://github.com/datalad/datalad/issues/2795
[#2796]: https://github.com/datalad/datalad/issues/2796
[#2798]: https://github.com/datalad/datalad/issues/2798
[#2815]: https://github.com/datalad/datalad/issues/2815
[#2835]: https://github.com/datalad/datalad/issues/2835
[#2858]: https://github.com/datalad/datalad/issues/2858
[#2859]: https://github.com/datalad/datalad/issues/2859
[#2860]: https://github.com/datalad/datalad/issues/2860
[#2861]: https://github.com/datalad/datalad/issues/2861
[#2864]: https://github.com/datalad/datalad/issues/2864
[#2865]: https://github.com/datalad/datalad/issues/2865
[#2876]: https://github.com/datalad/datalad/issues/2876
[#2878]: https://github.com/datalad/datalad/issues/2878
[#2881]: https://github.com/datalad/datalad/issues/2881
[#2886]: https://github.com/datalad/datalad/issues/2886
[#2891]: https://github.com/datalad/datalad/issues/2891
[#2892]: https://github.com/datalad/datalad/issues/2892
[#2893]: https://github.com/datalad/datalad/issues/2893
[#2894]: https://github.com/datalad/datalad/issues/2894
[#2900]: https://github.com/datalad/datalad/issues/2900
[#2901]: https://github.com/datalad/datalad/issues/2901
[#2902]: https://github.com/datalad/datalad/issues/2902
[#2903]: https://github.com/datalad/datalad/issues/2903
[#2904]: https://github.com/datalad/datalad/issues/2904
[#2905]: https://github.com/datalad/datalad/issues/2905
[#2909]: https://github.com/datalad/datalad/issues/2909
[#2912]: https://github.com/datalad/datalad/issues/2912
[#2914]: https://github.com/datalad/datalad/issues/2914
[#2917]: https://github.com/datalad/datalad/issues/2917
[#2918]: https://github.com/datalad/datalad/issues/2918
[#2921]: https://github.com/datalad/datalad/issues/2921
[#2922]: https://github.com/datalad/datalad/issues/2922
[#2937]: https://github.com/datalad/datalad/issues/2937
[#2946]: https://github.com/datalad/datalad/issues/2946
[#2950]: https://github.com/datalad/datalad/issues/2950
[#2952]: https://github.com/datalad/datalad/issues/2952
[#2954]: https://github.com/datalad/datalad/issues/2954
[#2958]: https://github.com/datalad/datalad/issues/2958
[#2960]: https://github.com/datalad/datalad/issues/2960
[#2972]: https://github.com/datalad/datalad/issues/2972
[#2974]: https://github.com/datalad/datalad/issues/2974
[#2982]: https://github.com/datalad/datalad/issues/2982
[#2984]: https://github.com/datalad/datalad/issues/2984
[#2991]: https://github.com/datalad/datalad/issues/2991
[#2993]: https://github.com/datalad/datalad/issues/2993
[#2995]: https://github.com/datalad/datalad/issues/2995
[#3001]: https://github.com/datalad/datalad/issues/3001
[#3002]: https://github.com/datalad/datalad/issues/3002
[#3007]: https://github.com/datalad/datalad/issues/3007
[#3009]: https://github.com/datalad/datalad/issues/3009
[#3019]: https://github.com/datalad/datalad/issues/3019
[#3025]: https://github.com/datalad/datalad/issues/3025
[#3029]: https://github.com/datalad/datalad/issues/3029
[#3035]: https://github.com/datalad/datalad/issues/3035
[#3037]: https://github.com/datalad/datalad/issues/3037
[#3038]: https://github.com/datalad/datalad/issues/3038
[#3046]: https://github.com/datalad/datalad/issues/3046
[#3049]: https://github.com/datalad/datalad/issues/3049
[#3051]: https://github.com/datalad/datalad/issues/3051
[#3057]: https://github.com/datalad/datalad/issues/3057
[#3058]: https://github.com/datalad/datalad/issues/3058
[#3061]: https://github.com/datalad/datalad/issues/3061
[#3065]: https://github.com/datalad/datalad/issues/3065
[#3066]: https://github.com/datalad/datalad/issues/3066
[#3080]: https://github.com/datalad/datalad/issues/3080
[#3089]: https://github.com/datalad/datalad/issues/3089
[#3091]: https://github.com/datalad/datalad/issues/3091
[#3098]: https://github.com/datalad/datalad/issues/3098
[#3099]: https://github.com/datalad/datalad/issues/3099
[#3102]: https://github.com/datalad/datalad/issues/3102
[#3104]: https://github.com/datalad/datalad/issues/3104
[#3106]: https://github.com/datalad/datalad/issues/3106
[#3109]: https://github.com/datalad/datalad/issues/3109
[#3115]: https://github.com/datalad/datalad/issues/3115
[#3119]: https://github.com/datalad/datalad/issues/3119
[#3124]: https://github.com/datalad/datalad/issues/3124
[#3129]: https://github.com/datalad/datalad/issues/3129
[#3137]: https://github.com/datalad/datalad/issues/3137
[#3138]: https://github.com/datalad/datalad/issues/3138
[#3141]: https://github.com/datalad/datalad/issues/3141
[#3146]: https://github.com/datalad/datalad/issues/3146
[#3149]: https://github.com/datalad/datalad/issues/3149
[#3156]: https://github.com/datalad/datalad/issues/3156
[#3164]: https://github.com/datalad/datalad/issues/3164
[#3165]: https://github.com/datalad/datalad/issues/3165
[#3168]: https://github.com/datalad/datalad/issues/3168
[#3176]: https://github.com/datalad/datalad/issues/3176
[#3180]: https://github.com/datalad/datalad/issues/3180
[#3181]: https://github.com/datalad/datalad/issues/3181
[#3184]: https://github.com/datalad/datalad/issues/3184
[#3186]: https://github.com/datalad/datalad/issues/3186
[#3196]: https://github.com/datalad/datalad/issues/3196
[#3205]: https://github.com/datalad/datalad/issues/3205
[#3210]: https://github.com/datalad/datalad/issues/3210
[#3211]: https://github.com/datalad/datalad/issues/3211
[#3215]: https://github.com/datalad/datalad/issues/3215
[#3220]: https://github.com/datalad/datalad/issues/3220
[#3222]: https://github.com/datalad/datalad/issues/3222
[#3223]: https://github.com/datalad/datalad/issues/3223
[#3238]: https://github.com/datalad/datalad/issues/3238
[#3241]: https://github.com/datalad/datalad/issues/3241
[#3242]: https://github.com/datalad/datalad/issues/3242
[#3249]: https://github.com/datalad/datalad/issues/3249
[#3250]: https://github.com/datalad/datalad/issues/3250
[#3255]: https://github.com/datalad/datalad/issues/3255
[#3258]: https://github.com/datalad/datalad/issues/3258
[#3259]: https://github.com/datalad/datalad/issues/3259
[#3268]: https://github.com/datalad/datalad/issues/3268
[#3274]: https://github.com/datalad/datalad/issues/3274
[#3281]: https://github.com/datalad/datalad/issues/3281
[#3288]: https://github.com/datalad/datalad/issues/3288
[#3289]: https://github.com/datalad/datalad/issues/3289
[#3294]: https://github.com/datalad/datalad/issues/3294
[#3298]: https://github.com/datalad/datalad/issues/3298
[#3299]: https://github.com/datalad/datalad/issues/3299
[#3301]: https://github.com/datalad/datalad/issues/3301
[#3304]: https://github.com/datalad/datalad/issues/3304
[#3314]: https://github.com/datalad/datalad/issues/3314
[#3318]: https://github.com/datalad/datalad/issues/3318
[#3322]: https://github.com/datalad/datalad/issues/3322
[#3324]: https://github.com/datalad/datalad/issues/3324
[#3325]: https://github.com/datalad/datalad/issues/3325
[#3326]: https://github.com/datalad/datalad/issues/3326
[#3329]: https://github.com/datalad/datalad/issues/3329
[#3330]: https://github.com/datalad/datalad/issues/3330
[#3332]: https://github.com/datalad/datalad/issues/3332
[#3334]: https://github.com/datalad/datalad/issues/3334
[#3336]: https://github.com/datalad/datalad/issues/3336
[#3340]: https://github.com/datalad/datalad/issues/3340
[#3343]: https://github.com/datalad/datalad/issues/3343
[#3347]: https://github.com/datalad/datalad/issues/3347
[#3353]: https://github.com/datalad/datalad/issues/3353
[#3362]: https://github.com/datalad/datalad/issues/3362
[#3364]: https://github.com/datalad/datalad/issues/3364
[#3365]: https://github.com/datalad/datalad/issues/3365
[#3366]: https://github.com/datalad/datalad/issues/3366
[#3374]: https://github.com/datalad/datalad/issues/3374
[#3378]: https://github.com/datalad/datalad/issues/3378
[#3383]: https://github.com/datalad/datalad/issues/3383
[#3396]: https://github.com/datalad/datalad/issues/3396
[#3398]: https://github.com/datalad/datalad/issues/3398
[#3400]: https://github.com/datalad/datalad/issues/3400
[#3401]: https://github.com/datalad/datalad/issues/3401
[#3403]: https://github.com/datalad/datalad/issues/3403
[#3407]: https://github.com/datalad/datalad/issues/3407
[#3425]: https://github.com/datalad/datalad/issues/3425
[#3429]: https://github.com/datalad/datalad/issues/3429
[#3435]: https://github.com/datalad/datalad/issues/3435
[#3439]: https://github.com/datalad/datalad/issues/3439
[#3440]: https://github.com/datalad/datalad/issues/3440
[#3444]: https://github.com/datalad/datalad/issues/3444
[#3447]: https://github.com/datalad/datalad/issues/3447
[#3458]: https://github.com/datalad/datalad/issues/3458
[#3459]: https://github.com/datalad/datalad/issues/3459
[#3460]: https://github.com/datalad/datalad/issues/3460
[#3470]: https://github.com/datalad/datalad/issues/3470
[#3475]: https://github.com/datalad/datalad/issues/3475
[#3476]: https://github.com/datalad/datalad/issues/3476
[#3479]: https://github.com/datalad/datalad/issues/3479
[#3492]: https://github.com/datalad/datalad/issues/3492
[#3493]: https://github.com/datalad/datalad/issues/3493
[#3498]: https://github.com/datalad/datalad/issues/3498
[#3499]: https://github.com/datalad/datalad/issues/3499
[#3508]: https://github.com/datalad/datalad/issues/3508
[#3516]: https://github.com/datalad/datalad/issues/3516
[#3518]: https://github.com/datalad/datalad/issues/3518
[#3524]: https://github.com/datalad/datalad/issues/3524
[#3525]: https://github.com/datalad/datalad/issues/3525
[#3527]: https://github.com/datalad/datalad/issues/3527
[#3531]: https://github.com/datalad/datalad/issues/3531
[#3534]: https://github.com/datalad/datalad/issues/3534
[#3538]: https://github.com/datalad/datalad/issues/3538
[#3546]: https://github.com/datalad/datalad/issues/3546
[#3547]: https://github.com/datalad/datalad/issues/3547
[#3552]: https://github.com/datalad/datalad/issues/3552
[#3555]: https://github.com/datalad/datalad/issues/3555
[#3561]: https://github.com/datalad/datalad/issues/3561
[#3562]: https://github.com/datalad/datalad/issues/3562
[#3570]: https://github.com/datalad/datalad/issues/3570
[#3574]: https://github.com/datalad/datalad/issues/3574
[#3576]: https://github.com/datalad/datalad/issues/3576
[#3579]: https://github.com/datalad/datalad/issues/3579
[#3582]: https://github.com/datalad/datalad/issues/3582
[#3586]: https://github.com/datalad/datalad/issues/3586
[#3587]: https://github.com/datalad/datalad/issues/3587
[#3591]: https://github.com/datalad/datalad/issues/3591
[#3594]: https://github.com/datalad/datalad/issues/3594
[#3597]: https://github.com/datalad/datalad/issues/3597
[#3600]: https://github.com/datalad/datalad/issues/3600
[#3602]: https://github.com/datalad/datalad/issues/3602
[#3616]: https://github.com/datalad/datalad/issues/3616
[#3622]: https://github.com/datalad/datalad/issues/3622
[#3624]: https://github.com/datalad/datalad/issues/3624
[#3626]: https://github.com/datalad/datalad/issues/3626
[#3629]: https://github.com/datalad/datalad/issues/3629
[#3631]: https://github.com/datalad/datalad/issues/3631
[#3646]: https://github.com/datalad/datalad/issues/3646
[#3648]: https://github.com/datalad/datalad/issues/3648
[#3656]: https://github.com/datalad/datalad/issues/3656
[#3667]: https://github.com/datalad/datalad/issues/3667
[#3678]: https://github.com/datalad/datalad/issues/3678
[#3680]: https://github.com/datalad/datalad/issues/3680
[#3682]: https://github.com/datalad/datalad/issues/3682
[#3688]: https://github.com/datalad/datalad/issues/3688
[#3692]: https://github.com/datalad/datalad/issues/3692
[#3693]: https://github.com/datalad/datalad/issues/3693
[#3695]: https://github.com/datalad/datalad/issues/3695
[#3700]: https://github.com/datalad/datalad/issues/3700
[#3701]: https://github.com/datalad/datalad/issues/3701
[#3702]: https://github.com/datalad/datalad/issues/3702
[#3704]: https://github.com/datalad/datalad/issues/3704
[#3705]: https://github.com/datalad/datalad/issues/3705
[#3712]: https://github.com/datalad/datalad/issues/3712
[#3715]: https://github.com/datalad/datalad/issues/3715
[#3719]: https://github.com/datalad/datalad/issues/3719
[#3728]: https://github.com/datalad/datalad/issues/3728
[#3743]: https://github.com/datalad/datalad/issues/3743
[#3746]: https://github.com/datalad/datalad/issues/3746
[#3747]: https://github.com/datalad/datalad/issues/3747
[#3749]: https://github.com/datalad/datalad/issues/3749
[#3751]: https://github.com/datalad/datalad/issues/3751
[#3754]: https://github.com/datalad/datalad/issues/3754
[#3761]: https://github.com/datalad/datalad/issues/3761
[#3765]: https://github.com/datalad/datalad/issues/3765
[#3768]: https://github.com/datalad/datalad/issues/3768
[#3769]: https://github.com/datalad/datalad/issues/3769
[#3770]: https://github.com/datalad/datalad/issues/3770
[#3772]: https://github.com/datalad/datalad/issues/3772
[#3775]: https://github.com/datalad/datalad/issues/3775
[#3776]: https://github.com/datalad/datalad/issues/3776
[#3777]: https://github.com/datalad/datalad/issues/3777
[#3780]: https://github.com/datalad/datalad/issues/3780
[#3787]: https://github.com/datalad/datalad/issues/3787
[#3791]: https://github.com/datalad/datalad/issues/3791
[#3793]: https://github.com/datalad/datalad/issues/3793
[#3794]: https://github.com/datalad/datalad/issues/3794
[#3797]: https://github.com/datalad/datalad/issues/3797
[#3798]: https://github.com/datalad/datalad/issues/3798
[#3799]: https://github.com/datalad/datalad/issues/3799
[#3803]: https://github.com/datalad/datalad/issues/3803
[#3804]: https://github.com/datalad/datalad/issues/3804
[#3807]: https://github.com/datalad/datalad/issues/3807
[#3812]: https://github.com/datalad/datalad/issues/3812
[#3815]: https://github.com/datalad/datalad/issues/3815
[#3817]: https://github.com/datalad/datalad/issues/3817
[#3821]: https://github.com/datalad/datalad/issues/3821
[#3828]: https://github.com/datalad/datalad/issues/3828
[#3831]: https://github.com/datalad/datalad/issues/3831
[#3834]: https://github.com/datalad/datalad/issues/3834
[#3842]: https://github.com/datalad/datalad/issues/3842
[#3850]: https://github.com/datalad/datalad/issues/3850
[#3851]: https://github.com/datalad/datalad/issues/3851
[#3854]: https://github.com/datalad/datalad/issues/3854
[#3856]: https://github.com/datalad/datalad/issues/3856
[#3860]: https://github.com/datalad/datalad/issues/3860
[#3862]: https://github.com/datalad/datalad/issues/3862
[#3863]: https://github.com/datalad/datalad/issues/3863
[#3871]: https://github.com/datalad/datalad/issues/3871
[#3873]: https://github.com/datalad/datalad/issues/3873
[#3877]: https://github.com/datalad/datalad/issues/3877
[#3880]: https://github.com/datalad/datalad/issues/3880
[#3888]: https://github.com/datalad/datalad/issues/3888
[#3892]: https://github.com/datalad/datalad/issues/3892
[#3903]: https://github.com/datalad/datalad/issues/3903
[#3904]: https://github.com/datalad/datalad/issues/3904
[#3906]: https://github.com/datalad/datalad/issues/3906
[#3907]: https://github.com/datalad/datalad/issues/3907
[#3911]: https://github.com/datalad/datalad/issues/3911
[#3926]: https://github.com/datalad/datalad/issues/3926
[#3927]: https://github.com/datalad/datalad/issues/3927
[#3931]: https://github.com/datalad/datalad/issues/3931
[#3935]: https://github.com/datalad/datalad/issues/3935
[#3940]: https://github.com/datalad/datalad/issues/3940
[#3954]: https://github.com/datalad/datalad/issues/3954
[#3955]: https://github.com/datalad/datalad/issues/3955
[#3958]: https://github.com/datalad/datalad/issues/3958
[#3959]: https://github.com/datalad/datalad/issues/3959
[#3960]: https://github.com/datalad/datalad/issues/3960
[#3963]: https://github.com/datalad/datalad/issues/3963
[#3970]: https://github.com/datalad/datalad/issues/3970
[#3971]: https://github.com/datalad/datalad/issues/3971
[#3974]: https://github.com/datalad/datalad/issues/3974
[#3975]: https://github.com/datalad/datalad/issues/3975
[#3976]: https://github.com/datalad/datalad/issues/3976
[#3979]: https://github.com/datalad/datalad/issues/3979
[#3996]: https://github.com/datalad/datalad/issues/3996
[#3999]: https://github.com/datalad/datalad/issues/3999
[#4002]: https://github.com/datalad/datalad/issues/4002
[#4022]: https://github.com/datalad/datalad/issues/4022
[#4036]: https://github.com/datalad/datalad/issues/4036
[#4037]: https://github.com/datalad/datalad/issues/4037
[#4041]: https://github.com/datalad/datalad/issues/4041
[#4045]: https://github.com/datalad/datalad/issues/4045
[#4046]: https://github.com/datalad/datalad/issues/4046
[#4049]: https://github.com/datalad/datalad/issues/4049
[#4050]: https://github.com/datalad/datalad/issues/4050
[#4057]: https://github.com/datalad/datalad/issues/4057
[#4060]: https://github.com/datalad/datalad/issues/4060
[#4064]: https://github.com/datalad/datalad/issues/4064
[#4065]: https://github.com/datalad/datalad/issues/4065
[#4070]: https://github.com/datalad/datalad/issues/4070
[#4073]: https://github.com/datalad/datalad/issues/4073
[#4078]: https://github.com/datalad/datalad/issues/4078
[#4080]: https://github.com/datalad/datalad/issues/4080
[#4081]: https://github.com/datalad/datalad/issues/4081
[#4087]: https://github.com/datalad/datalad/issues/4087
[#4091]: https://github.com/datalad/datalad/issues/4091
[#4099]: https://github.com/datalad/datalad/issues/4099
[#4106]: https://github.com/datalad/datalad/issues/4106
[#4124]: https://github.com/datalad/datalad/issues/4124
[#4140]: https://github.com/datalad/datalad/issues/4140
[#4147]: https://github.com/datalad/datalad/issues/4147
[#4156]: https://github.com/datalad/datalad/issues/4156
[#4157]: https://github.com/datalad/datalad/issues/4157
[#4158]: https://github.com/datalad/datalad/issues/4158
[#4159]: https://github.com/datalad/datalad/issues/4159
[#4167]: https://github.com/datalad/datalad/issues/4167
[#4168]: https://github.com/datalad/datalad/issues/4168
[#4169]: https://github.com/datalad/datalad/issues/4169
[#4170]: https://github.com/datalad/datalad/issues/4170
[#4171]: https://github.com/datalad/datalad/issues/4171
[#4172]: https://github.com/datalad/datalad/issues/4172
[#4174]: https://github.com/datalad/datalad/issues/4174
[#4175]: https://github.com/datalad/datalad/issues/4175
[#4187]: https://github.com/datalad/datalad/issues/4187
[#4194]: https://github.com/datalad/datalad/issues/4194
[#4196]: https://github.com/datalad/datalad/issues/4196
[#4200]: https://github.com/datalad/datalad/issues/4200
[#4203]: https://github.com/datalad/datalad/issues/4203
[#4206]: https://github.com/datalad/datalad/issues/4206
[#4212]: https://github.com/datalad/datalad/issues/4212
[#4214]: https://github.com/datalad/datalad/issues/4214
[#4235]: https://github.com/datalad/datalad/issues/4235
[#4239]: https://github.com/datalad/datalad/issues/4239
[#4243]: https://github.com/datalad/datalad/issues/4243
[#4245]: https://github.com/datalad/datalad/issues/4245
[#4257]: https://github.com/datalad/datalad/issues/4257
[#4260]: https://github.com/datalad/datalad/issues/4260
[#4262]: https://github.com/datalad/datalad/issues/4262
[#4268]: https://github.com/datalad/datalad/issues/4268
[#4273]: https://github.com/datalad/datalad/issues/4273
[#4274]: https://github.com/datalad/datalad/issues/4274
[#4276]: https://github.com/datalad/datalad/issues/4276
[#4285]: https://github.com/datalad/datalad/issues/4285
[#4290]: https://github.com/datalad/datalad/issues/4290
[#4291]: https://github.com/datalad/datalad/issues/4291
[#4296]: https://github.com/datalad/datalad/issues/4296
[#4301]: https://github.com/datalad/datalad/issues/4301
[#4303]: https://github.com/datalad/datalad/issues/4303
[#4304]: https://github.com/datalad/datalad/issues/4304
[#4305]: https://github.com/datalad/datalad/issues/4305
[#4306]: https://github.com/datalad/datalad/issues/4306
[#4308]: https://github.com/datalad/datalad/issues/4308
[#4314]: https://github.com/datalad/datalad/issues/4314
[#4315]: https://github.com/datalad/datalad/issues/4315
[#4316]: https://github.com/datalad/datalad/issues/4316
[#4317]: https://github.com/datalad/datalad/issues/4317
[#4319]: https://github.com/datalad/datalad/issues/4319
[#4321]: https://github.com/datalad/datalad/issues/4321
[#4323]: https://github.com/datalad/datalad/issues/4323
[#4324]: https://github.com/datalad/datalad/issues/4324
[#4326]: https://github.com/datalad/datalad/issues/4326
[#4328]: https://github.com/datalad/datalad/issues/4328
[#4330]: https://github.com/datalad/datalad/issues/4330
[#4331]: https://github.com/datalad/datalad/issues/4331
[#4332]: https://github.com/datalad/datalad/issues/4332
[#4337]: https://github.com/datalad/datalad/issues/4337
[#4338]: https://github.com/datalad/datalad/issues/4338
[#4342]: https://github.com/datalad/datalad/issues/4342
[#4348]: https://github.com/datalad/datalad/issues/4348
[#4354]: https://github.com/datalad/datalad/issues/4354
[#4361]: https://github.com/datalad/datalad/issues/4361
[#4367]: https://github.com/datalad/datalad/issues/4367
[#4370]: https://github.com/datalad/datalad/issues/4370
[#4375]: https://github.com/datalad/datalad/issues/4375
[#4382]: https://github.com/datalad/datalad/issues/4382
[#4398]: https://github.com/datalad/datalad/issues/4398
[#4400]: https://github.com/datalad/datalad/issues/4400
[#4409]: https://github.com/datalad/datalad/issues/4409
[#4420]: https://github.com/datalad/datalad/issues/4420
[#4421]: https://github.com/datalad/datalad/issues/4421
[#4426]: https://github.com/datalad/datalad/issues/4426
[#4430]: https://github.com/datalad/datalad/issues/4430
[#4431]: https://github.com/datalad/datalad/issues/4431
[#4435]: https://github.com/datalad/datalad/issues/4435
[#4438]: https://github.com/datalad/datalad/issues/4438
[#4439]: https://github.com/datalad/datalad/issues/4439
[#4441]: https://github.com/datalad/datalad/issues/4441
[#4456]: https://github.com/datalad/datalad/issues/4456
[#4459]: https://github.com/datalad/datalad/issues/4459
[#4460]: https://github.com/datalad/datalad/issues/4460
[#4463]: https://github.com/datalad/datalad/issues/4463
[#4464]: https://github.com/datalad/datalad/issues/4464
[#4471]: https://github.com/datalad/datalad/issues/4471
[#4477]: https://github.com/datalad/datalad/issues/4477
[#4480]: https://github.com/datalad/datalad/issues/4480
[#4481]: https://github.com/datalad/datalad/issues/4481
[#4504]: https://github.com/datalad/datalad/issues/4504
[#4526]: https://github.com/datalad/datalad/issues/4526
[#4529]: https://github.com/datalad/datalad/issues/4529
[#4543]: https://github.com/datalad/datalad/issues/4543
[#4544]: https://github.com/datalad/datalad/issues/4544
[#4549]: https://github.com/datalad/datalad/issues/4549
[#4552]: https://github.com/datalad/datalad/issues/4552
[#4553]: https://github.com/datalad/datalad/issues/4553
[#4560]: https://github.com/datalad/datalad/issues/4560
[#4568]: https://github.com/datalad/datalad/issues/4568
[#4581]: https://github.com/datalad/datalad/issues/4581
[#4617]: https://github.com/datalad/datalad/issues/4617
[#4619]: https://github.com/datalad/datalad/issues/4619
[#4620]: https://github.com/datalad/datalad/issues/4620
[#4657]: https://github.com/datalad/datalad/issues/4657
[#4666]: https://github.com/datalad/datalad/issues/4666
[#4673]: https://github.com/datalad/datalad/issues/4673
[#4674]: https://github.com/datalad/datalad/issues/4674
[#4675]: https://github.com/datalad/datalad/issues/4675
[#4682]: https://github.com/datalad/datalad/issues/4682
[#4687]: https://github.com/datalad/datalad/issues/4687
[#4692]: https://github.com/datalad/datalad/issues/4692
[#4696]: https://github.com/datalad/datalad/issues/4696
[#4703]: https://github.com/datalad/datalad/issues/4703
[#4729]: https://github.com/datalad/datalad/issues/4729<|MERGE_RESOLUTION|>--- conflicted
+++ resolved
@@ -9,11 +9,24 @@
 We would recommend to consult log of the 
 [DataLad git repository](http://github.com/datalad/datalad) for more details.
 
-<<<<<<< HEAD
 ## 0.14.0 (??? ??, 2020) -- will be better than ever
-=======
+
+bet we will fix some bugs and make a world even a better place.
+
+### Major refactoring and deprecations
+
+- hopefully none
+
+### Fixes
+
+?
+
+### Enhancements and new features
+
+?
+
+
 ## 0.13.1 (July 17, 2020) -- .
->>>>>>> 5eaec0f0
 
 ### Fixes
 
