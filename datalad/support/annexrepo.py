--- conflicted
+++ resolved
@@ -128,13 +128,9 @@
     # 6.20170220 -- annex status provides --ignore-submodules
     # 6.20180416 -- annex handles unicode filenames more uniformly
     # 6.20180913 -- annex fixes all known to us issues for v6
-<<<<<<< HEAD
     # 7          -- annex makes v7 mode default on crippled systems. We demand it for consistent operation
-    GIT_ANNEX_MIN_VERSION = '7'
-=======
     # 7.20190503 -- annex introduced mimeencoding support needed for our text2git
     GIT_ANNEX_MIN_VERSION = '7.20190503'
->>>>>>> 4776c270
     git_annex_version = None
     supports_direct_mode = None
     repository_versions = None
