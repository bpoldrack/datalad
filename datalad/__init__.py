# emacs: -*- mode: python; py-indent-offset: 4; tab-width: 4; indent-tabs-mode: nil -*-
# ex: set sts=4 ts=4 sw=4 noet:
# ## ### ### ### ### ### ### ### ### ### ### ### ### ### ### ### ### ### ### ##
#
#   See COPYING file distributed along with the datalad package for the
#   copyright and license terms.
#
# ## ### ### ### ### ### ### ### ### ### ### ### ### ### ### ### ### ### ### ##
"""DataLad aims to expose (scientific) data available online as a unified data
distribution with the convenience of git-annex repositories as a backend."""


# Other imports are interspersed with lgr.debug to ease troubleshooting startup
# delays etc.

# If there is a bundled git, make sure GitPython uses it too:
from datalad.cmd import GitRunner
<<<<<<< HEAD
_git_runner = GitRunner()
if _git_runner._GIT_PATH:
    import os
    os.environ['GIT_PYTHON_GIT_EXECUTABLE'] = os.path.join(_git_runner._GIT_PATH, 'git')
=======
GitRunner._check_git_path()
if GitRunner._GIT_PATH:
    import os
    os.environ['GIT_PYTHON_GIT_EXECUTABLE'] = \
        os.path.join(GitRunner._GIT_PATH, 'git')
>>>>>>> 6f3c7161

from .config import ConfigManager
cfg = ConfigManager()

from .log import lgr
lgr.log(5, "Instantiating ssh manager")
from .support.sshconnector import SSHManager
ssh_manager = SSHManager()

import atexit
atexit.register(ssh_manager.close, allow_fail=False)
atexit.register(lgr.log, 5, "Exiting")

from .version import __version__


def test(package='datalad', **kwargs):
    """A helper to run datalad's tests.  Requires numpy and nose

    See numpy.testing.Tester -- **kwargs are passed into the
    Tester().test call
    """
    try:
        from numpy.testing import Tester
        Tester(package=package).test(**kwargs)
        # we don't have any benchmarks atm
        # bench = Tester().bench
    except ImportError:
        raise RuntimeError('Need numpy >= 1.2 for datalad.tests().  Nothing is done')
test.__test__ = False

# Following fixtures are necessary at the top level __init__ for fixtures which
# would cover all **/tests and not just datalad/tests/

# To store settings which setup_package changes and teardown_package should return
_test_states = {
    'loglevel': None,
    'DATALAD_LOG_LEVEL': None,
}


def setup_package():
    import os

    # To overcome pybuild overriding HOME but us possibly wanting our
    # own HOME where we pre-setup git for testing (name, email)
    if 'GIT_HOME' in os.environ:
        os.environ['HOME'] = os.environ['GIT_HOME']

    # To overcome pybuild by default defining http{,s}_proxy we would need
    # to define them to e.g. empty value so it wouldn't bother touching them.
    # But then haskell libraries do not digest empty value nicely, so we just
    # pop them out from the environment
    for ev in ('http_proxy', 'https_proxy'):
        if ev in os.environ and not (os.environ[ev]):
            lgr.debug("Removing %s from the environment since it is empty", ev)
            os.environ.pop(ev)

    DATALAD_LOG_LEVEL = os.environ.get('DATALAD_LOG_LEVEL', None)
    if DATALAD_LOG_LEVEL is None:
        # very very silent.  Tests introspecting logs should use
        # swallow_logs(new_level=...)
        _test_states['loglevel'] = lgr.getEffectiveLevel()
        lgr.setLevel(100)

        # And we should also set it within environ so underlying commands also stay silent
        _test_states['DATALAD_LOG_LEVEL'] = DATALAD_LOG_LEVEL
        os.environ['DATALAD_LOG_LEVEL'] = '100'
    else:
        # We are not overriding them, since explicitly were asked to have some log level
        _test_states['loglevel'] = None

    # Set to non-interactive UI
    from datalad.ui import ui
    _test_states['ui_backend'] = ui.backend
    ui.set_backend('tests-noninteractive')


def teardown_package():
    import os
    if os.environ.get('DATALAD_TESTS_NOTEARDOWN'):
        return
    from datalad.ui import ui
    ui.set_backend(_test_states['ui_backend'])
    if _test_states['loglevel'] is not None:
        lgr.setLevel(_test_states['loglevel'])
        if _test_states['DATALAD_LOG_LEVEL'] is None:
            os.environ.pop('DATALAD_LOG_LEVEL')
        else:
            os.environ['DATALAD_LOG_LEVEL'] = _test_states['DATALAD_LOG_LEVEL']

    from datalad.tests import _TEMP_PATHS_GENERATED
    from datalad.tests.utils import rmtemp
    if len(_TEMP_PATHS_GENERATED):
        msg = "Removing %d dirs/files: %s" % (len(_TEMP_PATHS_GENERATED), ', '.join(_TEMP_PATHS_GENERATED))
    else:
        msg = "Nothing to remove"
    lgr.debug("Teardown tests. " + msg)
    for path in _TEMP_PATHS_GENERATED:
        rmtemp(path, ignore_errors=True)

    lgr.debug("Printing versioning information collected so far")
    from datalad.support.external_versions import external_versions as ev
    print(ev.dumps(query=True))

lgr.log(5, "Done importing main __init__")<|MERGE_RESOLUTION|>--- conflicted
+++ resolved
@@ -15,18 +15,11 @@
 
 # If there is a bundled git, make sure GitPython uses it too:
 from datalad.cmd import GitRunner
-<<<<<<< HEAD
-_git_runner = GitRunner()
-if _git_runner._GIT_PATH:
-    import os
-    os.environ['GIT_PYTHON_GIT_EXECUTABLE'] = os.path.join(_git_runner._GIT_PATH, 'git')
-=======
 GitRunner._check_git_path()
 if GitRunner._GIT_PATH:
     import os
     os.environ['GIT_PYTHON_GIT_EXECUTABLE'] = \
         os.path.join(GitRunner._GIT_PATH, 'git')
->>>>>>> 6f3c7161
 
 from .config import ConfigManager
 cfg = ConfigManager()
