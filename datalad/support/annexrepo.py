# emacs: -*- mode: python; py-indent-offset: 4; tab-width: 4; indent-tabs-mode: nil -*-
# ex: set sts=4 ts=4 sw=4 noet:
# ## ### ### ### ### ### ### ### ### ### ### ### ### ### ### ### ### ### ### ##
#
#   See COPYING file distributed along with the datalad package for the
#   copyright and license terms.
#
# ## ### ### ### ### ### ### ### ### ### ### ### ### ### ### ### ### ### ### ##
"""Interface to git-annex by Joey Hess.

For further information on git-annex see https://git-annex.branchable.com/.

"""

from collections import OrderedDict
import json
import logging
import math
import os
import re

from itertools import chain
from os import linesep
from os.path import (
    curdir,
    join as opj,
    exists,
    islink,
    lexists,
    isdir,
    isabs,
    normpath
)
from multiprocessing import cpu_count
from weakref import WeakValueDictionary

from datalad import ssh_manager
from datalad.consts import WEB_SPECIAL_REMOTE_UUID
from datalad.dochelpers import (
    exc_str,
    borrowdoc,
    borrowkwargs
)
from datalad.ui import ui
import datalad.utils as ut
from datalad.utils import (
    assure_list,
    auto_repr,
    ensure_list,
<<<<<<< HEAD
    join_cmdline,
    linux_distribution_name,
=======
    get_linux_distribution,
>>>>>>> 07b684ca
    on_windows,
    partition,
    Path,
    PurePosixPath,
    split_cmdline,
    unlink,
)
from datalad.log import log_progress
# must not be loads, because this one would log, and we need to log ourselves
from datalad.support.json_py import json_loads
from datalad.cmd import (
    BatchedCommand,
    GitRunner,
    GitWitlessRunner,
    # KillOutput,
    run_gitcommand_on_file_list_chunks,
    SafeDelCloseMixin,
    WitlessProtocol,
)

# imports from same module:
from .repo import RepoInterface
from .gitrepo import (
    GitRepo,
    _normalize_path,
    normalize_path,
    normalize_paths,
    to_options
)
from . import ansi_colors
from .external_versions import external_versions
from .exceptions import (
    CommandNotAvailableError,
    CommandError,
    FileNotInAnnexError,
    FileInGitError,
    AnnexBatchCommandError,
    InsufficientArgumentsError,
    OutOfSpaceError,
    RemoteNotAvailableError,
    BrokenExternalDependency,
    OutdatedExternalDependency,
    MissingExternalDependency,
    NoSuchPathError,
    IncompleteResultsError,
    AccessDeniedError,
    AccessFailedError,
    InvalidAnnexRepositoryError,
    InvalidGitRepositoryError,
    DirectModeNoLongerSupportedError
)

lgr = logging.getLogger('datalad.annex')

# TODO Constant is no longer used, but left defined to avoid breakage in
# dependent code. Remove in 0.14 release.
N_AUTO_JOBS = 1


class AnnexRepo(GitRepo, RepoInterface):
    """Representation of an git-annex repository.

    Paths given to any of the class methods will be interpreted as relative
    to PWD, in case this is currently beneath AnnexRepo's base dir
    (`self.path`). If PWD is outside of the repository, relative paths
    will be interpreted as relative to `self.path`. Absolute paths will be
    accepted either way.
    """

    # Begin Flyweight:
    _unique_instances = WeakValueDictionary()

    def _flyweight_invalid(self):
        return not self.is_valid_annex(allow_noninitialized=True)

    # End Flyweight:

    # Web remote UUID, kept here for backward compatibility
    WEB_UUID = WEB_SPECIAL_REMOTE_UUID

    # To be assigned and checked to be good enough upon first call to AnnexRepo
    # 6.20160923 -- --json-progress for get
    # 6.20161210 -- annex add  to add also changes (not only new files) to git
    # 6.20170220 -- annex status provides --ignore-submodules
    # 6.20180416 -- annex handles unicode filenames more uniformly
    # 6.20180913 -- annex fixes all known to us issues for v6
    # 7          -- annex makes v7 mode default on crippled systems. We demand it for consistent operation
    # 7.20190503 -- annex introduced mimeencoding support needed for our text2git
    GIT_ANNEX_MIN_VERSION = '7.20190503'
    git_annex_version = None
    supports_direct_mode = None
    repository_versions = None
    _version_kludges = {}

    # Class wide setting to allow insecure URLs. Used during testing, since
    # git annex 6.20180626 those will by default be not allowed for security
    # reasons
    _ALLOW_LOCAL_URLS = False

    def __init__(self, path, url=None, runner=None,
                 backend=None, always_commit=True,
                 create=True, create_sanity_checks=True,
                 init=False, batch_size=None, version=None, description=None,
                 git_opts=None, annex_opts=None, annex_init_opts=None,
                 repo=None, fake_dates=False):
        """Creates representation of git-annex repository at `path`.

        AnnexRepo is initialized by giving a path to the annex.
        If no annex exists at that location, a new one is created.
        Optionally give url to clone from.

        Parameters
        ----------
        path: str
          Path to git-annex repository. In case it's not an absolute path, it's
          relative to PWD
        url: str, optional
          url to the to-be-cloned repository. Requires valid git url
          according to
          http://www.kernel.org/pub/software/scm/git/docs/git-clone.html#URLS .
        runner: Runner, optional
          Provide a Runner in case AnnexRepo shall not create it's own.
          This is especially needed in case of desired dry runs.
        backend: str, optional
          Set default backend used by this annex. This does NOT affect files,
          that are already annexed nor will it automatically migrate files,
          hat are 'getted' afterwards.
        create: bool, optional
          Create and initialize an annex repository at path, in case
          there is none. If set to False, and this repository is not an annex
          repository (initialized or not), an exception is raised.
        create_sanity_checks: bool, optional
          Passed to GitRepo.
        init: bool, optional
          Initialize git-annex repository (run "git annex init") if path is an
          annex repository which just was not yet initialized by annex (e.g. a
          fresh git clone). Note that if `create=True`, then initialization
          would happen
        batch_size: int, optional
          If specified and >0, instructs annex to batch this many commands before
          annex adds acts on git repository (e.g. adds them them to index for addurl).
        version: int, optional
          If given, pass as --version to `git annex init`
        description: str, optional
          Short description that humans can use to identify the
          repository/location, e.g. "Precious data on my laptop"
        """

        # BEGIN Repo validity test
        # We want to fail early for tests, that would be performed a lot. In particular this is about
        # AnnexRepo.is_valid_repo. We would use the latter to decide whether or not to call AnnexRepo() only for
        # __init__ to then test the same things again. If we fail early we can save the additional test from outer
        # scope.
        do_init = False
        super(AnnexRepo, self).__init__(
            path, url, runner=runner,
            create=create, create_sanity_checks=create_sanity_checks,
            repo=repo, git_opts=git_opts, fake_dates=fake_dates)

        # Check whether an annex already exists at destination
        # XXX this doesn't work for a submodule!

        # NOTE: We are in __init__ here and already know that GitRepo.is_valid_git is True, since super.__init__  was
        #       called. Therefore: check_git=False
        if not self.is_valid_annex(check_git=False):
            # so either it is not annex at all or just was not yet initialized
            # TODO: There's still potential to get a bit more performant. is_with_annex() is checking again, what
            #       is_valid_annex did. However, this marginal here, considering the call to git-annex-init.
            if self.is_with_annex():
                # it is an annex repository which was not initialized yet
                if create or init:
                    lgr.debug('Annex repository was not yet initialized at %s.'
                              ' Initializing ...' % self.path)
                    do_init = True
            elif create:
                lgr.debug('Initializing annex repository at %s...' % self.path)
                do_init = True
            else:
                raise InvalidAnnexRepositoryError("No annex found at %s." % self.path)

        # END Repo validity test

        # initialize
        self._uuid = None
        self._annex_common_options = ["-c", "annex.dotfiles=true"]

        if annex_opts or annex_init_opts:
            lgr.warning("TODO: options passed to git-annex and/or "
                        "git-annex-init are currently ignored.\n"
                        "options received:\n"
                        "git-annex: %s\ngit-annex-init: %s" %
                        (annex_opts, annex_init_opts))

        # Below was initially introduced for setting for direct mode workaround,
        # where we changed _GIT_COMMON_OPTIONS and had to avoid passing
        # --worktree=. -c core.bare=False to git annex commands, so for their
        # invocation we kept and used pristine version of the
        # common options.  yoh thought it would be good to keep this as a copy
        # just in case we do need to pass annex specific options, even if
        # there is no need ATM
        self._ANNEX_GIT_COMMON_OPTIONS = self._GIT_COMMON_OPTIONS[:]

        # check for possible SSH URLs of the remotes in order to set up
        # shared connections:
        for r in self.get_remotes():
            for url in [self.get_remote_url(r),
                        self.get_remote_url(r, push=True)]:
                if url is not None:
                    self._set_shared_connection(r, url)

        self.always_commit = always_commit

        config = self.config
        if version is None:
            version = config.get("datalad.repo.version", None)
            # we might get an empty string here
            # TODO: if we use obtain() instead, we get an error complaining
            # '' cannot be converted to int (via Constraint as defined for
            # "datalad.repo.version" in common_cfg
            # => Allow conversion to result in None?
            if not version:
                version = None

        if do_init:
            self._init(version=version, description=description)

        # TODO: RM DIRECT  eventually, but should remain while we have is_direct_mode
        # and _set_direct_mode
        self._direct_mode = None

        # Handle cases of detecting repositories with no longer supported
        # direct mode.
        # Could happen in case we didn't specify anything, but annex forced
        # direct mode due to FS or an already existing repo was in direct mode,
        if self._is_direct_mode_from_config():
            raise DirectModeNoLongerSupportedError(
                self,
                "Git configuration reports repository being in direct mode"
            )

        if config.getbool("datalad", "repo.direct", default=False):
            raise DirectModeNoLongerSupportedError(
                self,
                "datalad.repo.direct configuration instructs to use direct mode"
            )

        self._batched = BatchedAnnexes(
            batch_size=batch_size, git_options=self._ANNEX_GIT_COMMON_OPTIONS)

        # set default backend for future annex commands:
        # TODO: Should the backend option of __init__() also migrate
        # the annex, in case there are annexed files already?
        if backend:
            self.set_default_backend(backend, persistent=True)

        if self._ALLOW_LOCAL_URLS:
            self._allow_local_urls()

        if config.get("annex.retry") is None:
            self._annex_common_options.extend(
                ["-c",
                 "annex.retry={}".format(
                     config.obtain("datalad.annex.retry"))])

        # will be evaluated lazily
        self._n_auto_jobs = None

    def _allow_local_urls(self):
        """Allow URL schemes and addresses which potentially could be harmful.

        For now it is internal method used within tests only
        """
        # from annex 6.20180626 file:/// and http://localhost access isn't
        # allowed by default
        self.config.add(
            'annex.security.allowed-url-schemes', 'http https file',
            'local')
        self.config.add(
            'annex.security.allowed-http-addresses', 'all',
            'local')

    def set_default_backend(self, backend, persistent=True, commit=True):
        """Set default backend

        Parameters
        ----------
        backend : str
        persistent : bool, optional
          If persistent, would add/commit to .gitattributes. If not -- would
          set within .git/config
        """
        # TODO: 'annex.backends' actually is a space separated list.
        # Figure out, whether we want to allow for a list here or what to
        # do, if there is sth in that setting already
        if persistent:
            # could be set in .gitattributes or $GIT_DIR/info/attributes
            if 'annex.backend' in self.get_gitattributes('.')['.']:
                lgr.debug(
                    "Not (re)setting backend since seems already set in git attributes"
                )
            else:
                lgr.debug("Setting annex backend to %s (persistently)", backend)
                self.config.set('annex.backends', backend, where='local')
                git_attributes_file = '.gitattributes'
                self.set_gitattributes(
                    [('*', {'annex.backend': backend})],
                    git_attributes_file)
                self.add(git_attributes_file, git=True)
                if commit:
                    self.commit(
                        "Set default backend for all files to be %s" % backend,
                        _datalad_msg=True,
                        files=[git_attributes_file]
                    )
        else:
            lgr.debug("Setting annex backend to %s (in .git/config)", backend)
            self.config.set('annex.backends', backend, where='local')

    def __del__(self):

        def safe__del__debug(e):
            """We might be too late in the game and either .debug or exc_str
            are no longer bound"""
            try:
                return lgr.debug(exc_str(e))
            except (AttributeError, NameError):
                return

        try:
            if hasattr(self, '_batched') and self._batched is not None:
                self._batched.close()
        except TypeError as e:
            # Workaround:
            # most likely something wasn't accessible anymore; doesn't really
            # matter since we wanted to delete it anyway.
            #
            # Nevertheless, in some cases might be an issue and it is a strange
            # thing to happen, since we check for things being None herein as
            # well as in super class __del__;
            # At least log it:
            safe__del__debug(e)
        try:
            super(AnnexRepo, self).__del__()
        except TypeError as e:
            # see above
            safe__del__debug(e)

    def _set_shared_connection(self, remote_name, url):
        """Make sure a remote with SSH URL uses shared connections.

        Set ssh options for annex on a per call basis, using
        '-c remote.<name>.annex-ssh-options'.

        Note
        ----
        There's currently no solution for using these connections, if the SSH
        URL is just connected to a file instead of a remote
        (`annex addurl` for example).

        Parameters
        ----------
        remote_name: str
        url: str
        """
        from datalad.support.network import is_ssh
        # Note:
        #
        # before any possible invocation of git-annex
        # Temporary approach to ssh connection sharing:
        # Register every ssh remote with the corresponding control master.
        # Issues:
        # - currently overwrites existing ssh config of the remote
        # - request SSHConnection instance and write config even if no
        #   connection needed (but: connection is not actually created/opened)
        # - no solution for a ssh url of a file (annex addurl)

        if is_ssh(url):
            c = ssh_manager.get_connection(url)
            ssh_cfg_var = "remote.{0}.annex-ssh-options".format(remote_name)
            # options to add:
            # Note: must use -S to overload -S provided by annex itself
            # if we provide -o ControlPath=... it is not in effect
            # Note: ctrl_path must not contain spaces, since it seems to be
            # impossible to anyhow guard them here
            # http://git-annex.branchable.com/bugs/cannot___40__or_how__63____41___to_pass_socket_path_with_a_space_in_its_path_via_annex-ssh-options/
            cfg_string = "-o ControlMaster=auto -S %s" % c.ctrl_path
            # read user-defined options from .git/config:
            cfg_string_old = self.config.get(ssh_cfg_var, None)
            self._annex_common_options += \
                ['-c', 'remote.{0}.annex-ssh-options={1}{2}'
                       ''.format(remote_name,
                                 (cfg_string_old + " ") if cfg_string_old else "",
                                 cfg_string
                                 )]

    def is_managed_branch(self, branch=None):
        """Whether `branch` is managed by git-annex.

        ATM this returns true in direct mode (branch 'annex/direct/my_branch')
        and if on an adjusted branch (annex v6+ repository:
        either 'adjusted/my_branch(unlocked)' or 'adjusted/my_branch(fixed)'

        Note: The term 'managed branch' is used to make clear it's meant to be
        more general than the v6+ 'adjusted branch'.

        Parameters
        ----------
        branch: str
          name of the branch; default: active branch

        Returns
        -------
        bool
          True if on a managed branch, False otherwise
        """

        if branch is None:
            branch = self.get_active_branch()
        # Note: `branch` might still be None, due to detached HEAD
        # (or no checkout at all)
        if branch and \
            (branch.startswith('annex/direct/') or
             branch.startswith('adjusted/')):
            return True
        return False

    def get_corresponding_branch(self, branch=None):
        """Get the name of a potential corresponding branch.

        Parameters
        ----------
        branch: str, optional
          Name of the branch to report a corresponding branch for;
          defaults to active branch

        Returns
        -------
        str or None
          Name of the corresponding branch, or `None` if there is no
          corresponding branch.
        """

        if branch is None:
            branch = self.get_active_branch()

        if self.is_managed_branch(branch):
            if branch.startswith('annex/direct/'):
                cor_branch = branch[13:]
            elif branch.startswith('adjusted/'):
                if branch.endswith('(unlocked)'):
                    cor_branch = branch[9:-10]
                elif branch.endswith('(fixed)'):
                    cor_branch = branch[9:-7]
                else:
                    cor_branch = branch[9:]
                    lgr.warning("Unexpected naming of adjusted branch '{}'.{}"
                                "Assuming '{}' to be the corresponding branch."
                                "".format(branch, linesep, cor_branch))
            else:
                raise NotImplementedError(
                    "Detection of annex-managed branch '{}' follows a pattern "
                    "not implemented herein.".format(branch))
            return cor_branch

        else:
            return None

    def get_tracking_branch(self, branch=None, remote_only=False,
                            corresponding=True):
        """Get the tracking branch for `branch` if there is any.

        By default returns the tracking branch of the corresponding branch if
        `branch` is a managed branch.

        Parameters
        ----------
        branch: str
          local branch to look up. If none is given, active branch is used.
        remote_only : bool
            Don't return a value if the upstream remote is set to "." (meaning
            this repository).
        corresponding: bool
          If True actually look up the corresponding branch of `branch` (also if
          `branch` isn't explicitly given)

        Returns
        -------
        tuple
            (remote or None, refspec or None) of the tracking branch
        """

        if branch is None:
            branch = self.get_active_branch()

        return super(AnnexRepo, self).get_tracking_branch(
            remote_only=remote_only,
            branch=(self.get_corresponding_branch(branch) or branch)
            if corresponding else branch)

    @classmethod
    def _check_git_annex_version(cls):
        ver = external_versions['cmd:annex']
        # in case it is missing
        msg = "Visit http://git-annex.branchable.com/install/"
        # we might be able to do better
        try:
            linux_distribution_name = get_linux_distribution()[0]
            if linux_distribution_name in {'debian', 'ubuntu'}:
                msg = "Install  git-annex-standalone  from NeuroDebian " \
                      "(http://neuro.debian.net)"
        except:  # pragma: no cover
            pass

        exc_kwargs = dict(
            name="git-annex",
            msg=msg,
            ver=cls.GIT_ANNEX_MIN_VERSION
        )
        if not ver:
            raise MissingExternalDependency(**exc_kwargs)
        elif ver < cls.GIT_ANNEX_MIN_VERSION:
            raise OutdatedExternalDependency(ver_present=ver, **exc_kwargs)
        cls.git_annex_version = ver

    @classmethod
    def check_direct_mode_support(cls):
        """Does git-annex version support direct mode?

        The result is cached at `cls.supports_direct_mode`.

        Returns
        -------
        bool
        """
        if cls.supports_direct_mode is None:
            if cls.git_annex_version is None:
                cls._check_git_annex_version()
            cls.supports_direct_mode = cls.git_annex_version <= "7.20190819"
        return cls.supports_direct_mode

    @classmethod
    def check_repository_versions(cls):
        """Get information on supported and upgradable repository versions.

        The result is cached at `cls.repository_versions`.

        Returns
        -------
        dict
          supported -> list of supported versions (int)
          upgradable -> list of upgradable versions (int)
        """
        if cls.repository_versions is None:
            from datalad.cmd import Runner
            key_remap = {
                "supported repository versions": "supported",
                "upgrade supported from repository versions": "upgradable"}
            out, _ = Runner().run(["git", "annex", "version"])
            kvs = (ln.split(":", 1) for ln in out.splitlines())
            cls.repository_versions = {
                key_remap[k]: list(map(int, v.strip().split()))
                for k, v in kvs if k in key_remap}
        return cls.repository_versions

    @classmethod
    def _check_version_kludges(cls, key):
        """Cache some annex-version-specific kludges in one go.

        Return the kludge under `key`.
        """
        kludges = cls._version_kludges
        if kludges:
            return kludges[key]

        if cls.git_annex_version is None:
            cls._check_git_annex_version()

        ver = cls.git_annex_version
        if ver >= "7.20200202.7":
            kludges["force-large"] = ["--force-large"]
        else:
            kludges["force-large"] = ["-c", "annex.largefiles=anything"]

        kludges["has-include-dotfiles"] = ver < "8"
        cls._version_kludges = kludges
        return kludges[key]

    @staticmethod
    def get_size_from_key(key):
        """A little helper to obtain size encoded in a key

        Returns
        -------
        int or None
          size of the file or None if either no size is encoded in the key or
          key was None itself

        Raises
        ------
        ValueError
          if key is considered invalid (at least its size-related part)
        """
        if not key:
            return None

        # see: https://git-annex.branchable.com/internals/key_format/
        key_parts = key.split('--')
        key_fields = key_parts[0].split('-')
        parsed = {field[0]: int(field[1:]) if field[1:].isdigit() else None
                  for field in key_fields[1:]
                  if field[0] in "sSC"}

        # don't lookup the dict for the same things several times;
        # Is there a faster (and more compact) way of doing this? Note, that
        # locals() can't be updated.
        s = parsed.get('s')
        S = parsed.get('S')
        C = parsed.get('C')

        if S is None and C is None:
            return s  # also okay if s is None as well -> no size to report
        elif s is None:
            # s is None, while S and/or C are not.
            raise ValueError("invalid key: {}".format(key))
        elif S and C:
            if C <= int(s / S):
                return S
            else:
                return s % S
        else:
            # S or C are given with the respective other one missing
            raise ValueError("invalid key: {}".format(key))

    @normalize_path
    def get_file_size(self, path):
        fpath = opj(self.path, path)
        return 0 if not exists(fpath) else os.stat(fpath).st_size

    # TODO: Once the PR containing super class 'Repo' was merged, move there and
    # melt with GitRepo.get_toppath including tests for both
    @classmethod
    def get_toppath(cls, path, follow_up=True, git_options=None):
        """Return top-level of a repository given the path.

        Parameters
        -----------
        follow_up : bool
          If path has symlinks -- they get resolved by git.  If follow_up is
          True, we will follow original path up until we hit the same resolved
          path.  If no such path found, resolved one would be returned.
        git_options: list of str
          options to be passed to the git rev-parse call

        Return None if no parent directory contains a git repository.
        """

        # first try plain git result:
        toppath = GitRepo.get_toppath(path=path, follow_up=follow_up,
                                      git_options=git_options)
        if toppath == '':
            # didn't fail, so git itself didn't come to the conclusion
            # there is no repo, but we have no actual result;
            # might be an annex in direct mode
            if git_options is None:
                git_options = []
            # TODO: Apparently doesn't work with git 2.11.0
            # Note: Since we are in a classmethod, GitRepo.get_toppath uses
            # Runner directly instead of _git_custom_command, which is why the
            # common mechanics for direct mode are not applied.
            # This is why there is no solution for git 2.11 yet

            # Note 2: Actually, the above issue is irrelevant. The git
            # executable has no repository it is bound to, since it's the
            # purpose of the call to find this repository. Therefore
            # core.bare=False has no effect at all.

            # Disabled. See notes.
            # git_options.extend(['-c', 'core.bare=False'])
            # toppath = GitRepo.get_toppath(path=path, follow_up=follow_up,
            #                               git_options=git_options)

            # basically a copy of code in GitRepo.get_toppath
            # except it uses 'git rev-parse --git-dir' as a workaround for
            # direct mode:

            from os.path import dirname
            from os import pardir

            cmd = ['git']
            if git_options:
                cmd.extend(git_options)
            cmd.extend(["rev-parse", "--absolute-git-dir"])

            try:
                toppath, err = GitRunner().run(
                    cmd,
                    cwd=path,
                    log_stdout=True, log_stderr=True,
                    expect_fail=True, expect_stderr=True)
                toppath = toppath.rstrip('\n\r')
            except CommandError:
                return None
            except OSError:
                toppath = AnnexRepo.get_toppath(dirname(path),
                                                follow_up=follow_up,
                                                git_options=git_options)

            # we got the git-dir. Assuming the root dir we are looking for is
            # one level up:
            toppath = Path(toppath, pardir).resolve()

            if follow_up:
                path_ = path
                path_prev = ""
                while path_ and path_ != path_prev:  # on top /.. = /
                    if Path(path_).resolve() == toppath:
                        toppath = path_
                        break
                    path_prev = path_
                    path_ = dirname(path_)

        return str(toppath) if toppath else toppath

    def is_initialized(self):
        """quick check whether this appears to be an annex-init'ed repo
        """
        # intended to avoid calling self._init, when it's not needed, since this check is clearly
        # cheaper than git-annex-init (which would be safe to just call)

        return (self.dot_git / 'annex').exists()

    @borrowdoc(GitRepo, 'is_valid_git')
    def is_valid_annex(self, allow_noninitialized=False, check_git=True):

        initialized_annex = (self.is_valid_git() if check_git else True) and (self.dot_git / 'annex').exists()

        if allow_noninitialized:
            try:
                return initialized_annex or ((self.is_valid_git() if check_git else True) and self.is_with_annex())
            except (NoSuchPathError, InvalidGitRepositoryError):
                return False
        else:
            return initialized_annex

    @classmethod
    def is_valid_repo(cls, path, allow_noninitialized=False):
        """Return True if given path points to an annex repository
        """

        def git_file_has_annex(p):
            """Return True if `p` contains a .git file, that points to a git
            dir with a subdir 'annex'"""
            _git = opj(p, '.git')
            if not os.path.isfile(_git):
                return False
            with open(_git, "r") as f:
                line = f.readline()
                if line.startswith("gitdir: "):
                    return exists(opj(p, line[8:], 'annex'))
                else:
                    lgr.debug("Invalid .git file: %s", _git)
                    return False

        initialized_annex = GitRepo.is_valid_repo(path) and \
                            (exists(opj(path, '.git', 'annex')) or
                             git_file_has_annex(path))

        if allow_noninitialized:
            try:
                return initialized_annex or GitRepo(path, create=False, init=False).is_with_annex()
            except (NoSuchPathError, InvalidGitRepositoryError):
                return False
        else:
            return initialized_annex

    def add_remote(self, name, url, options=None):
        """Overrides method from GitRepo in order to set
        remote.<name>.annex-ssh-options in case of a SSH remote."""
        super(AnnexRepo, self).add_remote(name, url, options if options else [])
        self._set_shared_connection(name, url)

    def set_remote_url(self, name, url, push=False):
        """Set the URL a remote is pointing to

        Sets the URL of the remote `name`. Requires the remote to already exist.

        Parameters
        ----------
        name: str
          name of the remote
        url: str
        push: bool
          if True, set the push URL, otherwise the fetch URL;
          if True, additionally set annexurl to `url`, to make sure annex uses
          it to talk to the remote, since access via fetch URL might be
          restricted.
        """

        if push:
            # if we are to set a push url, also set 'annexUrl' for this remote,
            # in order to make git-annex use it, when talking to the remote.
            # (see http://git-annex.branchable.com/bugs/annex_ignores_pushurl_and_uses_only_url_upon___34__copy_--to__34__/)
            var = 'remote.{0}.{1}'.format(name, 'annexurl')
            self.config.set(var, url, where='local', reload=True)
        super(AnnexRepo, self).set_remote_url(name, url, push)
        self._set_shared_connection(name, url)

    def set_remote_dead(self, name):
        """Announce to annex that remote is "dead"
        """
        return self._annex_custom_command([], ["git", "annex", "dead", name])

    def is_remote_annex_ignored(self, remote):
        """Return True if remote is explicitly ignored"""
        return self.config.getbool(
            'remote.{}'.format(remote), 'annex-ignore',
            default=False
        )

    def is_special_annex_remote(self, remote, check_if_known=True):
        """Return whether remote is a special annex remote

        Decides based on the presence of an annex- option and lack of a
        configured URL for the remote.
        """
        if check_if_known:
            if remote not in self.get_remotes():
                raise RemoteNotAvailableError(remote)
        opts = self.config.options('remote.{}'.format(remote))
        if "url" in opts:
            is_special = False
        elif any(o.startswith("annex-") for o in opts
                 if o not in ["annex-uuid", "annex-ignore"]):
            # It's possible that there isn't a special-remote related option
            # (we only filter out a few common ones), but given that there is
            # no URL it should be a good bet that this is a special remote.
            is_special = True
        else:
            is_special = False
            lgr.warning("Remote '%s' has no URL or annex- option. "
                        "Is it mis-configured?",
                        remote)
        return is_special

    @borrowkwargs(GitRepo)
    def get_remotes(self,
                    with_urls_only=False,
                    exclude_special_remotes=False):
        """Get known (special-) remotes of the repository

        Parameters
        ----------
        exclude_special_remotes: bool, optional
          if True, don't return annex special remotes

        Returns
        -------
        remotes : list of str
          List of names of the remotes
        """
        remotes = super(AnnexRepo, self).get_remotes(with_urls_only=with_urls_only)

        if exclude_special_remotes:
            return [
                remote for remote in remotes
                if not self.is_special_annex_remote(remote, check_if_known=False)
            ]
        else:
            return remotes

    def get_special_remotes(self):
        """Get info about all known (not just enabled) special remotes.

        Returns
        -------
        dict
          Keys are special remote UUIDs. Each value is a dictionary with
          configuration information git-annex has for the remote. This should
          include the 'type' and 'name' as well as any `initremote` parameters
          that git-annex stores.

          Note: This is a faithful translation of git-annex:remote.log with one
          exception. For a special remote initialized with the --sameas flag,
          git-annex stores the special remote name under the "sameas-name" key,
          we copy this value under the "name" key so that callers don't have to
          check two places for the name. If you need to detect whether you're
          working with a sameas remote, the presence of either "sameas-name" or
          "sameas-uuid" is a reliable indicator.
        """
        try:
            stdout, stderr = self._git_custom_command(
                None, ['git', 'cat-file', 'blob', 'git-annex:remote.log'],
                expect_fail=True)
        except CommandError as e:
            if 'Not a valid object name git-annex:remote.log' in e.stderr:
                # no special remotes configures
                return {}
            else:
                # some unforseen error
                raise e
        argspec = re.compile(r'^([^=]*)=(.*)$')
        srs = {}
        for line in stdout.splitlines():
            # be precise and split by spaces
            fields = line.split(' ')
            # special remote UUID
            sr_id = fields[0]
            # the rest are config args for enableremote
            sr_info = dict(argspec.match(arg).groups()[:2] for arg in fields[1:])
            if "name" not in sr_info:
                name = sr_info.get("sameas-name")
                if name is None:
                    lgr.warning(
                        "Encountered git-annex remote without a name or "
                        "sameas-name value: %s",
                        sr_info)
                else:
                    sr_info["name"] = name
            srs[sr_id] = sr_info
        return srs

    def _run_annex_command(self, annex_cmd,
                           git_options=None, annex_options=None,
                           backend=None, jobs=None,
                           files=None,
                           merge_annex_branches=True,
                           runner=None,
                           protocol=None,
                           **kwargs):
        """Helper to run actual git-annex calls

        Unifies annex command calls.

        Parameters
        ----------
        annex_cmd: str
            the actual git-annex command, like 'init' or 'add'
        git_options: list of str
            options to be passed to git
        annex_options: list of str
            options to be passed to the git-annex command
        backend: str
            backend to be used by this command; Currently this can also be
            achieved by having an item '--backend=XXX' in annex_options.
            This may change.
        jobs : int
        files: list, optional
            If command passes list of files. If list is too long
            (by number of files or overall size) it will be split, and multiple
            command invocations will follow
        merge_annex_branches: bool, optional
            If False, annex.merge-annex-branches=false config will be set for
            git-annex call.  Useful for operations which are not intended to
            benefit from updating information about remote git-annexes
        runner: {None, "gitwitless"}, optional
            Use specified runner class instead of the bound Runner instance.
        protocol : WitlessProtocol, optional
            Protocol class to pass to GitWitlessRunner.run(). This is ignored
            if `runner` is not "gitwitless".
        **kwargs
            these are passed as additional kwargs to .run() of the runner

        Raises
        ------
        CommandNotAvailableError
            if an annex command call returns "unknown command"
        """
        if self.git_annex_version is None:
            self._check_git_annex_version()

        debug = ['--debug'] if lgr.getEffectiveLevel() <= 8 else []
        backend = ['--backend=%s' % backend] if backend else []

        git_options = (git_options[:] if git_options else []) + self._ANNEX_GIT_COMMON_OPTIONS
        annex_options = annex_options[:] if annex_options else []
        if self._annex_common_options:
            annex_options = self._annex_common_options + annex_options

        if not self.always_commit:
            git_options += ['-c', 'annex.alwayscommit=false']

        if not merge_annex_branches:
            git_options += ['-c', 'annex.merge-annex-branches=false']

        if git_options:
            cmd_list = ['git'] + git_options + ['annex']
        else:
            cmd_list = ['git-annex']
        if jobs:
            annex_options += ['-J%d' % jobs]

        cmd_list += [annex_cmd] + backend + annex_options + debug

        env = kwargs.pop("env", None)
        if self.fake_dates_enabled:
            env = self.add_fake_dates(env)

        if runner == "gitwitless":
            if protocol:
                _protocol = protocol
            else:
                log_streams = (kwargs.pop('log_stdout', True),
                               kwargs.pop('log_stderr', True))
                if any(map(callable, log_streams)):
                    raise ValueError(
                        "gitwitless is incompatible with callable"
                        "for log_std{out,err}: log_stdout=%r, log_stderr=%r",
                        log_streams[0], log_streams[1])

                class _protocol(WitlessProtocol):
                    proc_out = bool(log_streams[0])
                    proc_err = bool(log_streams[1])
            # expect_fail and expect_stderr were all about deciding level
            # at which to log if error or stderr output.  With WitlessRunner
            # and all the handling "from upstairs" we simply would do nothing
            # special about it. But that ATM poses a risk of non-disclosing
            # underlying problems to the user if caller of this is not handling
            # out, err returned values anyhow.
            # But decision making on either report stderr is "difficult" outside
            # since annex --debug output also goes to stderr, thus occluding
            # errors messages.  This is the point when we know that --debug
            # is enabled, and probably need
            # TODOs:
            #  - convert all functions to generators/functions returning the
            #    records (pass them up)
            #  - upon debug, sanitize stderr output to exclude debug lines
            #    (they start with [ISODATETIME]), and include those into
            #    record
            kwargs.pop('expect_fail', False)
            kwargs.pop('expect_stderr', False)
            run_func = GitWitlessRunner(cwd=self.path, env=env).run
            kwargs['protocol'] = _protocol
        elif runner is None:
            run_func = self.cmd_call_wrapper.run
            kwargs['env'] = env
        else:
            raise ValueError("Unknown runner %r" % runner)

        try:
            # TODO: RF to use --batch where possible instead of splitting
            # into multiple invocations
            return run_gitcommand_on_file_list_chunks(
                run_func,
                cmd_list,
                files,
                **kwargs)
        except CommandError as e:
            if e.stderr and "git-annex: Unknown command '%s'" % annex_cmd in e.stderr:
                raise CommandNotAvailableError(str(cmd_list),
                                               "Unknown command:"
                                               " 'git-annex %s'" % annex_cmd,
                                               e.code, e.stdout, e.stderr)
            raise

    def _run_simple_annex_command(self, *args, **kwargs):
        """Run an annex command and return its output, of which expect 1 line

        Just a little helper to interact with basic annex commands and process
        their output while ignoring some messages

        Parameters
        ----------
        **kwargs: all passed into _run
        """
        out, err = self._run_annex_command(
            *args, **kwargs
        )
        lines = out.rstrip('\n').splitlines()
        # ignore some lines which might appear on a fresh clone
        # see https://git-annex.branchable.com/todo/output_of_wanted___40__and_possibly_group_etc__41___should_not_be_polluted_with___34__informational__34___messages/
        lines_ = [
            l for l in lines
            if l and not re.search(
                r'\((merging .* into git-annex|recording state ).*\.\.\.\)', l
            )
        ]

        if len(lines_) > 1:
            raise AssertionError("Expected one line but got {}".format(lines_))
        return lines_[0] if lines_ else None

    def _is_direct_mode_from_config(self):
        """Figure out if in direct mode from the git config.

        Since relies on reading config, expensive to be used often

        Returns
        -------
        True if in direct mode, False otherwise.
        """
        # If .git/config lacks an entry "direct",
        # it's actually indirect mode.
        self.config.reload()
        return self.config.getbool("annex", "direct", False)

    def is_direct_mode(self):
        """Return True if annex is in direct mode

        Returns
        -------
        True if in direct mode, False otherwise.
        """
        self._direct_mode = None

        if self._direct_mode is None:
            # we need to figure it out
            self._direct_mode = self._is_direct_mode_from_config()
        return self._direct_mode

    def is_crippled_fs(self):
        """Return True if git-annex considers current filesystem 'crippled'.

        Returns
        -------
        True if on crippled filesystem, False otherwise
        """

        self.config.reload()
        return self.config.getbool("annex", "crippledfilesystem", False)

    @property
    def supports_unlocked_pointers(self):
        """Return True if repository version supports unlocked pointers.
        """
        try:
            return self.config.getint("annex", "version") >= 6
        except KeyError:
            # If annex.version isn't set (e.g., an uninitialized repo), assume
            # that unlocked pointers aren't supported.
            return False

    # TODO: RM DIRECT  might be gone but pieces might be useful for establishing
    #       migration to v6+ mode and testing. For now is made protected to
    #       avoid use by users
    def _set_direct_mode(self, enable_direct_mode=True):
        """Switch to direct or indirect mode

        WARNING!  To be used only for internal development purposes.
                  We no longer support direct mode and thus setting it in a
                  repository would render it unusable for DataLad

        Parameters
        ----------
        enable_direct_mode: bool
            True means switch to direct mode,
            False switches to indirect mode

        Raises
        ------
        CommandNotAvailableError
            in case you try to switch to indirect mode on a crippled filesystem
        """
        if self.is_crippled_fs() and not enable_direct_mode:
            # TODO: ?? DIRECT - should we call git annex upgrade?
            raise CommandNotAvailableError(
                cmd="git-annex indirect",
                msg="Can't switch to indirect mode on that filesystem.")

        self._run_annex_command(
            'direct' if enable_direct_mode else 'indirect',
            expect_stderr=True,
            runner="gitwitless"
        )
        self.config.reload()

        # For paranoid we will just re-request
        self._direct_mode = None
        assert(self.is_direct_mode() == enable_direct_mode)

        # All further workarounds were stripped - no direct mode is supported

    def _init(self, version=None, description=None):
        """Initializes an annex repository.

        Note: This is intended for private use in this class by now.
        If you have an object of this class already,
        there shouldn't be a need to 'init' again.

        """
        # MIH: this function is required for re-initing repos. The logic
        # in the constructor is rather convoluted and doesn't acknowledge
        # the case of a perfectly healthy annex that just needs a new
        # description
        # will keep leading underscore in the name for know, but this is
        # not private
        # TODO: provide git and git-annex options.
        opts = []
        if description is not None:
            opts += [description]
        if version is not None:
            opts += ['--version', '{0}'.format(version)]
        if not len(opts):
            opts = None

        # TODO: RM DIRECT?  or RF at least ?
        # Note: git-annex-init kills a possible tracking branch for
        # 'annex/direct/my_branch', if we just cloned from a repo in direct
        # mode. We want to preserve the information about the tracking branch,
        # as if the source repo wasn't in direct mode.
        # Note 2: Actually we do it for all 'managed branches'. This might turn
        # out to not be necessary
        sections_to_preserve = ["branch.{}".format(branch)
                                for branch in self.get_branches()
                                if self.is_managed_branch(branch)
                                and "branch.{}".format(branch) in
                                self.config.sections()]
        for sct in sections_to_preserve:
            orig_branch = sct[7:]
            new_branch = \
                self.get_corresponding_branch(orig_branch) or orig_branch
            new_section = "branch.{}".format(new_branch)
            for opt in self.config.options(sct):
                orig_value = self.config.get_value(sct, opt)
                new_value = orig_value.replace(orig_branch, new_branch)
                self.config.add(var=new_section + "." + opt,
                                value=new_value,
                                where='local',
                                reload=False)
        self._run_annex_command(
            'init',
            runner="gitwitless",
            protocol=AnnexInitOutput,
            annex_options=opts)
        # TODO: When to expect stderr?
        # on crippled filesystem for example (think so)?
        self.config.reload()

    @normalize_paths
    def get(self, files, remote=None, options=None, jobs=None, key=False):
        """Get the actual content of files

        Parameters
        ----------
        files : list of str
            paths to get
        remote : str, optional
            from which remote to fetch content
        options : list of str, optional
            commandline options for the git annex get command
        jobs : int or None, optional
            how many jobs to run in parallel (passed to git-annex call).
            If not specified (None), then
        key : bool, optional
            If provided file value is actually a key

        Returns
        -------
        files : list of dict
        """
        options = options[:] if options else []

        if remote:
            if remote not in self.get_remotes():
                raise RemoteNotAvailableError(
                    remote=remote,
                    cmd="get",
                    msg="Remote is not known. Known are: %s"
                    % (self.get_remotes(),)
                )
            options += ['--from', remote]

        # analyze provided files to decide which actually are needed to be
        # fetched

        if not key:
            expected_downloads, fetch_files = self._get_expected_files(
                files, ['--not', '--in', '.'],
                merge_annex_branches=False  # interested only in local info
            )
        else:
            fetch_files = files
            assert len(files) == 1, "When key=True only a single file be provided"
            expected_downloads = {files[0]: AnnexRepo.get_size_from_key(files[0])}

        if not fetch_files:
            lgr.debug("No files found needing fetching.")
            return []

        if len(fetch_files) != len(files):
            lgr.debug("Actually getting %d files", len(fetch_files))

        # TODO: provide more meaningful message (possibly aggregating 'note'
        #  from annex failed ones
        # TODO: reproduce DK's bug on OSX, and either switch to
        #  --batch mode (I don't think we have --progress support in long
        #  alive batch processes ATM),
        if key:
            kwargs = {'opts': options + ['--key'] + files}
        else:
            kwargs = {'opts': options, 'files': files}
        results = self._run_annex_command_json(
            'get',
            # TODO: eventually make use of --batch mode
            jobs=jobs,
            expected_entries=expected_downloads,
            progress=True,
            **kwargs
        )
        results_list = list(results)
        # TODO:  should we here compare fetch_files against result_list
        # and vomit an exception of incomplete download????
        return results_list

    def _get_expected_files(self, files, expr, merge_annex_branches=True):
        """Given a list of files, figure out what to be downloaded

        Parameters
        ----------
        files
        expr: list
          Expression to be passed into annex's find

        Returns
        -------
        expected_files : dict
          key -> size
        fetch_files : list
          files to be fetched
        """
        lgr.debug("Determine what files match the query to work with")
        # Let's figure out first which files/keys and of what size to download
        expected_files = {}
        fetch_files = []
        keys_seen = set()
        unknown_sizes = []  # unused atm
        # for now just record total size, and
        for j in self._run_annex_command_json(
                'find', opts=expr, files=files,
                merge_annex_branches=merge_annex_branches
        ):
            # TODO: some files might not even be here.  So in current fancy
            # output reporting scheme we should then theoretically handle
            # those cases here and say 'impossible' or something like that
            if not j.get('success', True):
                # TODO: I guess do something with yielding and filtering for
                # what need to be done and what not
                continue
            key = j['key']
            size = j.get('bytesize')
            if key in keys_seen:
                # multiple files could point to the same key.  no need to
                # request multiple times
                continue
            keys_seen.add(key)
            assert j['file']
            fetch_files.append(j['file'])
            if size and size.isdigit():
                expected_files[key] = int(size)
            else:
                expected_files[key] = None
                unknown_sizes.append(j['file'])
        return expected_files, fetch_files

    @normalize_paths
    def add(self, files, git=None, backend=None, options=None, jobs=None,
            git_options=None, annex_options=None, update=False):
        """Add file(s) to the repository.

        Parameters
        ----------
        files: list of str
          list of paths to add to the annex
        git: bool
          if True, add to git instead of annex.
        backend:
        options:
        update: bool
          --update option for git-add. From git's manpage:
           Update the index just where it already has an entry matching
           <pathspec>. This removes as well as modifies index entries to match
           the working tree, but adds no new files.

           If no <pathspec> is given when --update option is used, all tracked
           files in the entire working tree are updated (old versions of Git
           used to limit the update to the current directory and its
           subdirectories).

           Note: Used only, if a call to git-add instead of git-annex-add is
           performed

        Returns
        -------
        list of dict or dict
        """

        return list(self.add_(
            files, git=git, backend=backend, options=options, jobs=jobs,
            git_options=git_options, annex_options=annex_options, update=update
        ))

    def add_(self, files, git=None, backend=None, options=None, jobs=None,
            git_options=None, annex_options=None, update=False):
        """Like `add`, but returns a generator"""
        if update and not git:
            raise InsufficientArgumentsError("option 'update' requires 'git', too")

        if git_options:
            # TODO: note that below we would use 'add with --dry-run
            # so passed here options might need to be passed into it??
            lgr.warning("add: git_options not yet implemented. Ignored.")

        if annex_options:
            lgr.warning("annex_options not yet implemented. Ignored.")

        options = options[:] if options else []

        # TODO: RM DIRECT? not clear if this code didn't become "generic" and
        #       not only "direct mode" specific, so kept for now.
        # Note: As long as we support direct mode, one should not call
        # super().add() directly. Once direct mode is gone, we might remove
        # `git` parameter and call GitRepo's add() instead.

        def _get_to_be_added_recs(paths):
            """Try to collect what actually is going to be added

            This is used for progress information
            """

            # TODO: RM DIRECT? might remain useful to detect submods left in direct mode
            # Note: if a path involves a submodule in direct mode, while we
            # are not in direct mode at current level, we might still fail.
            # Hence the except clause is still needed. However, this is
            # unlikely, since direct mode usually should be used only, if it
            # was enforced by FS and/or OS and therefore concerns the entire
            # hierarchy.
            _git_options = ['--dry-run', '-N', '--ignore-missing']
            try:
                for r in super(AnnexRepo, self).add_(
                        files, git_options=_git_options, update=update):
                    yield r
                    return
            except CommandError as e:
                # TODO: RM DIRECT?  left for detection of direct mode submodules
                if AnnexRepo._is_annex_work_tree_message(e.stderr):
                    raise DirectModeNoLongerSupportedError(
                        self, exc_str(e)
                    )
                raise

        # Theoretically we could have done for git as well, if it could have
        # been batched
        # Call git annex add for any to have full control of whether to go
        # to git or to annex
        # 1. Figure out what actually will be added
        to_be_added_recs = _get_to_be_added_recs(files)
        # collect their sizes for the progressbar
        expected_additions = {
            rec['file']: self.get_file_size(rec['file'])
            for rec in to_be_added_recs
        }

        # if None -- leave it to annex to decide
        if git is False:
            options.extend(self._check_version_kludges("force-large"))

        if git:
            # explicitly use git-add with --update instead of git-annex-add
            # TODO: This might still need some work, when --update AND files
            # are specified!
            for r in super(AnnexRepo, self).add(
                    files,
                    git=True,
                    git_options=git_options,
                    update=update):
                yield r

        else:
            for r in self._run_annex_command_json(
                    'add',
                    opts=options,
                    files=files,
                    backend=backend,
                    expect_fail=True,
                    jobs=jobs,
                    expected_entries=expected_additions,
                    expect_stderr=True):
                yield r

    @normalize_paths
    def get_file_key(self, files, batch=None):
        """Get key of an annexed file.

        Parameters
        ----------
        files: str or list
            file(s) to look up
        batch: None or bool, optional
            If True, `lookupkey --batch` process will be used, which would
            not crash even if provided file is not under annex (but directly
            under git), but rather just return an empty string. If False,
            invokes without --batch. If None, use batch mode if more than a
            single file is provided.

        Returns
        -------
        str or list
            keys used by git-annex for each of the files;
            in case of a list an empty string is returned if there was no key
            for that file

        Raises
        ------
        FileInGitError
             If running in non-batch mode and a file is under git, not annex
        FileNotInAnnexError
             If running in non-batch mode and a file is not under git at all
        """

        if batch or (batch is None and len(files) > 1):
            return self._batched.get('lookupkey', path=self.path)(files)
        else:
            files = files[0]
            # single file
            # keep current implementation
            # TODO: This should change, but involves more RF'ing and an
            # alternative regarding FileNotInAnnexError
            cmd_str = 'git annex lookupkey %s' % files  # have a string for messages

            try:
                out, err = self._run_annex_command(
                    'lookupkey',
                    files=[files],
                    expect_fail=True,
                    runner="gitwitless",
                )
            except CommandError as e:
                if e.code == 1:
                    if not exists(opj(self.path, files)):
                        raise IOError(e.code, "File not found.", files)
                    # XXX you don't like me because I can be real slow!
                    elif files in self.get_indexed_files():
                        # if we got here, the file is present and in git,
                        # but not in the annex
                        raise FileInGitError(cmd=cmd_str,
                                             msg="File not in annex, but git: %s"
                                                 % files,
                                             filename=files)
                    else:
                        raise FileNotInAnnexError(cmd=cmd_str,
                                                  msg="File not in annex: %s"
                                                      % files,
                                                  filename=files)
                else:
                    # Not sure, whether or not this can actually happen
                    raise e

            entries = out.rstrip(linesep).splitlines()
            # filter out the ones which start with (: http://git-annex.branchable.com/bugs/lookupkey_started_to_spit_out___34__debug__34___messages_to_stdout/?updated
            entries = list(filter(lambda x: not x.startswith('('), entries))
            if len(entries) > 1:
                lgr.warning("Got multiple entries in reply asking for a key of a file: %s"
                            % (str(entries)))
            elif not entries:
                raise FileNotInAnnexError("Could not get a key for a file(s) %s -- empty output" % files)
            return entries[0]

    @normalize_paths
    def unlock(self, files):
        """unlock files for modification

        Note: This method is silent about errors in unlocking a file (e.g, the
        file has not content). Use the higher-level interface.unlock to get
        more informative reporting.

        Parameters
        ----------
        files: list of str

        Returns
        -------
        list of str
          successfully unlocked files
        """
        if not files:
            return
        return [j["file"] for j in
                self._run_annex_command_json("unlock", files=files)
                if j["success"]]

    def adjust(self, options=None):
        """enter an adjusted branch

        This command is only available in a v6+ git-annex repository.

        Parameters
        ----------
        options: list of str
          currently requires '--unlock' or '--fix';
          default: --unlock
        """
        # TODO: Do we want to catch the case that
        # "adjusted/<current_branch_name>(unlocked)" already exists and
        # just check it out? Or fail like annex itself does?

        # version check:
        if not self.supports_unlocked_pointers:
            raise CommandNotAvailableError(
                cmd='git annex adjust',
                msg=('git-annex-adjust requires a '
                     'version that supports unlocked pointers'))

        options = options[:] if options else to_options(unlock=True)
        self._run_annex_command('adjust', annex_options=options, runner="gitwitless")

    @normalize_paths
    def unannex(self, files, options=None):
        """undo accidental add command

        Use this to undo an accidental git annex add command. Note that for
        safety, the content of the file remains in the annex, until you use git
        annex unused and git annex dropunused.

        Parameters
        ----------
        files: list of str
        options: list of str

        Returns
        -------
        list of str
          successfully unannexed files
        """

        options = options[:] if options else []

        std_out, std_err = self._run_annex_command(
            'unannex', annex_options=options, files=files, runner="gitwitless",
        )
        return [line.split()[1] for line in std_out.splitlines()
                if line.split()[0] == 'unannex' and line.split()[-1] == 'ok']

    @normalize_paths(map_filenames_back=True)
    def find(self, files, batch=False):
        """Run `git annex find` on file(s).

        Parameters
        ----------
        files: list of str
            files to find under annex
        batch: bool, optional
            initiate or continue with a batched run of annex find, instead of just
            calling a single git annex find command. If any items in `files`
            are directories, this value is treated as False.

        Returns
        -------
        A dictionary the maps each item in `files` to its `git annex find`
        result. Items without a successful result will be an empty string, and
        multi-item results (which can occur for if `files` includes a
        directory) will be returned as a list.
        """
        objects = {}
        # Ignore batch=True if any path is a directory because `git annex find
        # --batch` always returns an empty string for directories.
        if batch and not any(isdir(opj(self.path, f)) for f in files):
            find = self._batched.get(
                'find', json=True, path=self.path,
                # Since we are just interested in local information
                git_options=['-c', 'annex.merge-annex-branches=false']
            )
            objects = {f: json_out.get("file", "")
                       for f, json_out in zip(files, find(files))}
        else:
            for f in files:
                try:
                    obj, _ = self._run_annex_command(
                        'find', files=[f],
                        annex_options=["--print0"],
                        expect_fail=True,
                        merge_annex_branches=False,
                        runner="gitwitless",
                    )
                    items = obj.rstrip("\0").split("\0")
                    objects[f] = items[0] if len(items) == 1 else items
                except CommandError:
                    objects[f] = ''

        return objects

    def _check_files(self, fn, quick_fn, files, allow_quick, batch):
        # Helper that isolates the common logic in `file_has_content` and
        # `is_under_annex`. `fn` is the annex command used to do the check, and
        # `quick_fn` is the non-annex variant.
        pointers = self.supports_unlocked_pointers
        if pointers or batch or not allow_quick:
            # We're only concerned about modified files in V6+ mode. In V5
            # `find` returns an empty string for unlocked files.
            #
            # ATTN: test_AnnexRepo_file_has_content has a failure before Git
            # v2.13 (tested back to v2.9) because this diff call unexpectedly
            # reports a type change as modified.
            modified = [
                f for f in self.call_git_items_(
                    ['diff', '--name-only', '-z'], sep='\0')
                if f] if pointers else []
            annex_res = fn(files, normalize_paths=False, batch=batch)
            return [bool(annex_res.get(f) and
                         not (pointers and normpath(f) in modified))
                    for f in files]
        else:  # ad-hoc check which should be faster than call into annex
            return [quick_fn(f) for f in files]

    @normalize_paths
    def file_has_content(self, files, allow_quick=True, batch=False):
        """Check whether files have their content present under annex.

        Parameters
        ----------
        files: list of str
            file(s) to check for being actually present.
        allow_quick: bool, optional
            allow quick check, based on having a symlink into .git/annex/objects.
            Works only in non-direct mode (TODO: thin mode)

        Returns
        -------
        list of bool
            For each input file states whether file has content locally
        """
        # TODO: Also provide option to look for key instead of path

        def quick_check(filename):
            filepath = self.pathobj / filename
            # MIH wonders why it cannot just return exists(filepath)...
            # this test must not use op.path.exists(), because automagic
            # IO patches it to return True for any symlink pointing into
            # the annex
            return filepath.exists() and (
                filepath.is_symlink()
                # TODO: checks for being not outside of this repository
                # Note: ben removed '.git/' from '.git/annex/objects',
                # since it is not true for submodules, whose '.git' is a
                # symlink and being resolved to some
                # '.git/modules/.../annex/objects'
                and opj('annex', 'objects') in os.readlink(str(filepath))  # realpath OK
            )

        return self._check_files(self.find, quick_check,
                                 files, allow_quick, batch)

    @normalize_paths
    def is_under_annex(self, files, allow_quick=True, batch=False):
        """Check whether files are under annex control

        Parameters
        ----------
        files: list of str
            file(s) to check for being under annex
        allow_quick: bool, optional
            allow quick check, based on having a symlink into .git/annex/objects.
            Works only in non-direct mode (TODO: thin mode)

        Returns
        -------
        list of bool
            For each input file states whether file is under annex
        """
        # theoretically in direct mode files without content would also be
        # broken symlinks on the FSs which support it, but that would complicate
        # the matters

        # This is an ugly hack to prevent files from being treated as
        # remotes by `git annex info`. See annex's `nameToUUID'`.
        files = [opj(curdir, f) for f in files]

        def check(files, **kwargs):
            # Filter out directories because it doesn't make sense to ask if
            # they are under annex control and `info` can only handle
            # non-directories.
            return self.info([f for f in files if not isdir(f)],
                             fast=True, **kwargs)

        def quick_check(filename):
            filepath = opj(self.path, filename)
            # todo checks for being not outside of this repository
            # Note: ben removed '.git/' from '.git/annex/objects',
            # since it is not true for submodules, whose '.git' is a
            # symlink and being resolved to some
            # '.git/modules/.../annex/objects'
            return (
                islink(filepath)
                and opj('annex', 'objects') in os.readlink(filepath)  # realpath OK
            )

        return self._check_files(check, quick_check,
                                 files, allow_quick, batch)

    def init_remote(self, name, options):
        """Creates a new special remote

        Parameters
        ----------
        name: str
            name of the special remote
        """
        # TODO: figure out consistent way for passing options + document

        self._run_annex_command(
            'initremote',
            annex_options=[name] + options,
            runner="gitwitless",
        )
        self.config.reload()

    def enable_remote(self, name, options=None, env=None):
        """Enables use of an existing special remote

        Parameters
        ----------
        name: str
            name, the special remote was created with
        options: list, optional
        """

        try:
            # TODO: outputs are nohow used/displayed. Eventually convert to
            # to a generator style yielding our "dict records"
            self._run_annex_command(
                'enableremote',
                annex_options=[name] + ensure_list(options),
                runner="gitwitless",
                env=env)
        except CommandError as e:
            if re.match(r'.*StatusCodeException.*statusCode = 401', e.stderr):
                raise AccessDeniedError(e.stderr)
            elif 'FailedConnectionException' in e.stderr:
                raise AccessFailedError(e.stderr)
            else:
                raise e
        self.config.reload()

    def merge_annex(self, remote=None):  # do not use anymore, use localsync()
        self.localsync(remote)

    def sync(self, remotes=None, push=True, pull=True, commit=True,
             content=False, all=False, fast=False):
        """Synchronize local repository with remotes

        Use  this  command  when you want to synchronize the local repository
        with one or more of its remotes. You can specify the remotes (or
        remote groups) to sync with by name; the default if none are specified
        is to sync with all remotes.

        Parameters
        ----------
        remotes: str, list(str), optional
          Name of one or more remotes to be sync'ed.
        push : bool
          By default, git pushes to remotes.
        pull : bool
          By default, git pulls from remotes
        commit : bool
          A commit is done by default. Disable to avoid  committing local
          changes.
        content : bool
          Normally, syncing does not transfer the contents of annexed
          files.  This option causes the content of files in the work tree
          to also be uploaded and downloaded as necessary.
        all : bool
          This option, when combined with `content`, makes all available
          versions of all files be synced, when preferred content settings
          allow
        fast : bool
          Only sync with the remotes with the lowest annex-cost value
          configured
        """
        args = []
        args.extend(to_options(push=push, no_push=not push,
                               # means: '--push' if push else '--no-push'
                               pull=pull, no_pull=not pull,
                               commit=commit, no_commit=not commit,
                               content=content, no_content=not content,
                               all=all,
                               fast=fast))
        args.extend(assure_list(remotes))
        self._run_annex_command('sync', annex_options=args, runner="gitwitless")

    @normalize_path
    def add_url_to_file(self, file_, url, options=None, backend=None,
                        batch=False, git_options=None, annex_options=None,
                        unlink_existing=False):
        """Add file from url to the annex.

        Downloads `file` from `url` and add it to the annex.
        If annex knows `file` already,
        records that it can be downloaded from `url`.

        Note: Consider using the higher-level `download_url` instead.

        Parameters
        ----------
        file_: str

        url: str

        options: list
            options to the annex command

        batch: bool, optional
            initiate or continue with a batched run of annex addurl, instead of just
            calling a single git annex addurl command

        unlink_existing: bool, optional
            by default crashes if file already exists and is under git.
            With this flag set to True would first remove it.

        Returns
        -------
        dict
          In batch mode only ATM returns dict representation of json output returned
          by annex
        """

        if git_options:
            lgr.warning("add_url_to_file: git_options not yet implemented. Ignored.")

        if annex_options:
            lgr.warning("annex_options not yet implemented. Ignored.")

        options = options[:] if options else []
        git_options = []
        kwargs = dict(backend=backend)
        if lexists(opj(self.path, file_)) and \
                unlink_existing and \
                not self.is_under_annex(file_):
            # already under git, we can't addurl for under annex
            lgr.warning(
                "File %s:%s is already under git, removing so it could possibly"
                " be added under annex", self, file_
            )
            unlink(opj(self.path, file_))
        if not batch or self.fake_dates_enabled:
            if batch:
                lgr.debug("Not batching addurl call "
                          "because fake dates are enabled")
            files_opt = '--file=%s' % file_
            out_json = self._run_annex_command_json(
                'addurl',
                opts=options + [files_opt] + [url],
                progress=True,
                expected_entries={file_: None},
                **kwargs
            )
            if len(out_json) != 1:
                raise AssertionError(
                    "should always be a single-item list, Got: %s"
                    % str(out_json))
            # Make the output's structure match bcmd's.
            out_json = out_json[0]
            # Don't capture stderr, since download progress provided by wget
            # uses stderr.
        else:
            options += ['--with-files']
            if backend:
                options += ['--backend=%s' % backend]
            # Initializes (if necessary) and obtains the batch process
            bcmd = self._batched.get(
                # Since backend will be critical for non-existing files
                'addurl_to_file_backend:%s' % backend,
                annex_cmd='addurl',
                git_options=git_options,
                annex_options=options,  # --raw ?
                path=self.path,
                json=True
            )
            try:
                out_json = bcmd((url, file_))
            except Exception as exc:
                # if isinstance(exc, IOError):
                #     raise
                raise AnnexBatchCommandError(
                    cmd="addurl",
                    msg="Adding url %s to file %s failed due to %s" % (url, file_, exc_str(exc)))
            assert(out_json['command'] == 'addurl')
        if not out_json.get('success', False):
            raise (AnnexBatchCommandError if batch else CommandError)(
                    cmd="addurl",
                    msg="Error, annex reported failure for addurl (url='%s'): %s"
                    % (url, str(out_json)))
        return out_json

    def add_urls(self, urls, options=None, backend=None, cwd=None,
                 jobs=None,
                 git_options=None, annex_options=None):
        """Downloads each url to its own file, which is added to the annex.

        Parameters
        ----------
        urls: list of str

        options: list, optional
            options to the annex command

        cwd: string, optional
            working directory from within which to invoke git-annex
        """

        if git_options:
            lgr.warning("add_urls: git_options not yet implemented. Ignored.")

        if annex_options:
            lgr.warning("annex_options not yet implemented. Ignored.")

        options = options[:] if options else []

        self._run_annex_command('addurl', annex_options=options + urls,
                                backend=backend, log_online=True,
                                log_stderr=False, cwd=cwd)
        # Don't capture stderr, since download progress provided by wget uses
        # stderr.

        # currently simulating similar return value, assuming success
        # for all files:
        # TODO: Make return values consistent across both *Repo classes!
        return [{u'file': f, u'success': True} for f in urls]

    @normalize_path
    def rm_url(self, file_, url):
        """Record that the file is no longer available at the url.

        Parameters
        ----------
        file_: str

        url: str
        """

        self._run_annex_command('rmurl', files=[file_, url], runner="gitwitless")

    @normalize_path
    def get_urls(self, file_, key=False, batch=False):
        """Get URLs for a file/key

        Parameters
        ----------
        file_: str
        key: bool, optional
            Whether provided files are actually annex keys

        Returns
        -------
        A list of URLs
        """
        locations = self.whereis(file_, output='full', key=key, batch=batch)
        return locations.get(WEB_SPECIAL_REMOTE_UUID, {}).get('urls', [])

    @normalize_paths
    def drop(self, files, options=None, key=False, jobs=None):
        """Drops the content of annexed files from this repository.

        Drops only if possible with respect to required minimal number of
        available copies.

        Parameters
        ----------
        files: list of str
            paths to drop
        options : list of str, optional
            commandline options for the git annex drop command
        jobs : int, optional
            how many jobs to run in parallel (passed to git-annex call)

        Returns
        -------
        list(JSON objects)
          'success' item in each object indicates failure/success per file
          path.
        """

        # annex drop takes either files or options
        # --all, --unused, --key, or --incomplete
        # for now, most simple test; to be replaced by a more general solution
        # (exception thrown by _run_annex_command)
        if not files and \
                (not options or
                 not any([o in options for o in
                          ["--all", "--unused", "--key", "--incomplete"]])):
            raise InsufficientArgumentsError("drop() requires at least to "
                                             "specify 'files' or 'options'")

        options = assure_list(options)

        if key:
            # we can't drop multiple in 1 line, and there is no --batch yet, so
            # one at a time
            files = assure_list(files)
            options = options + ['--key']
            res = [
                self._run_annex_command_json(
                    'drop',
                    opts=options + [k],
                    jobs=jobs)
                for k in files
            ]
            # `normalize_paths` ... magic, useful?
            if len(files) == 1:
                return res[0]
            else:
                return res
        else:
            return self._run_annex_command_json(
                'drop',
                opts=options,
                files=files,
                jobs=jobs)

    def drop_key(self, keys, options=None, batch=False):
        """Drops the content of annexed files from this repository referenced by keys

        Dangerous: it drops without checking for required minimal number of
        available copies.

        Parameters
        ----------
        keys: list of str, str

        batch: bool, optional
            initiate or continue with a batched run of annex dropkey, instead of just
            calling a single git annex dropkey command
        """
        keys = [keys] if isinstance(keys, str) else keys

        options = options[:] if options else []
        options += ['--force']
        if not batch or self.fake_dates_enabled:
            if batch:
                lgr.debug("Not batching drop_key call "
                          "because fake dates are enabled")
            json_objects = self._run_annex_command_json(
                'dropkey', opts=options, files=keys, expect_stderr=True
            )
        else:
            json_objects = self._batched.get(
                'dropkey',
                annex_options=options, json=True, path=self.path
            )(keys)
        for j in json_objects:
            assert j.get('success', True)

    # TODO: a dedicated unit-test
    def _whereis_json_to_dict(self, j):
        """Convert json record returned by annex whereis --json to our dict representation for it
        """
        assert (j.get('success', True) is True)
        # process 'whereis' containing list of remotes
        remotes = {remote['uuid']: {x: remote.get(x, None)
                                    for x in ('description', 'here', 'urls')
                                    }
                   for remote in j.get('whereis')}
        if WEB_SPECIAL_REMOTE_UUID in remotes:
            assert(remotes[WEB_SPECIAL_REMOTE_UUID]['description'] == 'web')
        return remotes

    def _run_annex_command_json(self, command,
                                opts=None,
                                jobs=None,
                                files=None,
                                expected_entries=None,
                                progress=False,
                                **kwargs):
        """Run an annex command with --json and load output results into a tuple of dicts

        Parameters
        ----------
        expected_entries : dict, optional
          If provided `filename/key: size` dictionary, will be used to create
          ProcessAnnexProgressIndicators to display progress
        progress: bool, optional
          Whether to request/handle --json-progress
        **kwargs
          Passed to ._run_annex_command
        """
        progress_indicators = None
        if expected_entries:
            progress_indicators = ProcessAnnexProgressIndicators(
                expected=expected_entries
            )
            kwargs = kwargs.copy()
            kwargs.update(dict(
                log_stdout=progress_indicators,
                log_stderr='offline',  # False, # to avoid lock down
                log_online=True
            ))
        # TODO: refactor to account for possible --batch ones
        annex_options = ['--json', '--json-error-messages']
        if progress:
            annex_options += ['--json-progress']

        if jobs == 'auto':
            # Limit to # of CPUs (but at least 3 to start with)
            # and also an additional config constraint (by default 1
            # due to https://github.com/datalad/datalad/issues/4404)
            jobs = self._n_auto_jobs or min(
                self.config.obtain('datalad.runtime.max-annex-jobs'),
                max(3, cpu_count()))
            # cache result to avoid repeated calls to cpu_count()
            self._n_auto_jobs = jobs
        if jobs and jobs != 1:
            annex_options += ['-J%d' % jobs]
        if opts:
            # opts might be the '--key' which should go last
            annex_options += opts

        interrupted = True
        try:
            out, err = self._run_annex_command(
                    command,
                    files=files,
                    annex_options=annex_options,
                    **kwargs)
            interrupted = False
        except CommandError as e:
            # Note: A call might result in several 'failures', that can be or
            # cannot be handled here. Detection of something, we can deal with,
            # doesn't mean there's nothing else to deal with.

            # OutOfSpaceError:
            # Note:
            # doesn't depend on anything in stdout. Therefore check this before
            # dealing with stdout
            out_of_space_re = re.search(
                "not enough free space, need (.*) more", e.stderr
            )
            if out_of_space_re:
                raise OutOfSpaceError(cmd="annex %s" % command,
                                      sizemore_msg=out_of_space_re.groups()[0])

            # RemoteNotAvailableError:
            remote_na_re = re.search(
                "there is no available git remote named \"(.*)\"", e.stderr
            )
            if remote_na_re:
                raise RemoteNotAvailableError(cmd="annex %s" % command,
                                              remote=remote_na_re.groups()[0])

            # TEMP: Workaround for git-annex bug, where it reports success=True
            # for annex add, while simultaneously complaining, that it is in
            # a submodule:
            # TODO: For now just reraise. But independently on this bug, it
            # makes sense to have an exception for that case
            in_subm_re = re.search(
                "fatal: Pathspec '(.*)' is in submodule '(.*)'", e.stderr
            )
            if in_subm_re:
                raise e

            # Note: try to approach the covering of potential annex failures
            # in a more general way:
            # first check stdout:
            if all([line.startswith('{') and line.endswith('}')
                    for line in e.stdout.splitlines()]):
                # we have the usual json output on stdout. Therefore we can
                # probably return and don't need to raise; so get stdout
                # for json loading:
                out = e.stdout
            else:
                out = None

            # Note: Workaround for not existing files as long as annex doesn't
            # report it within JSON response:
            # see http://git-annex.branchable.com/bugs/copy_does_not_reflect_some_failed_copies_in_--json_output/
            not_existing = [
                # cut the file path from the middle, no useful delimiter
                # need to deal with spaces too!
                line[11:-10] for line in e.stderr.splitlines()
                if line.startswith('git-annex:') and
                line.endswith(' not found')
            ]
            if not_existing:
                if out is None:
                    # we create the error reporting herein. If all files were
                    # not found, there is nothing on stdout and we don't need
                    # anything
                    out = ""
                if not out.endswith(linesep):
                    out += linesep
                out += linesep.join(
                    ['{{"command": "{cmd}", "file": "{path}", '
                     '"note": "{note}",'
                     '"success": false}}'.format(
                         cmd=command,
                         # gotta quote backslashes that have taken over...
                         # ... or the outcome is not valid JSON
                         path=f.replace('\\', '\\\\'),
                         note="not found")
                     for f in not_existing])

            # Note: insert additional code here to analyse failure and possibly
            # raise a custom exception

            # if we didn't raise before, just depend on whether or not we seem
            # to have some json to return. It should contain information on
            # failure in keys 'success' and 'note'
            # TODO: This is not entirely true. 'annex status' may return empty,
            # while there was a 'fatal:...' in stderr, which should be a
            # failure/exception
            # Or if we had empty stdout but there was stderr
            if out is None or (not out and e.stderr):
                raise e
            if e.stderr:
                # else just warn about present errors
                shorten = lambda x: x[:1000] + '...' if len(x) > 1000 else x

                _log = lgr.debug if kwargs.get('expect_fail', False) else lgr.warning
                _log(
                    "Running %s resulted in stderr output: %s",
                    command, shorten(e.stderr)
                )
        finally:
            if progress_indicators:
                progress_indicators.finish(partial=interrupted)

        others, json_strs = partition((ln for ln in out.splitlines()),
                                      lambda ln: ln.startswith('{'))

        json_objects = (json_loads(line) for line in json_strs)
        # protect against progress leakage
        json_objects = [j for j in json_objects if 'byte-progress' not in j]

        others = [ln for ln in others if ln.strip()]
        if others:
            if json_objects:
                # We at least received some valid json output, so warn about
                # non-json output and continue.
                lgr.warning("Received non-json lines for --json command: %s",
                            others)
            else:
                annex_ver = external_versions['cmd:annex']
                if annex_ver == "7.20190626" and command == "find":
                    # TODO: Drop this once GIT_ANNEX_MIN_VERSION is over
                    # 7.20190626.
                    exc = BrokenExternalDependency(
                        "find --json output is broken on git-annex 7.20190626")
                else:
                    exc = RuntimeError(
                        "Received no json output for --json command, only:\n{}"
                        .format("  ".join(others)))
                raise exc

        # A special remote might send a message via "info". This is supposed to be printed by annex but in case of
        # `--json` is returned by annex as "{'info': '<message>'}".
        # See https://git-annex.branchable.com/design/external_special_remote_protocol/#index5h2
        #
        # So, Ben thinks we should just spit it out here, since everything calling _run_annex_command_json
        # is concerned with the actual results being returned. More over, this kind of response is special to particular
        # special remotes rather than particular annex commands. So, likely there's nothing callers could do about it
        # other than spitting it out.

        return_objects = []
        for obj in json_objects:
            if len(obj.keys()) == 1 and obj['info']:
                lgr.info(obj['info'])
            else:
                return_objects.append(obj)

        return return_objects

    # TODO: reconsider having any magic at all and maybe just return a list/dict always
    @normalize_paths
    def whereis(self, files, output='uuids', key=False, options=None, batch=False):
        """Lists repositories that have actual content of file(s).

        Parameters
        ----------
        files: list of str
            files to look for
        output: {'descriptions', 'uuids', 'full'}, optional
            If 'descriptions', a list of remotes descriptions returned is per
            each file. If 'full', for each file a dictionary of all fields
            is returned as returned by annex
        key: bool, optional
            Whether provided files are actually annex keys
        options: list, optional
            Options to pass into git-annex call

        Returns
        -------
        list of list of unicode  or dict
            if output == 'descriptions', contains a list of descriptions of remotes
            for each input file, describing the remote for each remote, which
            was found by git-annex whereis, like::

                u'me@mycomputer:~/where/my/repo/is [origin]' or
                u'web' or
                u'me@mycomputer:~/some/other/clone'

            if output == 'uuids', returns a list of uuids.
            if output == 'full', returns a dictionary with filenames as keys
            and values a detailed record, e.g.::

                {'00000000-0000-0000-0000-000000000001': {
                  'description': 'web',
                  'here': False,
                  'urls': ['http://127.0.0.1:43442/about.txt', 'http://example.com/someurl']
                }}
        """
        if batch:
            lgr.warning("TODO: --batch mode for whereis.  Operating serially")

        OUTPUTS = {'descriptions', 'uuids', 'full'}
        if output not in OUTPUTS:
            raise ValueError(
                "Unknown value output=%r. Known are %s"
                % (output, ', '.join(map(repr, OUTPUTS)))
            )

        options = assure_list(options, copy=True)
        if key:
            kwargs = {'opts': options + ["--key"] + files}
        else:
            kwargs = {'files': files}

        json_objects = self._run_annex_command_json('whereis', **kwargs)
        if output in {'descriptions', 'uuids'}:
            return [
                [remote.get(output[:-1]) for remote in j.get('whereis')]
                if j.get('success') else []
                for j in json_objects
            ]
        elif output == 'full':
            # TODO: we might want to optimize storage since many remotes entries will be the
            # same so we could just reuse them instead of brewing copies
            return {
                j['key']
                if (key or '--all' in options)
                # report is always POSIX, but normalize_paths wants to match against
                # the native representation
                else str(Path(PurePosixPath(j['file'])))
                if on_windows else j['file']
                : self._whereis_json_to_dict(j)
                for j in json_objects
                if not j.get('key', '').endswith('.this-is-a-test-key')
            }

    # TODO:
    # I think we should make interface cleaner and less ambigious for those annex
    # commands which could operate on globs, files, and entire repositories, separating
    # those out, e.g. annex_info_repo, annex_info_files at least.
    # If we make our calling wrappers work without relying on invoking from repo topdir,
    # then returned filenames would not need to be mapped, so we could easily work on dirs
    # and globs.
    # OR if explicit filenames list - return list of matching entries, if globs/dirs -- return dict?
    @normalize_paths(map_filenames_back=True)
    def info(self, files, batch=False, fast=False):
        """Provide annex info for file(s).

        Parameters
        ----------
        files: list of str
            files to look for

        Returns
        -------
        dict
          Info for each file
        """

        options = ['--bytes', '--fast'] if fast else ['--bytes']

        if not batch:
            json_objects = self._run_annex_command_json(
                'info', opts=options, files=files, merge_annex_branches=False)
        else:
            json_objects = self._batched.get(
                'info',
                annex_options=options, json=True, path=self.path,
                git_options=['-c', 'annex.merge-annex-branches=false']
            )(files)

        # Some aggressive checks. ATM info can be requested only per file
        # json_objects is a generator, let's keep it that way
        # assert(len(json_objects) == len(files))
        # and that they all have 'file' equal to the passed one
        out = {}
        for j, f in zip(json_objects, files):
            # Starting with version of annex 8.20200330-100-g957a87b43
            # annex started to normalize relative paths.
            # ref: https://github.com/datalad/datalad/issues/4431
            # Use normpath around each side to ensure it is the same file
            assert normpath(j.pop('file')) == normpath(f)
            if not j['success']:
                j = None
            else:
                assert(j.pop('success') is True)
                # convert size to int
                j['size'] = int(j['size']) if 'unknown' not in j['size'] else None
                # and pop the "command" field
                j.pop("command")
            out[f] = j
        return out

    def repo_info(self, fast=False, merge_annex_branches=True):
        """Provide annex info for the entire repository.

        Parameters
        ----------
        fast : bool, optional
          Pass `--fast` to `git annex info`.
        merge_annex_branches : bool, optional
          Whether to allow git-annex if needed to merge annex branches, e.g. to
          make sure up to date descriptions for git annex remotes

        Returns
        -------
        dict
          Info for the repository, with keys matching the ones returned by annex
        """

        options = ['--bytes', '--fast'] if fast else ['--bytes']

        json_records = list(self._run_annex_command_json(
            'info', opts=options, merge_annex_branches=merge_annex_branches)
        )
        assert(len(json_records) == 1)

        # TODO: we need to abstract/centralize conversion from annex fields
        # For now just tune up few for immediate usability
        info = json_records[0]
        for k in info:
            if k.endswith(' size') or k.endswith(' disk space') or k.startswith('size of '):
                size = info[k].split()[0]
                if size.isdigit():
                    info[k] = int(size)
                else:
                    lgr.debug("Size %r reported to be %s, setting to None", k, size)
                    info[k] = None
        assert(info.pop('success'))
        assert(info.pop('command') == 'info')
        return info  # just as is for now

    def get_annexed_files(self, with_content_only=False, patterns=None):
        """Get a list of files in annex

        Parameters
        ----------
        with_content_only : bool, optional
            Only list files whose content is present.
        patterns : list, optional
            Globs to pass to annex's `--include=`. Files that match any of
            these will be returned (i.e., they'll be separated by `--or`).

        Returns
        -------
        A list of file names
        """
        if not patterns:
            args = [] if with_content_only else ['--include', "*"]
        else:
            if len(patterns) == 1:
                args = ['--include', patterns[0]]
            else:
                args = ['-(']
                for pat in patterns[:-1]:
                    args.extend(['--include', pat, "--or"])
                args.extend(['--include', patterns[-1]])
                args.append('-)')

            if with_content_only:
                args.extend(['--in', '.'])
        out, err = self._run_annex_command(
            'find', annex_options=args, merge_annex_branches=False,
            runner="gitwitless",
        )
        # TODO: JSON
        return out.splitlines()

    def get_preferred_content(self, property, remote=None):
        """Get preferred content configuration of a repository or remote

        Parameters
        ----------
        property : {'wanted', 'required', 'group'}
          Type of property to query
        remote : str, optional
          If not specified (None), returns the property for the local
          repository.

        Returns
        -------
        str
          Whether the setting is returned, or an empty string if there
          is none.

        Raises
        ------
        ValueError
          If an unknown property label is given.

        CommandError
          If the annex call errors.
        """
        if property not in ('wanted', 'required', 'group'):
            raise ValueError(
                'unknown preferred content property: {}'.format(property))
        return self._run_simple_annex_command(
            property,
            annex_options=[remote or '.'])

    def set_preferred_content(self, property, expr, remote=None):
        """Set preferred content configuration of a repository or remote

        Parameters
        ----------
        property : {'wanted', 'required', 'group'}
          Type of property to query
        expr : str
          Any expression or label supported by git-annex for the
          given property.
        remote : str, optional
          If not specified (None), sets the property for the local
          repository.

        Returns
        -------
        str
          Raw git-annex output in response to the set command.

        Raises
        ------
        ValueError
          If an unknown property label is given.

        CommandError
          If the annex call errors.
        """
        if property not in ('wanted', 'required', 'group'):
            raise ValueError(
                'unknown preferred content property: {}'.format(property))
        return self._run_simple_annex_command(
            property,
            annex_options=[remote or '.', expr])

    def get_groupwanted(self, name):
        """Get `groupwanted` expression for a group `name`

        Parameters
        ----------
        name : str
           Name of the groupwanted group
        """
        return self._run_simple_annex_command(
            'groupwanted', annex_options=[name]
        )

    def set_groupwanted(self, name, expr):
        """Set `expr` for the `name` groupwanted"""
        return self._run_simple_annex_command(
            'groupwanted', annex_options=[name, expr]
        )

    def precommit(self):
        """Perform pre-commit maintenance tasks, such as closing all batched annexes
        since they might still need to flush their changes into index
        """
        if self._batched is not None:
            self._batched.close()
        super(AnnexRepo, self).precommit()


    @normalize_paths(match_return_type=False)
    def remove(self, files, force=False, **kwargs):
        """Remove files from git/annex

        Parameters
        ----------
        files
        force: bool, optional
        """

        # TODO: parameter 'force' unnecessary => kwargs / to_options
        self.precommit()  # since might interfere

        return super(AnnexRepo, self).remove(files, force=force,
                                             normalize_paths=False,
                                             **kwargs)

    def get_contentlocation(self, key, batch=False):
        """Get location of the key content

        Normally under .git/annex objects in indirect mode and within file
        tree in direct mode.

        Unfortunately there is no (easy) way to discriminate situations
        when given key is simply incorrect (not known to annex) or its content
        not currently present -- in both cases annex just silently exits with -1


        Parameters
        ----------
        key: str
            key
        batch: bool, optional
            initiate or continue with a batched run of annex contentlocation

        Returns
        -------
        str
            path relative to the top directory of the repository. If no content
            is present, empty string is returned
        """

        if not batch:
            try:
                out, err = self._run_annex_command('contentlocation',
                                                   annex_options=[key],
                                                   expect_fail=True,
                                                   runner="gitwitless")
                return out.rstrip(linesep).splitlines()[0]
            except CommandError:
                return ''
        else:
            return self._batched.get('contentlocation', path=self.path)(key)

    @normalize_paths(serialize=True)
    def is_available(self, file_, remote=None, key=False, batch=False):
        """Check if file or key is available (from a remote)

        In case if key or remote is misspecified, it wouldn't fail but just keep
        returning False, although possibly also complaining out loud ;)

        Parameters
        ----------
        file_: str
            Filename or a key
        remote: str, optional
            Remote which to check.  If None, possibly multiple remotes are checked
            before positive result is reported
        key: bool, optional
            Whether provided files are actually annex keys
        batch: bool, optional
            Initiate or continue with a batched run of annex checkpresentkey

        Returns
        -------
        bool
            with True indicating that file/key is available from (the) remote
        """

        if key:
            key_ = file_
        else:
            key_ = self.get_file_key(file_)  # ?, batch=batch

        annex_input = (key_,) if not remote else (key_, remote)

        if not batch:
            try:
                out, err = self._run_annex_command('checkpresentkey',
                                                   annex_options=list(annex_input),
                                                   expect_fail=True,
                                                   runner="gitwitless")
                assert(not out)
                return True
            except CommandError:
                return False
        else:
            annex_cmd = ["checkpresentkey"] + ([remote] if remote else [])
            out = self._batched.get(
                ':'.join(annex_cmd), annex_cmd,
                path=self.path)(key_)
            try:
                return {
                    # happens on travis in direct/heavy-debug mode, that process
                    # exits and closes stdout (upon unknown key) before we could
                    # read it, so we get None as the stdout.
                    # see https://github.com/datalad/datalad/issues/2330
                    # but it is associated with an unknown key, and for consistency
                    # we report False there too, as to ''
                    None: False,
                    '': False,  # when remote is misspecified ... stderr carries the msg
                    '0': False,
                    '1': True,
                }[out]
            except KeyError:
                raise ValueError(
                    "Received output %r from annex, whenever expect 0 or 1" % out
                )

    @normalize_paths(match_return_type=False)
    def _annex_custom_command(
            self, files, cmd_str, log_stdout=True, log_stderr=True,
            log_online=False, expect_stderr=False, cwd=None, env=None,
            shell=None, expect_fail=False):
        """Allows for calling arbitrary commands.

        Helper for developing purposes, i.e. to quickly implement git-annex
        commands for proof of concept.

        Parameters
        ----------
        files: list of files
        cmd_str: str
            arbitrary command str. `files` is appended to that string.

        Returns
        -------
        stdout, stderr
        """
        cmd = split_cmdline(
            cmd_str + " " + join_cmdline(files)) \
            if isinstance(cmd_str, str) \
            else cmd_str + files

        if self.fake_dates_enabled:
            env = self.add_fake_dates(env)

        return self.cmd_call_wrapper.run(
            cmd,
            log_stderr=log_stderr, log_stdout=log_stdout, log_online=log_online,
            expect_stderr=expect_stderr,
            cwd=cwd, env=env, shell=shell, expect_fail=expect_fail)

    @normalize_paths
    def migrate_backend(self, files, backend=None):
        """Changes the backend used for `file`.

        The backend used for the key-value of `files`. Only files currently
        present are migrated.
        Note: There will be no notification if migrating fails due to the
        absence of a file's content!

        Parameters
        ----------
        files: list
            files to migrate.
        backend: str
            specify the backend to migrate to. If none is given, the
            default backend of this instance will be used.
        """

        if self.is_direct_mode():
            raise CommandNotAvailableError(
                'git-annex migrate',
                "Command 'migrate' is not available in direct mode.")
        self._run_annex_command('migrate',
                                annex_options=files,
                                backend=backend,
                                runner="gitwitless")

    @classmethod
    def get_key_backend(cls, key):
        """Get the backend from a given key"""
        return key.split('-', 1)[0]

    @normalize_paths
    def get_file_backend(self, files):
        """Get the backend currently used for file(s).

        Parameters
        ----------
        files: list of str

        Returns
        -------
        list of str
            For each file in input list indicates the used backend by a str
            like "SHA256E" or "MD5".
        """

        return [
            self.get_key_backend(self.get_file_key(f))
            for f in files
        ]

    @property
    def default_backends(self):
        self.config.reload()
        backends = self.config.get("annex.backends", default=None)
        if backends:
            return backends.split()
        else:
            return None

    # comment out presently unnecessary functionality, bring back once needed
    #def fsck(self, paths=None, remote=None, fast=False, incremental=False,
    #         limit=None, annex_options=None, git_options=None):
    def fsck(self, paths=None, remote=None, fast=False,
             annex_options=None, git_options=None):
        """Front-end for git-annex fsck

        Parameters
        ----------
        paths : list
          Limit operation to specific paths.
        remote : str
          If given, the identified remote will be fsck'ed instead of the
          local repository.
        fast : bool
          If True, typically means that no actual content is being verified,
          but tests are limited to the presence of files.
        """
        #incremental : bool or {'continue'} or SCHEDULE
        #  If given, `fsck` is called with `--incremental`. If 'continue',
        #  `fsck` is additionally called with `--more`, and any other argument
        #  is given to `--incremental-schedule`.
        #limit : str or all
        #  If the function `all` is given, `fsck` is called with `--all`. Any
        #  other value is passed on to `--branch`.
        args = [] if annex_options is None else list(annex_options)
        if fast:
            args.append('--fast')
        if remote:
            args.append('--from={}'.format(remote))
        #if limit:
        #    # looks funky, but really is a test if the `all` function was passed
        #    # alternatives would have been 1) a dedicated argument (would need
        #    # a check for mutual exclusivity with --branch), or 2) a str-type
        #    # special values that has no meaning in Git and is less confusing
        #    if limit is all:
        #        args.append('--all')
        #    else:
        #        args.append('--branch={}'.format(limit))
        #if incremental == 'continue':
        #    args.append('--more')
        #elif incremental:
        #    args.append('--incremental')
        #    if not (incremental is True):
        #        args.append('--incremental-schedule={}'.format(incremental))
        return self._run_annex_command_json(
            'fsck',
            files=paths,
            git_options=git_options,
            opts=args,
            # next two are to avoid warnings and errors due to an fsck
            # finding any issues -- those will be reported in the
            # JSON results, and can be acted upon
            expect_stderr=True,
            expect_fail=True,
        )

    # We need --auto and --fast having exposed  TODO
    @normalize_paths(match_return_type=False)  # get a list even in case of a single item
    def copy_to(self, files, remote, options=None, jobs=None):
        """Copy the actual content of `files` to `remote`

        Parameters
        ----------
        files: str or list of str
            path(s) to copy
        remote: str
            name of remote to copy `files` to

        Returns
        -------
        list of str
           files successfully copied
        """

        # find --in here --not --in remote
        # TODO: full support of annex copy options would lead to `files` being
        # optional. This means to check for whether files or certain options are
        # given and fail or just pass everything as is and try to figure out,
        # what was going on when catching CommandError

        if remote not in self.get_remotes():
            raise ValueError("Unknown remote '{0}'.".format(remote))

        options = options[:] if options else []

        # Note:
        # In case of single path, 'annex copy' will fail, if it cannot copy it.
        # With multiple files, annex will just skip the ones, it cannot deal
        # with. We'll do the same and report back what was successful
        # (see return value).
        # Therefore raise telling exceptions before even calling annex:
        if len(files) == 1:
            # Note, that for isdir we actually need an absolute path (which we don't get via normalize_paths)
            if not isdir(opj(self.path, files[0])):
                self.get_file_key(files[0])

        # TODO: RF -- logic is duplicated with get() -- the only difference
        # is the verb (copy, copy) or (get, put) and remote ('here', remote)?
        if '--key' not in options:
            expected_copys, copy_files = self._get_expected_files(
                files, ['--in', '.', '--not', '--in', remote])
        else:
            copy_files = files
            assert(len(files) == 1)
            expected_copys = {files[0]: AnnexRepo.get_size_from_key(files[0])}

        if not copy_files:
            lgr.debug("No files found needing copying.")
            return []

        if len(copy_files) != len(files):
            lgr.debug("Actually copying %d files", len(copy_files))

        annex_options = ['--to=%s' % remote]
        if options:
            annex_options.extend(split_cmdline(options))

        # TODO: provide more meaningful message (possibly aggregating 'note'
        #  from annex failed ones
        results = self._run_annex_command_json(
            'copy',
            opts=annex_options,
            files=files,  # copy_files,
            jobs=jobs,
            expected_entries=expected_copys,
            progress=True
            #log_stdout=True, log_stderr=not log_online,
            #log_online=log_online, expect_stderr=True
        )
        results_list = list(results)
        # XXX this is the only logic different ATM from get
        # check if any transfer failed since then we should just raise an Exception
        # for now to guarantee consistent behavior with non--json output
        # see https://github.com/datalad/datalad/pull/1349#discussion_r103639456
        from operator import itemgetter
        failed_copies = [e['file'] for e in results_list if not e['success']]
        good_copies = [
            e['file'] for e in results_list
            if e['success'] and
               e.get('note', '').startswith('to ')  # transfer did happen
        ]
        if failed_copies:
            # TODO: RF for new fancy scheme of outputs reporting
            raise IncompleteResultsError(
                results=good_copies, failed=failed_copies,
                msg="Failed to copy %d file(s)" % len(failed_copies))
        return good_copies

    @property
    def uuid(self):
        """Annex UUID

        Returns
        -------
        str
          Returns a the annex UUID, if there is any, or `None` otherwise.
        """
        if not self._uuid:
            self._uuid = self.config.get('annex.uuid', default=None)
        return self._uuid

    def get_description(self, uuid=None):
        """Get annex repository description

        Parameters
        ----------
        uuid : str, optional
          For which remote (based on uuid) to report description for

        Returns
        -------
        str or None
          None returned if not found
        """
        info = self.repo_info(fast=True)
        match = \
            (lambda x: x['here']) \
            if uuid is None \
            else (lambda x: x['uuid'] == uuid)

        matches = list(set(chain.from_iterable(
            [
                [r['description'] for r in remotes if match(r)]
                for k, remotes in info.items()
                if k.endswith(' repositories')
            ]
        )))

        if len(matches) == 1:
            # single hit as it should
            return matches[0]
        elif len(matches) == 2:
            lgr.warning(
                "Found multiple hits while searching. Returning first among: %s",
                str(matches)
            )
            return matches[0]
        else:
            return None

    def get_metadata(self, files, timestamps=False, batch=False):
        """Query git-annex file metadata

        Parameters
        ----------
        files : str or iterable(str)
          One or more paths for which metadata is to be queried. If one
          or more paths could be directories, `batch=False` must be given
          to prevent git-annex given an error. Due to technical limitations,
          such error will lead to a hanging process.
        timestamps: bool, optional
          If True, the output contains a '<metadatakey>-lastchanged'
          key for every metadata item, reflecting the modification
          time, as well as a 'lastchanged' key with the most recent
          modification time of any metadata item.
        batch: bool, optional
          If True, a `metadata --batch` process will be used, and only
          confirmed annex'ed files can be queried (else query will hang
          indefinitely). If False, invokes without --batch, and gives all files
          as arguments (this can be problematic with a large number of files).

        Returns
        -------
        generator
          One tuple per file (could be more items than input arguments
          when directories are given). First tuple item is the filename,
          second item is a dictionary with metadata key/value pairs. Note that annex
          metadata tags are stored under the key 'tag', which is a
          regular metadata item that can be manipulated like any other.
        """
        def _format_response(res):
            return (
                str(Path(PurePosixPath(res['file']))),
                res['fields'] if timestamps else \
                {k: v for k, v in res['fields'].items()
                 if not k.endswith('lastchanged')}
            )

        if not files:
            return
        if batch is False:
            # we can be lazy
            files = assure_list(files)
        else:
            if isinstance(files, str):
                files = [files]
            # anything else is assumed to be an iterable (e.g. a generator)
        if batch is False:
            for res in self._run_annex_command_json(
                    'metadata', opts=['--json'], files=files):
                yield _format_response(res)
        else:
            # batch mode is different: we need to compose a JSON request object
            batched = self._batched.get('metadata', json=True, path=self.path)
            for f in files:
                res = batched.proc1(json.dumps({'file': f}))
                yield _format_response(res)

    def set_metadata(
            self, files, reset=None, add=None, init=None,
            remove=None, purge=None, recursive=False):
        """Manipulate git-annex file-metadata

        Parameters
        ----------
        files : str or list(str)
          One or more paths for which metadata is to be manipulated.
          The changes applied to each file item are uniform. However,
          the result may not be uniform across files, depending on the
          actual operation.
        reset : dict, optional
          Metadata items matching keys in the given dict are (re)set
          to the respective values.
        add : dict, optional
          The values of matching keys in the given dict appended to
          any possibly existing values. The metadata keys need not
          necessarily exist before.
        init : dict, optional
          Metadata items for the keys in the given dict are set
          to the respective values, if the key is not yet present
          in a file's metadata.
        remove : dict, optional
          Values in the given dict are removed from the metadata items
          matching the respective key, if they exist in a file's metadata.
          Non-existing values, or keys do not lead to failure.
        purge : list, optional
          Any metadata item with a key matching an entry in the given
          list is removed from the metadata.
        recursive : bool, optional
          If False, fail (with CommandError) when directory paths
          are given as `files`.

        Returns
        -------
        list
          JSON obj per modified file
        """
        return list(self.set_metadata_(
            files, reset=reset, add=add, init=init,
            remove=remove, purge=purge, recursive=recursive))

    def set_metadata_(
            self, files, reset=None, add=None, init=None,
            remove=None, purge=None, recursive=False):
        """Like set_metadata() but returns a generator"""

        def _genspec(expr, d):
            return [expr.format(k, v) for k, vs in d.items() for v in assure_list(vs)]

        args = []
        spec = []
        for expr, d in (('{}={}', reset),
                        ('{}+={}', add),
                        ('{}?={}', init),
                        ('{}-={}', remove)):
            if d:
                spec.extend(_genspec(expr, d))
        # prefix all with '-s' and extend arg list
        args.extend(j for i in zip(['-s'] * len(spec), spec) for j in i)
        if purge:
            # and all '-r' args
            args.extend(j for i in zip(['-r'] * len(purge), purge)
                        for j in i)
        if not args:
            return

        if recursive:
            args.append('--force')

        # Make sure that batch add/addurl operations are closed so that we can
        # operate on files that were just added.
        self.precommit()

        for jsn in self._run_annex_command_json(
                'metadata',
                args,
                files=files):
            yield jsn

    # TODO: RM DIRECT?  might remain useful to detect submods left in direct mode
    @staticmethod
    def _is_annex_work_tree_message(out):
        return re.match(
            r'.*This operation must be run in a work tree.*'
            r'git status.*failed in submodule',
            out,
            re.MULTILINE | re.DOTALL | re.IGNORECASE)


    def _mark_content_availability(self, info):
        objectstore = self.pathobj.joinpath(
            self.path, GitRepo.get_git_dir(self), 'annex', 'objects')
        for f, r in info.items():
            if 'key' not in r or 'has_content' in r:
                # not annexed or already processed
                continue
            # test hashdirmixed first, as it is used in non-bare repos
            # which be a more frequent target
            # TODO optimize order based on some check that reveals
            # what scheme is used in a given annex
            r['has_content'] = False
            key = r['key']
            for testpath in (
                    # ATM git-annex reports hashdir in native path
                    # conventions and the actual file path `f` in
                    # POSIX, weired...
                    # we need to test for the actual key file, not
                    # just the containing dir, as on windows the latter
                    # may not always get cleaned up on `drop`
                    objectstore.joinpath(
                        ut.Path(r['hashdirmixed']), key, key),
                    objectstore.joinpath(
                        ut.Path(r['hashdirlower']), key, key)):
                if testpath.exists():
                    r.pop('hashdirlower', None)
                    r.pop('hashdirmixed', None)
                    r['objloc'] = str(testpath)
                    r['has_content'] = True
                    break

    def get_content_annexinfo(
            self, paths=None, init='git', ref=None, eval_availability=False,
            key_prefix='', **kwargs):
        """
        Parameters
        ----------
        paths : list
          Specific paths to query info for. In none are given, info is
          reported for all content.
        init : 'git' or dict-like or None
          If set to 'git' annex content info will amend the output of
          GitRepo.get_content_info(), otherwise the dict-like object
          supplied will receive this information and the present keys will
          limit the report of annex properties. Alternatively, if `None`
          is given, no initialization is done, and no limit is in effect.
        ref : gitref or None
          If not None, annex content info for this Git reference will be
          produced, otherwise for the content of the present worktree.
        eval_availability : bool
          If this flag is given, evaluate whether the content of any annex'ed
          file is present in the local annex.
        **kwargs :
          Additional arguments for GitRepo.get_content_info(), if `init` is
          set to 'git'.

        Returns
        -------
        dict
          Each content item has an entry under its relative path within
          the repository. Each value is a dictionary with properties:

          `type`
            Can be 'file', 'symlink', 'dataset', 'directory'
          `revision`
            SHASUM is last commit affecting the item, or None, if not
            tracked.
          `key`
            Annex key of a file (if an annex'ed file)
          `bytesize`
            Size of an annexed file in bytes.
          `has_content`
            Bool whether a content object for this key exists in the local
            annex (with `eval_availability`)
          `objloc`
            pathlib.Path of the content object in the local annex, if one
            is available (with `eval_availability`)
        """
        if init is None:
            info = OrderedDict()
        elif init == 'git':
            info = super(AnnexRepo, self).get_content_info(
                paths=paths, ref=ref, **kwargs)
        else:
            info = init
        # use this funny-looking option with both find and findref
        # it takes care of git-annex reporting on any known key, regardless
        # of whether or not it actually (did) exist in the local annex
        opts = ['--copies', '0']
        files = None
        if ref:
            cmd = 'findref'
            opts.append(ref)
        else:
            cmd = 'find'
            # stringify any pathobjs
            if paths:
                files = [str(p) for p in paths]
            else:
                opts.extend(['--include', '*'])

        for j in self._run_annex_command_json(cmd, opts=opts, files=files):
            path = self.pathobj.joinpath(ut.PurePosixPath(j['file']))
            rec = info.get(path, None)
            if rec is None:
                if init is not None:
                    # init constraint knows nothing about this path -> skip
                    continue
                rec = {}
            rec.update({'{}{}'.format(key_prefix, k): j[k]
                       for k in j if k != 'file'})
            if 'bytesize' in rec:
                # it makes sense to make this an int that one can calculate with
                # with
                try:
                    rec['bytesize'] = int(rec['bytesize'])
                except ValueError:
                    # this would only ever happen, if the recorded key itself
                    # has no size info. Even for a URL key, this would mean
                    # that the server would have to not report size info at all
                    # but it does actually happen, e.g.
                    # URL--http&c%%ciml.info%dl%v0_9%ciml-v0_9-all.pdf
                    # from github.com/datalad-datasets/machinelearning-books
                    lgr.debug('Failed to convert "%s" to integer bytesize',
                              rec['bytesize'])
                    # remove the field completely to avoid ambiguous semantics
                    # of None/NaN etc.
                    del rec['bytesize']
            info[path] = rec
            # TODO make annex availability checks optional and move in here
            if not eval_availability:
                # not desired, or not annexed
                continue
            self._mark_content_availability(info)
        return info

    def annexstatus(self, paths=None, untracked='all'):
        info = self.get_content_annexinfo(
            paths=paths,
            eval_availability=False,
            init=self.get_content_annexinfo(
                paths=paths,
                ref='HEAD',
                eval_availability=False,
                init=self.status(
                    paths=paths,
                    eval_submodule_state='full')
            )
        )
        self._mark_content_availability(info)
        return info

    def _save_add(self, files, git=None, git_opts=None):
        """Simple helper to add files in save()"""
        from datalad.interface.results import get_status_dict
        # alter default behavior of git-annex by considering dotfiles
        # too
        # however, this helper is controlled by save() which itself
        # operates on status() which itself honors .gitignore, so
        # there is a standard mechanism that is uniform between Git
        # Annex repos to decide on the behavior on a case-by-case
        # basis
        options = []
        if self._check_version_kludges("has-include-dotfiles"):
            options.append('--include-dotfiles')
        # if None -- leave it to annex to decide
        if git is False:
            options.extend(self._check_version_kludges("force-large"))
        if on_windows:
            # git-annex ignores symlinks on windows
            # https://github.com/datalad/datalad/issues/2955
            # check if there are any and pass them to git-add
            symlinks_toadd = {
                p: props for p, props in files.items()
                if props.get('type', None) == 'symlink'}
            if symlinks_toadd:
                for r in GitRepo._save_add(
                        self,
                        symlinks_toadd,
                        git_opts=git_opts):
                    yield r
            # trim `files` of symlinks
            files = {
                p: props for p, props in files.items()
                if props.get('type', None) != 'symlink'}

        expected_additions = None
        if ui.is_interactive:
            # without an interactive UI there is little benefit from
            # progressbar info, hence save the stat calls
            expected_additions = {p: self.get_file_size(p) for p in files}

        if git is True:
            yield from GitRepo._save_add(self, files, git_opts=git_opts)
        else:
            for r in self._run_annex_command_json(
                    'add',
                    opts=options,
                    files=list(files.keys()),
                    backend=None,
                    expect_fail=True,
                    # TODO
                    jobs=None,
                    expected_entries=expected_additions,
                    expect_stderr=True):
                yield get_status_dict(
                    action=r.get('command', 'add'),
                    refds=self.pathobj,
                    type='file',
                    path=(self.pathobj / ut.PurePosixPath(r['file']))
                    if 'file' in r else None,
                    status='ok' if r.get('success', None) else 'error',
                    key=r.get('key', None),
                    message='\n'.join(r['error-messages'])
                    if 'error-messages' in r else None,
                    logger=lgr)

    def _save_post(self, message, status, partial_commit):
        # first do standard GitRepo business
        super(AnnexRepo, self)._save_post(
            message, status, partial_commit)
        # then sync potential managed branches
        self.localsync(managed_only=True)

    def localsync(self, remote=None, managed_only=False):
        """Consolidate the local git-annex branch and/or managed branches.

        This method calls `git annex sync` to perform purely local operations
        that:

        1. Update the corresponding branch of any managed branch.

        2. Synchronize the local 'git-annex' branch with respect to particular
           or all remotes (as currently reflected in the local state of their
           remote 'git-annex' branches).

        If a repository has git-annex's 'synced/...' branches these will be
        updated.  Otherwise, such branches that are created by `git annex sync`
        are removed again after the sync is complete.

        Parameters
        ----------
        remote : str or list, optional
          If given, specifies the name of one or more remotes to sync against.
          If not given, all remotes are considered.
        managed_only : bool, optional
          Only perform a sync if a managed branch with a corresponding branch
          is detected. By default, a sync is always performed.
        """
        branch = self.get_active_branch()
        corresponding_branch = self.get_corresponding_branch(branch)
        branch = corresponding_branch or branch

        if managed_only and not corresponding_branch:
            lgr.debug('No sync necessary, no corresponding branch detected')
            return

        lgr.debug(
            "Sync local 'git-annex' branch%s.",
            ", and corresponding '{}' branch".format(corresponding_branch)
            if corresponding_branch else '')

        synced_branch = 'synced/{}'.format(branch)
        had_synced_branch = synced_branch in self.get_branches()
        cmd = ['annex', 'sync']
        if remote:
            cmd.extend(assure_list(remote))
        cmd.extend([
            # disable any external interaction and other magic
            '--no-push', '--no-pull', '--no-commit', '--no-resolvemerge',
            '--no-content'])
        self.call_git(cmd)
        # cleanup sync'ed branch if we caused it
        if not had_synced_branch and synced_branch in self.get_branches():
            lgr.debug('Remove previously non-existent %s branch after sync',
                      synced_branch)
            self.call_git(
                ['branch', '-d', synced_branch],
            )


class AnnexJsonProtocol(WitlessProtocol):
    """Subprocess communication protocol for `annex ... --json` commands

    Importantly, parsed JSON content is returned as a result, not string output.

    This protocol also handles git-annex's JSON-style progress reporting.
    """
    # capture both streams and handle messaging completely
    proc_out = True
    proc_err = True
    total_nbytes = None

    def __init__(self, done_future):
        # to collect parsed JSON command output
        self.json_out = []
        super().__init__(done_future)
        self._global_pbar_id = 'annexprogress-{}'.format(id(self))

    def connection_made(self, transport):
        super().connection_made(transport)
        self._pbars = set()
        # overall counter of processed bytes (computed from key reports)
        self._byte_count = 0
        if self.total_nbytes:
            # init global pbar, do here to be on top of first file
            log_progress(
                lgr.info,
                self._global_pbar_id,
                'Start annex operation',
                # do not crash if no command is reported
                unit=' Bytes',
                label='Total',
                total=self.total_nbytes,
            )
            self._pbars.add(self._global_pbar_id)

    def pipe_data_received(self, fd, data):
        if fd != 1:
            # let the base class decide what to do with it
            super().pipe_data_received(fd, data)
            return
        # this is where the JSON records come in
        # json_loads() is already logging any error, which is OK, because
        # under no circumstances we would expect broken JSON
        for line in data.splitlines():
            try:
                j = json_loads(line)
            except Exception:
                # TODO turn this into an error result, or put the exception
                # onto the result future -- needs more thought
                if line.strip():
                    # do not complain on empty lines
                    lgr.error('Received undecodable JSON output: %s', data)
                continue
            self._proc_json_record(j)

    def _proc_json_record(self, j):
        # check for progress reports and act on them immediately
        # but only if there is something to build a progress report from
        if 'action' in j and 'byte-progress' in j:
            for err_msg in j['action'].pop('error-messages', []):
                lgr.error(err_msg)
            # use the action report to build a stable progress bar ID
            pbar_id = 'annexprogress-{}-{}'.format(
                id(self),
                hash(frozenset(j['action'])))
            if pbar_id in self._pbars and \
                    j.get('byte-progress', None) == j.get('total-size', None):
                # take a known pbar down, completion or broken report
                log_progress(
                    lgr.info,
                    pbar_id,
                    'Finished annex action: {}'.format(j['action']),
                )
                self._pbars.discard(pbar_id)
                # we are done here
                return

            if pbar_id not in self._pbars and \
                    j.get('byte-progress', None) != j.get('total-size', None):
                # init the pbar, the is some progress left to be made
                # worth it
                log_progress(
                    lgr.info,
                    pbar_id,
                    'Start annex action: {}'.format(j['action']),
                    # do not crash if no command is reported
                    label=j['action'].get('command', '').capitalize(),
                    unit=' Bytes',
                    total=float(j['total-size']),
                )
                self._pbars.add(pbar_id)
            log_progress(
                lgr.info,
                pbar_id,
                j['percent-progress'],
                update=float(j['byte-progress']),
            )
            # do not let progress reports leak into the return value
            return
        # update overall progress, do not crash when there is no key property
        # in the report (although there should be one)
        key_bytes = AnnexRepo.get_size_from_key(j.get('key', None))
        if key_bytes:
            self._byte_count += key_bytes
        # don't do anything to the results for now in terms of normalization
        # TODO the protocol could be made aware of the runner's CWD and
        # also any dataset the annex command is operating on. This would
        # enable 'file' property conversion to absolute paths
        self.json_out.append(j)

        if self.total_nbytes:
            if self.total_nbytes <= self._byte_count:
                # discard global pbar
                log_progress(
                    lgr.info,
                    self._global_pbar_id,
                    'Finished annex {}'.format(j.get('command', '')),
                )
                self._pbars.discard(self._global_pbar_id)
            else:
                # log actual progress
                log_progress(
                    lgr.info,
                    self._global_pbar_id,
                    j.get('file', ''),
                    update=self._byte_count,
                )

    def _prepare_result(self):
        # first let the base class do its thing
        results = super()._prepare_result()
        # now amend the results, make clear in the key-name that these records
        # came from stdout -- may not be important here or now, but it is easy
        # to imagine structured output on stderr at some point
        results['stdout_json'] = self.json_out
        return results

    def process_exited(self):
        # take down any progress bars that were not closed orderly
        for pbar_id in self._pbars:
            log_progress(
                lgr.info,
                pbar_id,
                'Finished',
            )
        super().process_exited()


class AnnexInitOutput(WitlessProtocol):
    proc_out = True
    proc_err = True

    def pipe_data_received(self, fd, byts):
        line = byts.decode(self.encoding)
        if fd == 1:
            if "scanning for unlocked files" in line:
                lgr.info("Scanning for unlocked files "
                         "(this may take some time)")
        elif fd == 2:
            lgr.info(line.strip())


# TODO: Why was this commented out?
# @auto_repr
class BatchedAnnexes(SafeDelCloseMixin, dict):
    """Class to contain the registry of active batch'ed instances of annex for
    a repository
    """
    def __init__(self, batch_size=0, git_options=None):
        self.batch_size = batch_size
        self.git_options = git_options or []
        super(BatchedAnnexes, self).__init__()

    def get(self, codename, annex_cmd=None, **kwargs):
        if annex_cmd is None:
            annex_cmd = codename

        git_options = self.git_options + kwargs.pop('git_options', [])
        if self.batch_size:
            git_options += ['-c', 'annex.queuesize=%d' % self.batch_size]

        # START RF/BF: extend codename to respect different options the process
        # is running with
        # TODO: Eventually there should be more RF'ing, since the actually used
        # codenames are partially reflecting this already. Any options used
        # therein should go away, since they are now automatically included.
        options = kwargs.copy()
        options['git_options'] = git_options
        options['annex_cmd'] = annex_cmd
        for key in options:
            codename += ':{0}:{1}'.format(key, options[key])
        # END RF/BF

        if codename not in self:
            # Create a new git-annex process we will keep around
            self[codename] = BatchedAnnex(annex_cmd,
                                          git_options=git_options,
                                          **kwargs)
        return self[codename]

    def clear(self):
        """Override just to make sure we don't rely on __del__ to close all
        the pipes"""
        self.close()
        super(BatchedAnnexes, self).clear()

    def close(self):
        """Close communication to all the batched annexes

        It does not remove them from the dictionary though
        """
        for p in self.values():
            p.close()


def readlines_until_ok_or_failed(stdout, maxlines=100):
    """Read stdout until line ends with ok or failed"""
    out = ''
    i = 0
    lgr.log(3, "Trying to receive from %s" % stdout)
    while not stdout.closed:
        i += 1
        if maxlines > 0 and i > maxlines:
            raise IOError("Expected no more than %d lines. So far received: %r" % (maxlines, out))
        lgr.log(2, "Expecting a line")
        line = stdout.readline()
        lgr.log(2, "Received line %r" % line)
        out += line
        if re.match(r'^.*\b(failed|ok)$', line.rstrip()):
            break
    return out.rstrip()


def readline_json(stdout):
    toload = stdout.readline().strip()
    return json_loads(toload) if toload else {}


@auto_repr
class BatchedAnnex(BatchedCommand):
    """Container for an annex process which would allow for persistent communication
    """

    def __init__(self, annex_cmd, git_options=None, annex_options=None, path=None,
                 json=False, output_proc=None):
        if not isinstance(annex_cmd, list):
            annex_cmd = [annex_cmd]
        cmd = \
            ['git'] + \
            (git_options if git_options else []) + \
            ['annex'] + \
            annex_cmd + \
            (annex_options if annex_options else []) + \
            (['--json', '--json-error-messages'] if json else []) + \
            ['--batch']  # , '--debug']
        output_proc = \
            output_proc if output_proc else readline_json if json else None
        super(BatchedAnnex, self).__init__(
            cmd,
            path=path,
            output_proc=output_proc)


def _get_size_from_perc_complete(count, perc):
    """A helper to get full size if know % and corresponding size"""

    try:
        portion = (float(perc) / 100.)
    except ValueError:
        portion = None
    return int(math.ceil(int(count) / portion)) \
        if portion else 0


class ProcessAnnexProgressIndicators(object):
    """'Filter' for annex --json output to react to progress indicators

    Instance of this beast should be passed into log_stdout option
    for git-annex commands runner
    """

    def __init__(self, expected=None):
        """

        Parameters
        ----------
        expected: dict, optional
           key -> size, expected entries (e.g. downloads)
        """
        # looking forward for multiple downloads at the same time
        self.pbars = {}
        self.total_pbar = None
        self.expected = expected
        self.only_one_expected = expected and len(self.expected) == 1
        self._failed = 0
        self._succeeded = 0
        self.start()

    def start(self):
        if self.expected:
            from datalad.ui import ui
            total = sum(filter(bool, self.expected.values()))
            if len(self.expected) > 1:
                self.total_pbar = ui.get_progressbar(
                    label="Total", total=total)
                self.total_pbar.start()

    def __getitem__(self, id_):
        if self.pbars == 1:
            # regardless what it is, it is the one!
            # will happen e.g. in case of add_url_to_file since filename
            # is not even reported in the status and final msg just
            # reports the key which is not known before
            return self.pbars.items()[0]
        return self.pbars[id_]

    def _update_pbar(self, pbar, new_value):
        """Updates pbar while also updating possibly total pbar"""
        old_value = getattr(pbar, '_old_value', 0)
        # due to http://git-annex.branchable.com/bugs/__34__byte-progress__34___could_jump_down_upon_initiating_re-download_--_report_actual_one_first__63__/?updated
        # we will just skip the first update to avoid possible incorrect
        # reporting
        if not getattr(pbar, '_first_skipped', False):
            setattr(pbar, '_first_skipped', True)
            lgr.log(1, "Skipped first update of pbar %s", pbar)
            return
        setattr(pbar, '_old_value', new_value)
        diff = new_value - old_value
        if diff < 0:
            # so above didn't help!
            # use warnings not lgr.warn since we apparently swallow stuff
            # upstairs!  Also it would take care about issuing it only once
            lgr.debug(
                "Got negative diff for progressbar. old_value=%r, new_value=%r",
                old_value, new_value)
            return
        if self.total_pbar:
            self.total_pbar.update(diff, increment=True)
        pbar.update(new_value)

    def _log_info(self, msg):
        """Helper to log a message, so we need to clear up the pbars first"""
        if self.total_pbar:
            self.total_pbar.clear()
        for pbar in self.pbars.values():
            pbar.clear()
        lgr.info(msg)

    def __call__(self, line):
        try:
            j = json.loads(line)
        except:
            # if we fail to parse, just return this precious thing for
            # possibly further processing
            return line
        # Process some messages which remotes etc might push to us
        if list(j) == ['info']:
            # Just INFO was received without anything else -- we log it at INFO
            info = j['info']
            if info.startswith('PROGRESS-JSON: '):
                j_ = json_loads(info[len('PROGRESS-JSON: '):])
                if ('command' in j_ and 'key' in j_) or 'byte-progress' in j_:
                    j = j_
                else:
                    self._log_info(info)
            else:
                self._log_info(info)
                return

        target_size = None
        if 'command' in j and ('key' in j or 'file' in j):
            # might be the finish line message
            action_item = j.get('key') or j.get('file')
            j_action_id = (j['command'], action_item)
            pbar = self.pbars.pop(j_action_id, None)
            if pbar is None and len(self.pbars) == 1 and self.only_one_expected:
                # it is the only one left - take it!
                pbar = self.pbars.popitem()[1]
            if j.get('success') in {True, 'true'}:
                self._succeeded += 1
                if pbar:
                    self._update_pbar(pbar, pbar.total)
                elif self.total_pbar:
                    # we didn't have a pbar for this download, so total should
                    # get it all at once
                    try:
                        target_size = self.expected[action_item]
                    except:
                        target_size = None
                    if not target_size and 'key' in j:
                        target_size = AnnexRepo.get_size_from_key(j['key'])
                    self.total_pbar.update(target_size, increment=True)
            else:
                lgr.log(5, "Message with failed status: %s" % str(j))
                self._failed += 1

            if self.total_pbar:
                failed_str = (
                    ", " + ansi_colors.color_word("%d failed" % self._failed,
                                                  ansi_colors.RED)) \
                    if self._failed else ''

                self.total_pbar.set_desc(
                    "Total (%d ok%s out of %d)" % (
                        self._succeeded,
                        failed_str,
                        len(self.expected)
                        if self.expected
                        else self._succeeded + self._failed))
                # seems to be of no effect to force it repaint
                self.total_pbar.refresh()

            if pbar:
                pbar.finish()

        if 'byte-progress' not in j:
            # some other thing than progress
            return line

        # so we have a progress indicator, let's deal with it
        action = j['action']
        action_item = action.get('key') or action.get('file')
        action_id = (action['command'], action_item)
        if action_id not in self.pbars:
            # New download!
            from datalad.ui import ui
            from datalad.ui import utils as ui_utils
            # TODO: whenever target size gets reported -- used it!
            # http://git-annex.branchable.com/todo/interface_to_the___34__progress__34___of_annex_operations/#comment-6bbc26aae9867603863050ddcb09a9a0
            # for now deduce from key or approx from '%'
            # TODO: unittest etc to check when we have a relaxed
            # URL without any size known in advance
            if not target_size:
                target_size = \
                    AnnexRepo.get_size_from_key(action.get('key')) or \
                    _get_size_from_perc_complete(
                        j['byte-progress'],
                        j.get('percent-progress', '').rstrip('%')
                    ) or \
                    0
            w = ui_utils.get_console_width()

            if not action_item and self.only_one_expected:
                # must be the one!
                action_item = list(self.expected)[0]

            title = str(action.get('file') or action_item)

            pbar_right = 50
            title_len = w - pbar_right - 4  # (4 for reserve)
            if len(title) > title_len:
                half = title_len//2 - 2
                title = '%s .. %s' % (title[:half], title[-half:])
            pbar = self.pbars[action_id] = ui.get_progressbar(
                label=title, total=target_size)
            pbar.start()

        lgr.log(1, "Updating pbar for action_id=%s. annex: %s.\n",
                action_id, j)
        self._update_pbar(
            self[action_id],
            int(j.get('byte-progress'))
        )

    def finish(self, partial=False):
        if self.pbars:
            lgr.warning("Still have %d active progress bars when stopping",
                        len(self.pbars))
        if self.total_pbar:
            self.total_pbar.finish(partial=partial)
            self.total_pbar = None
        for pbar in self.pbars.values():
            pbar.finish(partial=partial)
        self.pbars = {}
        self._failed = 0
        self._succeeded = 0<|MERGE_RESOLUTION|>--- conflicted
+++ resolved
@@ -47,12 +47,8 @@
     assure_list,
     auto_repr,
     ensure_list,
-<<<<<<< HEAD
+    get_linux_distribution,
     join_cmdline,
-    linux_distribution_name,
-=======
-    get_linux_distribution,
->>>>>>> 07b684ca
     on_windows,
     partition,
     Path,
