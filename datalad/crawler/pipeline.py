--- conflicted
+++ resolved
@@ -462,24 +462,15 @@
 
 def load_pipeline_from_config(path):
     """Given a path to the pipeline configuration file, instantiate a pipeline
-
-    Typical example description:
-
+    Typical example description
         [crawl:pipeline]
         pipeline = standard
         func = pipeline1
         _kwarg1 = 1
-
     which would instantiate a pipeline from standard.py module by calling
-<<<<<<< HEAD
-    `standard.pipeline1` with `_kwarg1='1'`.  This definition is identical to:
-=======
     `standard.pipeline1` with `_kwarg1='1'`.  This definition is identical to
->>>>>>> 9827892d
-
         [crawl:pipeline]
         pipeline = standard?func=pipeline1&_kwarg1=1
-
     so that theoretically we could specify basic pipelines completely within
     a URL
     """
