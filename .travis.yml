# vim ft=yaml
# travis-ci.org definition for DataLad build
language: python

cache:
  - apt

matrix:
  include:
  - python: 2.7
  # no loop dev support on travis yet :-/ https://github.com/travis-ci/travis-ci/issues/2700
  #- python: 2.7
  #  env:
  #  - NOSE_WRAPPER="tools/eval_under_testloopfs"
  - python: 2.7
    env:
    # to test operation under root since also would consider FS "crippled" due to
    # ability to rewrite R/O files
    - NOSE_WRAPPER="sudo -E"
  - python: 2.7
    env:
    - DATALAD_TESTS_NONETWORK=1
    # must operate nicely with those env variables set
    - http_proxy=
    - https_proxy=
  - python: 3.3
  - python: 3.4
  # Those aren't yet ready since lxml Ibelieve fails to install
  #- python: pypy
  #- python: pypy3
# not there -- don't try!
# - python: 3.5
# can't since coverage doesn't support it yet: https://bitbucket.org/ned/coveragepy/issues/391/getargspec-was-finally-removed-will-not-be
# - python: nightly

# to overcome problem with system-wide installed boto on travis
# see https://github.com/travis-ci/travis-ci/issues/5246
env:
  - BOTO_CONFIG=/tmp/nowhere

before_install:
  # The ultimate one-liner setup for NeuroDebian repository
  - bash <(wget -q -O- http://neuro.debian.net/_files/neurodebian-travis.sh)
<<<<<<< HEAD
  - travis_retry sudo apt-get update -qq
=======
  - sudo apt-get update -qq
  - sudo tools/ci/prep-travis-forssh.sh
>>>>>>> dc742598

install:
  # Install standalone build of git-annex for the recent enough version
  - travis_retry sudo apt-get install git-annex-standalone zip help2man
  - git config --global user.email "test@travis.land"
  - git config --global user.name "Travis Almighty"
  - git submodule update --init --recursive
  - cd ..; pip install -q coveralls codecov; cd -
  - pip install -r requirements.txt
  # Verify that setup.py build doesn't puke
  - python setup.py build
  - pip install -e .
  # So we could test under sudo -E with PATH pointing to installed location
  - sudo sed -i -e 's/^Defaults.*secure_path.*$//' /etc/sudoers

script:
  - if [ ! -z "$DATALAD_TESTS_NONETWORK" ]; then sudo route add -net 0.0.0.0 netmask 0.0.0.0 dev lo; fi
  - DATALAD_LOGLEVEL=INFO $NOSE_WRAPPER `which nosetests` -s -v --with-doctest --with-cov --cover-package datalad --logging-level=INFO
  - if [ ! -z "$DATALAD_TESTS_NONETWORK" ]; then sudo route del -net 0.0.0.0 netmask 0.0.0.0 dev lo; fi
  # Verify that we can render manpages
  - make manpages

after_success:
  - coveralls
  - codecov

# makes it only more difficult to comprehend the failing output.  Enable only when necessary
# for a particular debugging
#after_failure:
#  - if [ ! -z "$DATALAD_TESTS_NONETWORK" ]; then sudo route add -net 0.0.0.0 netmask 0.0.0.0 dev lo; fi
#  - DATALAD_LOGLEVEL=DEBUG $NOSE_WRAPPER `which nosetests` -s -v --with-doctest --with-cov --cover-package datalad --logging-level=DEBUG
#  - if [ ! -z "$DATALAD_TESTS_NONETWORK" ]; then sudo route del -net 0.0.0.0 netmask 0.0.0.0 dev lo; fi<|MERGE_RESOLUTION|>--- conflicted
+++ resolved
@@ -41,12 +41,8 @@
 before_install:
   # The ultimate one-liner setup for NeuroDebian repository
   - bash <(wget -q -O- http://neuro.debian.net/_files/neurodebian-travis.sh)
-<<<<<<< HEAD
   - travis_retry sudo apt-get update -qq
-=======
-  - sudo apt-get update -qq
   - sudo tools/ci/prep-travis-forssh.sh
->>>>>>> dc742598
 
 install:
   # Install standalone build of git-annex for the recent enough version
