# emacs: -*- mode: python; py-indent-offset: 4; tab-width: 4; indent-tabs-mode: nil -*-
# ex: set sts=4 ts=4 sw=4 noet:
# ## ### ### ### ### ### ### ### ### ### ### ### ### ### ### ### ### ### ### ##
#
#   See COPYING file distributed along with the datalad package for the
#   copyright and license terms.
#
# ## ### ### ### ### ### ### ### ### ### ### ### ### ### ### ### ### ### ### ##
"""Test implementation of class HandleRepo

"""

import os
from os.path import join as opj, exists, basename, islink

from nose import SkipTest
from nose.tools import assert_raises, assert_is_instance, assert_true, \
    assert_equal, assert_false, assert_is_not_none, assert_not_equal, assert_in
from git.exc import GitCommandError
from rdflib import Graph, URIRef, Literal
from rdflib.namespace import RDF, FOAF

from ..support.handlerepo import HandleRepo
from ..support.exceptions import FileInGitError
from ..support.metadatahandler import DLNS, RDFS
from .utils import with_tempfile, with_testrepos, assert_cwd_unchanged, \
    ignore_nose_capturing_stdout, \
    on_windows, ok_clean_git, ok_clean_git_annex_proxy, \
    get_most_obscure_supported_name, swallow_outputs, ok_

from .utils import local_testrepo_flavors

@ignore_nose_capturing_stdout
@assert_cwd_unchanged
@with_testrepos(flavors=local_testrepo_flavors)
@with_tempfile
def test_HandleRepo(src, dst):

    ds = HandleRepo(dst, src)
    assert_is_instance(ds, HandleRepo, "HandleRepo was not created.")
    assert_true(exists(opj(dst, '.datalad')))

    # do it again should raise GitCommandError since git will notice there's
    # already a git-repo at that path
    assert_raises(GitCommandError, HandleRepo, dst, src)

    # TODO: test metadata and files

@ignore_nose_capturing_stdout
@assert_cwd_unchanged
@with_testrepos(flavors=local_testrepo_flavors)
@with_tempfile
def test_HandleRepo_direct(src, dst):

    ds = HandleRepo(dst, src, direct=True)
    assert_is_instance(ds, HandleRepo, "HandleRepo was not created.")
    assert_true(exists(opj(dst, '.datalad')))
    assert_true(ds.is_direct_mode(), "Forcing direct mode failed.")
    

@ignore_nose_capturing_stdout
@assert_cwd_unchanged
<<<<<<< HEAD
@with_testrepos(flavors=local_testrepo_flavors)
def test_Handle_instance_from_existing(path):
=======
@with_testrepos(flavors=local_flavors)
def test_HandleRepo_instance_from_existing(path):

    raise SkipTest
    # TODO: provide a testrepo, which is a Handle already!
>>>>>>> 5d0dd5dc

    gr = HandleRepo(path)
    assert_is_instance(gr, HandleRepo, "HandleRepo was not created.")
    assert_true(exists(opj(path, '.datalad')))


@ignore_nose_capturing_stdout
@assert_cwd_unchanged
@with_tempfile
def test_HandleRepo_instance_brand_new(path):

    gr = HandleRepo(path)
    assert_is_instance(gr, HandleRepo, "HandleRepo was not created.")
    assert_true(exists(opj(path, '.datalad')))


@ignore_nose_capturing_stdout
@with_testrepos(flavors=['network'])
@with_tempfile
def test_HandleRepo_get(src, dst):

    ds = HandleRepo(dst, src)
    assert_is_instance(ds, HandleRepo, "AnnexRepo was not created.")
    testfile = 'test-annex.dat'
    testfile_abs = opj(dst, testfile)
    assert_false(ds.file_has_content("test-annex.dat"))
    with swallow_outputs() as cmo:
        ds.get(testfile)
    assert_true(ds.file_has_content("test-annex.dat"))
    f = open(testfile_abs, 'r')
    assert_equal(f.readlines(), ['123\n'], "test-annex.dat's content doesn't match.")


@assert_cwd_unchanged
@with_testrepos(flavors=local_testrepo_flavors)
@with_tempfile
def test_HandleRepo_add_to_annex(src, dst):

    ds = HandleRepo(dst, src)
    filename = get_most_obscure_supported_name()
    filename_abs = opj(dst, filename)
    with open(filename_abs, 'w') as f:
        f.write("What to write?")
    ds.add_to_annex(filename)

    if not ds.is_direct_mode():
        assert_true(islink(filename_abs), "Annexed file is not a link.")
        ok_clean_git(dst, annex=True)
    else:
        assert_false(islink(filename_abs), "Annexed file is link in direct mode.")
        ok_clean_git_annex_proxy(dst)

    key = ds.get_file_key(filename)
    assert_false(key == '')
    # could test for the actual key, but if there's something and no exception raised, it's fine anyway.



@assert_cwd_unchanged
@with_testrepos(flavors=local_testrepo_flavors)
@with_tempfile
def test_HandleRepo_add_to_git(src, dst):

    ds = HandleRepo(dst, src)

    filename = get_most_obscure_supported_name()
    filename_abs = opj(dst, filename)
    with open(filename_abs, 'w') as f:
        f.write("What to write?")
    ds.add_to_git(filename_abs)

    if ds.is_direct_mode():
        ok_clean_git_annex_proxy(dst)
    else:
        ok_clean_git(dst, annex=True)
    assert_raises(FileInGitError, ds.get_file_key, filename)


@assert_cwd_unchanged
@with_testrepos(flavors=local_testrepo_flavors)
@with_tempfile
def test_HandleRepo_commit(src, path):

    ds = HandleRepo(path, src)
    filename = opj(path, get_most_obscure_supported_name())
    with open(filename, 'w') as f:
        f.write("File to add to git")
    ds.annex_add(filename)

    if ds.is_direct_mode():
        assert_raises(AssertionError, ok_clean_git_annex_proxy, path)
    else:
        assert_raises(AssertionError, ok_clean_git, path, annex=True)

    ds._commit("test _commit")
    if ds.is_direct_mode():
        ok_clean_git_annex_proxy(path)
    else:
        ok_clean_git(path, annex=True)


@with_tempfile
@with_tempfile
def test_HandleRepo_id(path1, path2):

    raise SkipTest

    # # check id is generated:
    # handle1 = HandleRepo(path1)
    # id1 = handle1.datalad_id()
    # assert_is_not_none(id1)
    # assert_is_instance(id1, basestring)
    # assert_equal(id1,
    #              handle1.repo.config_reader().get_value("annex", "uuid"))
    #
    # # check clone has same id:
    # handle2 = HandleRepo(path2, path1)
    # assert_equal(id1, handle2.datalad_id())


@with_tempfile
@with_tempfile
def test_HandleRepo_equals(path1, path2):

    handle1 = HandleRepo(path1)
    handle2 = HandleRepo(path1)
    ok_(handle1 == handle2)
    assert_equal(handle1, handle2)
    handle2 = HandleRepo(path2)
    assert_not_equal(handle1, handle2)
    ok_(handle1 != handle2)


@with_tempfile
def test_HandleRepo_name(path):
    # tests get_name and set_name
    h = HandleRepo(path)
    assert_equal(h.name, basename(path))
    h.name = "new_name"
    assert_equal(Graph().parse(opj(path, '.datalad', 'config.ttl'),
                               format="turtle").value(subject=DLNS.this,
                                                      predicate=RDFS.label),
                 Literal("new_name"))
    assert_equal(h.name, "new_name")<|MERGE_RESOLUTION|>--- conflicted
+++ resolved
@@ -60,16 +60,11 @@
 
 @ignore_nose_capturing_stdout
 @assert_cwd_unchanged
-<<<<<<< HEAD
 @with_testrepos(flavors=local_testrepo_flavors)
 def test_Handle_instance_from_existing(path):
-=======
-@with_testrepos(flavors=local_flavors)
-def test_HandleRepo_instance_from_existing(path):
 
     raise SkipTest
     # TODO: provide a testrepo, which is a Handle already!
->>>>>>> 5d0dd5dc
 
     gr = HandleRepo(path)
     assert_is_instance(gr, HandleRepo, "HandleRepo was not created.")
