--- conflicted
+++ resolved
@@ -279,14 +279,9 @@
         ds_model.path = path
 
     maxpath = max(len(ds_model.path) for ds_model in dsms)
-<<<<<<< HEAD
-    path_fmt = "{ds.path!B:<%d}" % (maxpath + (11 if is_interactive() else 0))  # + to accommodate ansi codes
-    format_str = path_fmt + "  [{ds.type}]  {ds.branch!N}  {ds.describe!N} {ds.date!D}"
-=======
     path_fmt = u"{ds.path!B:<%d}" % (maxpath + (11 if is_interactive() else 0))  # + to accommodate ansi codes
     pathtype_fmt = path_fmt + u"  [{ds.type}]"
     full_fmt = pathtype_fmt + u"  {ds.branch!N}  {ds.describe!N} {ds.date!D}"
->>>>>>> 39b1d735
     if (not fast) or all:
         full_fmt += u"  {ds.clean!X}"
     if all:
@@ -295,20 +290,12 @@
     formatter = LsFormatter()
     # weird problems happen in the parallel run -- TODO - figure it out
     # for out in Parallel(n_jobs=1)(
-<<<<<<< HEAD
-    #         delayed(format_ds_model)(formatter, dsm, format_str, format_exc=path_fmt + "  {msg!R}")
-    #         for dsm in dsms):
-    #     print(out)
-    for dsm in dsms:
-        print(format_ds_model(formatter, dsm, format_str, format_exc=path_fmt + "  {msg!R}"))
-=======
     #         delayed(format_ds_model)(formatter, dsm, full_fmt, format_exc=path_fmt + "  {msg!R}")
     #         for dsm in dss):
     #     print(out)
     for dsm in dsms:
         ds_str = format_ds_model(formatter, dsm, full_fmt, format_exc=path_fmt + u"  {msg!R}")
         print(ds_str)
->>>>>>> 39b1d735
 
 #
 # S3 listing
