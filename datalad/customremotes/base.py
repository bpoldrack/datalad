--- conflicted
+++ resolved
@@ -541,15 +541,11 @@
             scheme_ = scheme + ":"
             self.send("GETURLS", key, scheme_)
             while True:
-<<<<<<< HEAD
-                url_orig = url = self.read("VALUE", 1)
-=======
                 url = self.read("VALUE", 1)
                 if not url or len(url) <= 1:
                     # so there were no URL output, we must be done
                     break
                 url = url[1:]
->>>>>>> e29f6ed6
                 if url:
                     url = url[1:]
                     if not url:
