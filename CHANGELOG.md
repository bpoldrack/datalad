     ____            _             _                   _ 
    |  _ \    __ _  | |_    __ _  | |       __ _    __| |
    | | | |  / _` | | __|  / _` | | |      / _` |  / _` |
    | |_| | | (_| | | |_  | (_| | | |___  | (_| | | (_| |
    |____/   \__,_|  \__|  \__,_| |_____|  \__,_|  \__,_|
                                               Change Log

This is a high level and scarce summary of the changes between releases.
We would recommend to consult log of the 
[DataLad git repository](http://github.com/datalad/datalad) for more details.


## 0.11.4 (Mar 18, 2019) -- get-ready

Largely a bug fix release with a few enhancements

### Important

- 0.11.x series will be the last one with support for direct mode of [git-annex]
  which is used on crippled (no symlinks and no locking) filesystems.
  v7 repositories should be used instead.

### Fixes

- Extraction of .gz files is broken without p7zip installed.  We now
  abort with an informative error in this situation.  ([#3176])

- Committing failed in some cases because we didn't ensure that the
  path passed to `git read-tree --index-output=...` resided on the
  same filesystem as the repository.  ([#3181])

- Some pointless warnings during metadata aggregation have been
  eliminated.  ([#3186])

- With Python 3 the LORIS token authenticator did not properly decode
  a response ([#3205]).

- With Python 3 downloaders unnecessarily decoded the response when
  getting the status, leading to an encoding error.  ([#3210])

- In some cases, our internal command Runner did not adjust the
  environment's `PWD` to match the current working directory specified
  with the `cwd` parameter.  ([#3215])

- The specification of the pyliblzma dependency was broken.  ([#3220])

- [search] displayed an uninformative blank log message in some
  cases.  ([#3222])

### Enhancements and new features

- Creating a new repository now aborts if any of the files in the
  directory are tracked by a repository in a parent directory.
  ([#3211])

- [run] learned to replace the `{tmpdir}` placeholder in commands with
  a temporary directory.  ([#3223])

## 0.11.3 (Feb 19, 2019) -- read-me-gently

Just a few of important fixes and minor enhancements.

### Fixes

- The logic for setting the maximum command line length now works
  around Python 3.4 returning an unreasonably high value for
  `SC_ARG_MAX` on Debian systems. ([#3165][])

- DataLad commands that are conceptually "read-only", such as
  `datalad ls -L`, can fail when the caller lacks write permissions
  because git-annex tries merging remote git-annex branches to update
  information about availability. DataLad now disables
  `annex.merge-annex-branches` in some common "read-only" scenarios to
  avoid these failures. ([#3164][])

### Enhancements and new features

- Accessing an "unbound" dataset method now automatically imports the
  necessary module rather than requiring an explicit import from the
  Python caller. For example, calling `Dataset.add` no longer needs to
  be preceded by `from datalad.distribution.add import Add` or an
  import of `datalad.api`. ([#3156][])

- Configuring the new variable `datalad.ssh.identityfile` instructs
  DataLad to pass a value to the `-i` option of `ssh`. ([#3149][])
  ([#3168][])

## 0.11.2 (Feb 07, 2019) -- live-long-and-prosper

A variety of bugfixes and enhancements

### Major refactoring and deprecations

- All extracted metadata is now placed under git-annex by default.
  Previously files smaller than 20 kb were stored in git. ([#3109][])
- The function `datalad.cmd.get_runner` has been removed. ([#3104][])

### Fixes

- Improved handling of long commands:
  - The code that inspected `SC_ARG_MAX` didn't check that the
    reported value was a sensible, positive number. ([#3025][])
  - More commands that invoke `git` and `git-annex` with file
    arguments learned to split up the command calls when it is likely
    that the command would fail due to exceeding the maximum supported
    length. ([#3138][])
- The `setup_yoda_dataset` procedure created a malformed
  .gitattributes line. ([#3057][])
- [download-url][] unnecessarily tried to infer the dataset when
  `--no-save` was given. ([#3029][])
- [rerun][] aborted too late and with a confusing message when a ref
  specified via `--onto` didn't exist. ([#3019][])
- [run][]:
  - `run` didn't preserve the current directory prefix ("./") on
     inputs and outputs, which is problematic if the caller relies on
     this representation when formatting the command. ([#3037][])
  - Fixed a number of unicode py2-compatibility issues. ([#3035][]) ([#3046][])
  - To proceed with a failed command, the user was confusingly
    instructed to use `save` instead of `add` even though `run` uses
    `add` underneath. ([#3080][])
- Fixed a case where the helper class for checking external modules
  incorrectly reported a module as unknown. ([#3051][])
- [add-archive-content][] mishandled the archive path when the leading
  path contained a symlink. ([#3058][])
- Following denied access, the credential code failed to consider a
  scenario, leading to a type error rather than an appropriate error
  message. ([#3091][])
- Some tests failed when executed from a `git worktree` checkout of the
  source repository. ([#3129][])
- During metadata extraction, batched annex processes weren't properly
  terminated, leading to issues on Windows. ([#3137][])
- [add][] incorrectly handled an "invalid repository" exception when
  trying to add a submodule. ([#3141][])
- Pass `GIT_SSH_VARIANT=ssh` to git processes to be able to specify
  alternative ports in SSH urls

### Enhancements and new features

- [search][] learned to suggest closely matching keys if there are no
  hits. ([#3089][])
- [create-sibling][]
  - gained a `--group` option so that the caller can specify the file
    system group for the repository. ([#3098][])
  - now understands SSH URLs that have a port in them (i.e. the
    "ssh://[user@]host.xz[:port]/path/to/repo.git/" syntax mentioned
    in `man git-fetch`). ([#3146][])
- Interface classes can now override the default renderer for
  summarizing results. ([#3061][])
- [run][]:
  - `--input` and `--output` can now be shortened to `-i` and `-o`.
    ([#3066][])
  - Placeholders such as "{inputs}" are now expanded in the command
    that is shown in the commit message subject. ([#3065][])
  - `interface.run.run_command` gained an `extra_inputs` argument so
    that wrappers like [datalad-container][] can specify additional inputs
    that aren't considered when formatting the command string. ([#3038][])
  - "--" can now be used to separate options for `run` and those for
    the command in ambiguous cases. ([#3119][])
- The utilities `create_tree` and `ok_file_has_content` now support
  ".gz" files. ([#3049][])
- The Singularity container for 0.11.1 now uses [nd_freeze][] to make
  its builds reproducible.
- A [publications][] page has been added to the documentation. ([#3099][])
- `GitRepo.set_gitattributes` now accepts a `mode` argument that
  controls whether the .gitattributes file is appended to (default) or
  overwritten. ([#3115][])
- `datalad --help` now avoids using `man` so that the list of
  subcommands is shown.  ([#3124][])

## 0.11.1 (Nov 26, 2018) -- v7-better-than-v6

Rushed out bugfix release to stay fully compatible with recent
[git-annex][] which introduced v7 to replace v6.

### Fixes

- [install][]: be able to install recursively into a dataset ([#2982][])
- [save][]: be able to commit/save changes whenever files potentially
  could have swapped their storage between git and annex
  ([#1651][]) ([#2752][]) ([#3009][])
- [aggregate-metadata][]:
  - dataset's itself is now not "aggregated" if specific paths are
    provided for aggregation ([#3002][]). That resolves the issue of
    `-r` invocation aggregating all subdatasets of the specified dataset
    as well
  - also compare/verify the actual content checksum of aggregated metadata
    while considering subdataset metadata for re-aggregation ([#3007][])
- `annex` commands are now chunked assuming 50% "safety margin" on the
  maximal command line length. Should resolve crashes while operating
  ot too many files at ones ([#3001][])
- `run` sidecar config processing ([#2991][])
- no double trailing period in docs ([#2984][])
- correct identification of the repository with symlinks in the paths
  in the tests ([#2972][])
- re-evaluation of dataset properties in case of dataset changes ([#2946][])
- [text2git][] procedure to use `ds.repo.set_gitattributes`
  ([#2974][]) ([#2954][])
- Switch to use plain `os.getcwd()` if inconsistency with env var
  `$PWD` is detected ([#2914][])
- Make sure that credential defined in env var takes precedence
  ([#2960][]) ([#2950][])

### Enhancements and new features

- [shub://datalad/datalad:git-annex-dev](https://singularity-hub.org/containers/5663/view)
  provides a Debian buster Singularity image with build environment for
  [git-annex][]. `tools/bisect-git-annex` provides a helper for running
  `git bisect` on git-annex using that Singularity container ([#2995][])
- Added `.zenodo.json` for better integration with Zenodo for citation
- [run-procedure][] now provides names and help messages with a custom
  renderer for ([#2993][])
- Documentation: point to [datalad-revolution][] extension (prototype of
  the greater DataLad future)
- [run][]
  - support injecting of a detached command ([#2937][])
- `annex` metadata extractor now extracts `annex.key` metadata record.
  Should allow now to identify uses of specific files etc ([#2952][])
- Test that we can install from http://datasets.datalad.org
- Proper rendering of `CommandError` (e.g. in case of "out of space"
  error) ([#2958][])


## 0.11.0 (Oct 23, 2018) -- Soon-to-be-perfect

[git-annex][] 6.20180913 (or later) is now required - provides a number of
fixes for v6 mode operations etc.

### Major refactoring and deprecations

- `datalad.consts.LOCAL_CENTRAL_PATH` constant was deprecated in favor
  of `datalad.locations.default-dataset` [configuration][] variable
  ([#2835][])

### Minor refactoring

- `"notneeded"` messages are no longer reported by default results
  renderer
- [run][] no longer shows commit instructions upon command failure when
  `explicit` is true and no outputs are specified ([#2922][])
- `get_git_dir` moved into GitRepo ([#2886][])
- `_gitpy_custom_call` removed from GitRepo ([#2894][])
- `GitRepo.get_merge_base` argument is now called `commitishes` instead
  of `treeishes` ([#2903][])

### Fixes

- [update][] should not leave the dataset in non-clean state ([#2858][])
  and some other enhancements ([#2859][])
- Fixed chunking of the long command lines to account for decorators
  and other arguments ([#2864][])
- Progress bar should not crash the process on some missing progress
  information ([#2891][])
- Default value for `jobs` set to be `"auto"` (not `None`) to take
  advantage of possible parallel get if in `-g` mode ([#2861][])
- [wtf][] must not crash if `git-annex` is not installed etc ([#2865][]),
  ([#2865][]), ([#2918][]), ([#2917][])
- Fixed paths (with spaces etc) handling while reporting annex error
  output ([#2892][]), ([#2893][])
- `__del__` should not access `.repo` but `._repo` to avoid attempts
  for reinstantiation etc ([#2901][])
- Fix up submodule `.git` right in `GitRepo.add_submodule` to avoid
  added submodules being non git-annex friendly ([#2909][]), ([#2904][])
- [run-procedure][] ([#2905][])
  - now will provide dataset into the procedure if called within dataset
  - will not crash if procedure is an executable without `.py` or `.sh`
    suffixes
- Use centralized `.gitattributes` handling while setting annex backend
  ([#2912][])
- `GlobbedPaths.expand(..., full=True)` incorrectly returned relative
   paths when called more than once ([#2921][])

### Enhancements and new features

- Report progress on [clone][] when installing from "smart" git servers
  ([#2876][])
- Stale/unused `sth_like_file_has_content` was removed ([#2860][])
- Enhancements to [search][] to operate on "improved" metadata layouts
  ([#2878][])
- Output of `git annex init` operation is now logged ([#2881][])
- New
  - `GitRepo.cherry_pick` ([#2900][])
  - `GitRepo.format_commit` ([#2902][])
- [run-procedure][] ([#2905][])
  - procedures can now recursively be discovered in subdatasets as well.
    The uppermost has highest priority
  - Procedures in user and system locations now take precedence over
    those in datasets.

## 0.10.3.1 (Sep 13, 2018) -- Nothing-is-perfect

Emergency bugfix to address forgotten boost of version in
`datalad/version.py`.

## 0.10.3 (Sep 13, 2018) -- Almost-perfect

This is largely a bugfix release which addressed many (but not yet all)
issues of working with git-annex direct and version 6 modes, and operation
on Windows in general.  Among enhancements you will see the
support of public S3 buckets (even with periods in their names),
ability to configure new providers interactively, and improved `egrep`
search backend.

Although we do not require with this release, it is recommended to make
sure that you are using a recent `git-annex` since it also had a variety
of fixes and enhancements in the past months.

### Fixes

- Parsing of combined short options has been broken since DataLad
  v0.10.0. ([#2710][])
- The `datalad save` instructions shown by `datalad run` for a command
  with a non-zero exit were incorrectly formatted. ([#2692][])
- Decompression of zip files (e.g., through `datalad
  add-archive-content`) failed on Python 3.  ([#2702][])
- Windows:
  - colored log output was not being processed by colorama.  ([#2707][])
  - more codepaths now try multiple times when removing a file to deal
    with latency and locking issues on Windows.  ([#2795][])
- Internal git fetch calls have been updated to work around a
  GitPython `BadName` issue.  ([#2712][]), ([#2794][])
- The progess bar for annex file transferring was unable to handle an
  empty file.  ([#2717][])
- `datalad add-readme` halted when no aggregated metadata was found
  rather than displaying a warning.  ([#2731][])
- `datalad rerun` failed if `--onto` was specified and the history
  contained no run commits.  ([#2761][])
- Processing of a command's results failed on a result record with a
  missing value (e.g., absent field or subfield in metadata).  Now the
  missing value is rendered as "N/A".  ([#2725][]).
- A couple of documentation links in the "Delineation from related
  solutions" were misformatted.  ([#2773][])
- With the latest git-annex, several known V6 failures are no longer
  an issue.  ([#2777][])
- In direct mode, commit changes would often commit annexed content as
  regular Git files.  A new approach fixes this and resolves a good
  number of known failures.  ([#2770][])
- The reporting of command results failed if the current working
  directory was removed (e.g., after an unsuccessful `install`). ([#2788][])
- When installing into an existing empty directory, `datalad install`
  removed the directory after a failed clone.  ([#2788][])
- `datalad run` incorrectly handled inputs and outputs for paths with
  spaces and other characters that require shell escaping.  ([#2798][])
- Globbing inputs and outputs for `datalad run` didn't work correctly
  if a subdataset wasn't installed.  ([#2796][])
- Minor (in)compatibility with git 2.19 - (no) trailing period
  in an error message now. ([#2815][])

### Enhancements and new features

- Anonymous access is now supported for S3 and other downloaders.  ([#2708][])
- A new interface is available to ease setting up new providers.  ([#2708][])
- Metadata: changes to egrep mode search  ([#2735][])
  - Queries in egrep mode are now case-sensitive when the query
    contains any uppercase letters and are case-insensitive otherwise.
    The new mode egrepcs can be used to perform a case-sensitive query
    with all lower-case letters.
  - Search can now be limited to a specific key.
  - Multiple queries (list of expressions) are evaluated using AND to
    determine whether something is a hit.
  - A single multi-field query (e.g., `pa*:findme`) is a hit, when any
    matching field matches the query.
  - All matching key/value combinations across all (multi-field)
    queries are reported in the query_matched result field.
  - egrep mode now shows all hits rather than limiting the results to
    the top 20 hits.
- The documentation on how to format commands for `datalad run` has
  been improved.  ([#2703][])
- The method for determining the current working directory on Windows
  has been improved.  ([#2707][])
- `datalad --version` now simply shows the version without the
  license.  ([#2733][])
- `datalad export-archive` learned to export under an existing
  directory via its `--filename` option.  ([#2723][])
- `datalad export-to-figshare` now generates the zip archive in the
  root of the dataset unless `--filename` is specified.  ([#2723][])
- After importing `datalad.api`, `help(datalad.api)` (or
  `datalad.api?` in IPython) now shows a summary of the available
  DataLad commands.  ([#2728][])
- Support for using `datalad` from IPython has been improved.  ([#2722][])
- `datalad wtf` now returns structured data and reports the version of
  each extension.  ([#2741][])
- The internal handling of gitattributes information has been
  improved.  A user-visible consequence is that `datalad create
  --force` no longer duplicates existing attributes.  ([#2744][])
- The "annex" metadata extractor can now be used even when no content
  is present.  ([#2724][])
- The `add_url_to_file` method (called by commands like `datalad
  download-url` and `datalad add-archive-content`) learned how to
  display a progress bar.  ([#2738][])


## 0.10.2 (Jul 09, 2018) -- Thesecuriestever

Primarily a bugfix release to accommodate recent git-annex release
forbidding file:// and http://localhost/ URLs which might lead to
revealing private files if annex is publicly shared.

### Fixes

- fixed testing to be compatible with recent git-annex (6.20180626)
- [download-url][] will now download to current directory instead of the
  top of the dataset

### Enhancements and new features

- do not quote ~ in URLs to be consistent with quote implementation in
  Python 3.7 which now follows RFC 3986
- [run][] support for user-configured placeholder values
- documentation on native git-annex metadata support
- handle 401 errors from LORIS tokens
- `yoda` procedure will instantiate `README.md`
- `--discover` option added to [run-procedure][] to list available
  procedures

## 0.10.1 (Jun 17, 2018) -- OHBM polish

The is a minor bugfix release.

### Fixes

- Be able to use backports.lzma as a drop-in replacement for pyliblzma.
- Give help when not specifying a procedure name in `run-procedure`.
- Abort early when a downloader received no filename.
- Avoid `rerun` error when trying to unlock non-available files.

## 0.10.0 (Jun 09, 2018) -- The Release

This release is a major leap forward in metadata support.

### Major refactoring and deprecations

- Metadata
  - Prior metadata provided by datasets under `.datalad/meta` is no
    longer used or supported. Metadata must be reaggregated using 0.10
    version
  - Metadata extractor types are no longer auto-guessed and must be
    explicitly specified in `datalad.metadata.nativetype` config
    (could contain multiple values)
  - Metadata aggregation of a dataset hierarchy no longer updates all
    datasets in the tree with new metadata. Instead, only the target
    dataset is updated. This behavior can be changed via the --update-mode
    switch. The new default prevents needless modification of (3rd-party)
    subdatasets.
  - Neuroimaging metadata support has been moved into a dedicated extension:
    https://github.com/datalad/datalad-neuroimaging
- Crawler
  - moved into a dedicated extension:
    https://github.com/datalad/datalad-crawler
- `export_tarball` plugin has been generalized to `export_archive` and
  can now also generate ZIP archives.
- By default a dataset X is now only considered to be a super-dataset of
  another dataset Y, if Y is also a registered subdataset of X.

### Fixes

A number of fixes did not make it into the 0.9.x series:

- Dynamic configuration overrides via the `-c` option were not in effect.
- `save` is now more robust with respect to invocation in subdirectories
  of a dataset.
- `unlock` now reports correct paths when running in a dataset subdirectory.
- `get` is more robust to path that contain symbolic links.
- symlinks to subdatasets of a dataset are now correctly treated as a symlink,
  and not as a subdataset
- `add` now correctly saves staged subdataset additions.
- Running `datalad save` in a dataset no longer adds untracked content to the
  dataset. In order to add content a path has to be given, e.g. `datalad save .`
- `wtf` now works reliably with a DataLad that wasn't installed from Git (but,
  e.g., via pip)
- More robust URL handling in `simple_with_archives` crawler pipeline.

### Enhancements and new features

- Support for DataLad extension that can contribute API components from 3rd-party sources,
  incl. commands, metadata extractors, and test case implementations.
  See https://github.com/datalad/datalad-extension-template for a demo extension.
- Metadata (everything has changed!)
  - Metadata extraction and aggregation is now supported for datasets and individual
    files.
  - Metadata query via `search` can now discover individual files.
  - Extracted metadata can now be stored in XZ compressed files, is optionally
    annexed (when exceeding a configurable size threshold), and obtained on
    demand (new configuration option `datalad.metadata.create-aggregate-annex-limit`).
  - Status and availability of aggregated metadata can now be reported via
    `metadata --get-aggregates`
  - New configuration option `datalad.metadata.maxfieldsize` to exclude too large
    metadata fields from aggregation.
  - The type of metadata is no longer guessed during metadata extraction. A new
    configuration option `datalad.metadata.nativetype` was introduced to enable
    one or more particular metadata extractors for a dataset.
  - New configuration option `datalad.metadata.store-aggregate-content` to enable
    the storage of aggregated metadata for dataset content (i.e. file-based metadata)
    in contrast to just metadata describing a dataset as a whole.
- `search` was completely reimplemented. It offers three different modes now:
  - 'egrep' (default): expression matching in a plain string version of metadata
  - 'textblob': search a text version of all metadata using a fully featured
     query language (fast indexing, good for keyword search)
  - 'autofield': search an auto-generated index that preserves individual fields
     of metadata that can be represented in a tabular structure (substantial
     indexing cost, enables the most detailed queries of all modes)
- New extensions:
  - addurls, an extension for creating a dataset (and possibly subdatasets)
    from a list of URLs.
  - export_to_figshare
  - extract_metadata
- add_readme makes use of available metadata
- By default the wtf extension now hides sensitive information, which can be
  included in the output by passing `--senstive=some` or `--senstive=all`.
- Reduced startup latency by only importing commands necessary for a particular
  command line call.
- `datalad create -d <parent> --nosave` now registers subdatasets, when possible.
- `datalad run` now provides a way for the caller to save the result when a
  command has a non-zero exit status.
- `datalad rerun` now has a `--script` option that can be used to extract
  previous commands into a file.
- A DataLad Singularity container is now available on
  [Singularity Hub](https://singularity-hub.org/collections/667).
- More casts have been embedded in the [use case section of the documentation](http://docs.datalad.org/en/docs/usecases/index.html).
- `datalad --report-status` has a new value 'all' that can be used to
  temporarily re-enable reporting that was disable by configuration settings.


## 0.9.3 (Mar 16, 2018) -- pi+0.02 release

Some important bug fixes which should improve usability

### Fixes

- `datalad-archives` special remote now will lock on acquiring or
  extracting an archive - this allows for it to be used with -J flag
  for parallel operation
- relax introduced in 0.9.2 demand on git being configured for datalad
  operation - now we will just issue a warning
- `datalad ls` should now list "authored date" and work also for datasets
  in detached HEAD mode
- `datalad save` will now save original file as well, if file was
  "git mv"ed, so you can now `datalad run git mv old new` and have
  changes recorded

### Enhancements and new features

- `--jobs` argument now could take `auto` value which would decide on
  # of jobs depending on the # of available CPUs.
  `git-annex` > 6.20180314 is recommended to avoid regression with -J.
- memoize calls to `RI` meta-constructor -- should speed up operation a
  bit
- `DATALAD_SEED` environment variable could be used to seed Python RNG
  and provide reproducible UUIDs etc (useful for testing and demos)


## 0.9.2 (Mar 04, 2018) -- it is (again) better than ever

Largely a bugfix release with a few enhancements.

### Fixes

- Execution of external commands (git) should not get stuck when
  lots of both stdout and stderr output, and should not loose remaining
  output in some cases
- Config overrides provided in the command line (-c) should now be
  handled correctly
- Consider more remotes (not just tracking one, which might be none)
  while installing subdatasets
- Compatibility with git 2.16 with some changed behaviors/annotations
  for submodules
- Fail `remove` if `annex drop` failed
- Do not fail operating on files which start with dash (-)
- URL unquote paths within S3, URLs and DataLad RIs (///)
- In non-interactive mode fail if authentication/access fails
- Web UI:
  - refactored a little to fix incorrect listing of submodules in
    subdirectories
  - now auto-focuses on search edit box upon entering the page
- Assure that extracted from tarballs directories have executable bit set

### Enhancements and new features

- A log message and progress bar will now inform if a tarball to be
  downloaded while getting specific files
  (requires git-annex > 6.20180206)
- A dedicated `datalad rerun` command capable of rerunning entire
  sequences of previously `run` commands.
  **Reproducibility through VCS. Use `run` even if not interested in `rerun`**
- Alert the user if `git` is not yet configured but git operations
  are requested
- Delay collection of previous ssh connections until it is actually
  needed.  Also do not require ':' while specifying ssh host
- AutomagicIO: Added proxying of isfile, lzma.LZMAFile and io.open
- Testing:
  - added DATALAD_DATASETS_TOPURL=http://datasets-tests.datalad.org to
    run tests against another website to not obscure access stats
  - tests run against temporary HOME to avoid side-effects
  - better unit-testing of interactions with special remotes
- CONTRIBUTING.md describes how to setup and use `git-hub` tool to
  "attach" commits to an issue making it into a PR
- DATALAD_USE_DEFAULT_GIT env variable could be used to cause DataLad
  to use default (not the one possibly bundled with git-annex) git
- Be more robust while handling not supported requests by annex in
  special remotes
- Use of `swallow_logs` in the code was refactored away -- less
  mysteries now, just increase logging level
- `wtf` plugin will report more information about environment, externals
  and the system


## 0.9.1 (Oct 01, 2017) -- "DATALAD!"(JBTM)

Minor bugfix release

### Fixes

- Should work correctly with subdatasets named as numbers of bool
  values (requires also GitPython >= 2.1.6)
- Custom special remotes should work without crashing with 
  git-annex >= 6.20170924


## 0.9.0 (Sep 19, 2017) -- isn't it a lucky day even though not a Friday?

### Major refactoring and deprecations

- the `files` argument of [save][] has been renamed to `path` to be uniform with
  any other command
- all major commands now implement more uniform API semantics and result reporting.
  Functionality for modification detection of dataset content has been completely replaced
  with a more efficient implementation
- [publish][] now features a `--transfer-data` switch that allows for a
  disambiguous specification of whether to publish data -- independent of
  the selection which datasets to publish (which is done via their paths).
  Moreover, [publish][] now transfers data before repository content is pushed.

### Fixes

- [drop][] no longer errors when some subdatasets are not installed
- [install][] will no longer report nothing when a Dataset instance was
  given as a source argument, but rather perform as expected
- [remove][] doesn't remove when some files of a dataset could not be dropped
- [publish][] 
  - no longer hides error during a repository push
  - publish behaves "correctly" for `--since=` in considering only the
    differences the last "pushed" state
  - data transfer handling while publishing with dependencies, to github
- improved robustness with broken Git configuration
- [search][] should search for unicode strings correctly and not crash
- robustify git-annex special remotes protocol handling to allow for spaces in
  the last argument
- UI credentials interface should now allow to Ctrl-C the entry
- should not fail while operating on submodules named with
  numerics only or by bool (true/false) names
- crawl templates should not now override settings for `largefiles` if 
  specified in `.gitattributes`


### Enhancements and new features

- **Exciting new feature** [run][] command to protocol execution of an external 
  command and rerun computation if desired. 
  See [screencast](http://datalad.org/features.html#reproducible-science)
- [save][] now uses Git for detecting with sundatasets need to be inspected for
  potential changes, instead of performing a complete traversal of a dataset tree
- [add][] looks for changes relative to the last commited state of a dataset
  to discover files to add more efficiently
- [diff][] can now report untracked files in addition to modified files
- [uninstall][] will check itself whether a subdataset is properly registered in a
  superdataset, even when no superdataset is given in a call
- [subdatasets][] can now configure subdatasets for exclusion from recursive
  installation (`datalad-recursiveinstall` submodule configuration property)
- precrafted pipelines of [crawl][] now will not override `annex.largefiles`
  setting if any was set within `.gitattribues` (e.g. by `datalad create --text-no-annex`)
- framework for screencasts: `tools/cast*` tools and sample cast scripts under
  `doc/casts` which are published at [datalad.org/features.html](http://datalad.org/features.html)
- new [project YouTube channel](https://www.youtube.com/channel/UCB8-Zf7D0DSzAsREoIt0Bvw) 
- tests failing in direct and/or v6 modes marked explicitly

## 0.8.1 (Aug 13, 2017) -- the best birthday gift

Bugfixes

### Fixes

- Do not attempt to [update][] a not installed sub-dataset
- In case of too many files to be specified for [get][] or [copy_to][], we
  will make multiple invocations of underlying git-annex command to not
  overfill command line
- More robust handling of unicode output in terminals which might not support it

### Enhancements and new features

- Ship a copy of numpy.testing to facilitate [test][] without requiring numpy
  as dependency. Also allow to pass to command which test(s) to run
- In [get][] and [copy_to][] provide actual original requested paths, not the
  ones we deduced need to be transferred, solely for knowing the total


## 0.8.0 (Jul 31, 2017) -- it is better than ever

A variety of fixes and enhancements

### Fixes

- [publish][] would now push merged `git-annex` branch even if no other changes
  were done
- [publish][] should be able to publish using relative path within SSH URI
  (git hook would use relative paths)
- [publish][] should better tollerate publishing to pure git and `git-annex` 
  special remotes 

### Enhancements and new features

- [plugin][] mechanism came to replace [export][]. See [export_tarball][] for the
  replacement of [export][].  Now it should be easy to extend datalad's interface
  with custom functionality to be invoked along with other commands.
- Minimalistic coloring of the results rendering
- [publish][]/`copy_to` got progress bar report now and support of `--jobs`
- minor fixes and enhancements to crawler (e.g. support of recursive removes)


## 0.7.0 (Jun 25, 2017) -- when it works - it is quite awesome!

New features, refactorings, and bug fixes.

### Major refactoring and deprecations

- [add-sibling][] has been fully replaced by the [siblings][] command
- [create-sibling][], and [unlock][] have been re-written to support the
  same common API as most other commands

### Enhancements and new features

- [siblings][] can now be used to query and configure a local repository by
  using the sibling name ``here``
- [siblings][] can now query and set annex preferred content configuration. This
  includes ``wanted`` (as previously supported in other commands), and now
  also ``required``
- New [metadata][] command to interface with datasets/files [meta-data][] 
- Documentation for all commands is now built in a uniform fashion
- Significant parts of the documentation of been updated
- Instantiate GitPython's Repo instances lazily

### Fixes

- API documentation is now rendered properly as HTML, and is easier to browse by
  having more compact pages
- Closed files left open on various occasions (Popen PIPEs, etc)
- Restored basic (consumer mode of operation) compatibility with Windows OS 


## 0.6.0 (Jun 14, 2017) -- German perfectionism

This release includes a **huge** refactoring to make code base and functionality
more robust and flexible

- outputs from API commands could now be highly customized.  See
  `--output-format`, `--report-status`, `--report-type`, and `--report-type`
  options for [datalad][] command.
- effort was made to refactor code base so that underlying functions behave as
  generators where possible
- input paths/arguments analysis was redone for majority of the commands to provide
  unified behavior

### Major refactoring and deprecations

- `add-sibling` and `rewrite-urls` were refactored in favor of new [siblings][]
  command which should be used for siblings manipulations
- 'datalad.api.alwaysrender' config setting/support is removed in favor of new
  outputs processing

### Fixes

- Do not flush manually git index in pre-commit to avoid "Death by the Lock" issue
- Deployed by [publish][] `post-update` hook script now should be more robust
  (tolerate directory names with spaces, etc.)
- A variety of fixes, see
  [list of pull requests and issues closed](https://github.com/datalad/datalad/milestone/41?closed=1)
  for more information

### Enhancements and new features

- new [annotate-paths][] plumbing command to inspect and annotate provided
  paths.  Use `--modified` to summarize changes between different points in
  the history
- new [clone][] plumbing command to provide a subset (install a single dataset
  from a URL) functionality of [install][]
- new [diff][] plumbing command
- new [siblings][] command to list or manipulate siblings
- new [subdatasets][] command to list subdatasets and their properties
- [drop][] and [remove][] commands were refactored
- `benchmarks/` collection of [Airspeed velocity](https://github.com/spacetelescope/asv/)
  benchmarks initiated.  See reports at http://datalad.github.io/datalad/
- crawler would try to download a new url multiple times increasing delay between
  attempts.  Helps to resolve problems with extended crawls of Amazon S3
- [CRCNS][] crawler pipeline now also fetches and aggregates meta-data for the
  datasets from datacite
- overall optimisations to benefit from the aforementioned refactoring and
  improve user-experience
- a few stub and not (yet) implemented commands (e.g. `move`) were removed from
  the interface
- Web frontend got proper coloring for the breadcrumbs and some additional
  caching to speed up interactions.  See http://datasets.datalad.org
- Small improvements to the online documentation.  See e.g.
  [summary of differences between git/git-annex/datalad](http://docs.datalad.org/en/latest/related.html#git-git-annex-datalad)

## 0.5.1 (Mar 25, 2017) -- cannot stop the progress

A bugfix release

### Fixes

- [add][] was forcing addition of files to annex regardless of settings
  in `.gitattributes`.  Now that decision is left to annex by default
- `tools/testing/run_doc_examples` used to run
  doc examples as tests, fixed up to provide status per each example
  and not fail at once
- `doc/examples`
  - [3rdparty_analysis_workflow.sh](http://docs.datalad.org/en/latest/generated/examples/3rdparty_analysis_workflow.html)
    was fixed up to reflect changes in the API of 0.5.0.
- progress bars
  - should no longer crash **datalad** and report correct sizes and speeds
  - should provide progress reports while using Python 3.x

### Enhancements and new features

- `doc/examples`
  - [nipype_workshop_dataset.sh](http://docs.datalad.org/en/latest/generated/examples/nipype_workshop_dataset.html)
    new example to demonstrate how new super- and sub- datasets were established
    as a part of our datasets collection


## 0.5.0 (Mar 20, 2017) -- it's huge

This release includes an avalanche of bug fixes, enhancements, and
additions which at large should stay consistent with previous behavior
but provide better functioning.  Lots of code was refactored to provide
more consistent code-base, and some API breakage has happened.  Further
work is ongoing to standardize output and results reporting
([#1350][])

### Most notable changes

- requires [git-annex][] >= 6.20161210 (or better even >= 6.20161210 for
  improved functionality)
- commands should now operate on paths specified (if any), without
  causing side-effects on other dirty/staged files
- [save][]
    - `-a` is deprecated in favor of `-u` or `--all-updates`
      so only changes known components get saved, and no new files
      automagically added
    - `-S` does no longer store the originating dataset in its commit
       message
- [add][]
    - can specify commit/save message with `-m`
- [add-sibling][] and [create-sibling][]
    - now take the name of the sibling (remote) as a `-s` (`--name`)
      option, not a positional argument
    - `--publish-depends` to setup publishing data and code to multiple
      repositories (e.g. github + webserve) should now be functional
      see [this comment](https://github.com/datalad/datalad/issues/335#issuecomment-277240733)
    - got `--publish-by-default` to specify what refs should be published
      by default
    - got `--annex-wanted`, `--annex-groupwanted` and `--annex-group`
      settings which would be used to instruct annex about preferred
      content. [publish][] then will publish data using those settings if
      `wanted` is set.
    - got `--inherit` option to automagically figure out url/wanted and
      other git/annex settings for new remote sub-dataset to be constructed
- [publish][]
    - got `--skip-failing` refactored into `--missing` option
      which could use new feature of [create-sibling][] `--inherit`

### Fixes

- More consistent interaction through ssh - all ssh connections go
  through [sshrun][] shim for a "single point of authentication", etc.
- More robust [ls][] operation outside of the datasets
- A number of fixes for direct and v6 mode of annex

### Enhancements and new features

- New [drop][] and [remove][] commands
- [clean][]
    - got `--what` to specify explicitly what cleaning steps to perform
      and now could be invoked with `-r`
- `datalad` and `git-annex-remote*` scripts now do not use setuptools
  entry points mechanism and rely on simple import to shorten start up time
- [Dataset][] is also now using [Flyweight pattern][], so the same instance is
  reused for the same dataset
- progressbars should not add more empty lines

### Internal refactoring

- Majority of the commands now go through `_prep` for arguments validation
  and pre-processing to avoid recursive invocations


## 0.4.1 (Nov 10, 2016) -- CA release

Requires now GitPython >= 2.1.0

### Fixes

- [save][]
     - to not save staged files if explicit paths were provided
- improved (but not yet complete) support for direct mode
- [update][] to not crash if some sub-datasets are not installed
- do not log calls to `git config` to avoid leakage of possibly 
  sensitive settings to the logs

### Enhancements and new features

- New [rfc822-compliant metadata][] format
- [save][]
    - -S to save the change also within all super-datasets
- [add][] now has progress-bar reporting
- [create-sibling-github][] to create a :term:`sibling` of a dataset on
  github
- [OpenfMRI][] crawler and datasets were enriched with URLs to separate
  files where also available from openfmri s3 bucket
  (if upgrading your datalad datasets, you might need to run
  `git annex enableremote datalad` to make them available)
- various enhancements to log messages
- web interface
    - populates "install" box first thus making UX better over slower
      connections


## 0.4 (Oct 22, 2016) -- Paris is waiting

Primarily it is a bugfix release but because of significant refactoring
of the [install][] and [get][] implementation, it gets a new minor release. 

### Fixes

- be able to [get][] or [install][] while providing paths while being 
  outside of a dataset
- remote annex datasets get properly initialized
- robust detection of outdated [git-annex][]

### Enhancements and new features

- interface changes
    - [get][] `--recursion-limit=existing` to not recurse into not-installed
       subdatasets
    - [get][] `-n` to possibly install sub-datasets without getting any data
    - [install][] `--jobs|-J` to specify number of parallel jobs for annex 
      [get][] call could use (ATM would not work when data comes from archives)
- more (unit-)testing
- documentation: see http://docs.datalad.org/en/latest/basics.html
  for basic principles and useful shortcuts in referring to datasets
- various webface improvements:  breadcrumb paths, instructions how
  to install dataset, show version from the tags, etc.

## 0.3.1 (Oct 1, 2016) -- what a wonderful week

Primarily bugfixes but also a number of enhancements and core
refactorings

### Fixes

- do not build manpages and examples during installation to avoid
  problems with possibly previously outdated dependencies
- [install][] can be called on already installed dataset (with `-r` or
  `-g`)

### Enhancements and new features

- complete overhaul of datalad configuration settings handling
  (see [Configuration documentation][]), so majority of the environment.
  Now uses git format and stores persistent configuration settings under
  `.datalad/config` and local within `.git/config`
  variables we have used were renamed to match configuration names
- [create-sibling][] does not now by default upload web front-end
- [export][] command with a plug-in interface and `tarball` plugin to export
  datasets
- in Python, `.api` functions with rendering of results in command line
  got a _-suffixed sibling, which would render results as well in Python
  as well (e.g., using `search_` instead of `search` would also render
  results, not only output them back as Python objects)
- [get][]
    - `--jobs` option (passed to `annex get`) for parallel downloads
    - total and per-download (with git-annex >= 6.20160923) progress bars
      (note that if content is to be obtained from an archive, no progress
      will be reported yet)
- [install][] `--reckless` mode option
- [search][]
    - highlights locations and fieldmaps for better readability
    - supports `-d^` or `-d///` to point to top-most or centrally
      installed meta-datasets
    - "complete" paths to the datasets are reported now
    - `-s` option to specify which fields (only) to search
- various enhancements and small fixes to [meta-data][] handling, [ls][],
  custom remotes, code-base formatting, downloaders, etc
- completely switched to `tqdm` library (`progressbar` is no longer
  used/supported)


## 0.3 (Sep 23, 2016) -- winter is coming

Lots of everything, including but not limited to

- enhanced index viewer, as the one on http://datasets.datalad.org
- initial new data providers support: [Kaggle][], [BALSA][], [NDA][], [NITRC][]
- initial [meta-data support and management][]
- new and/or improved crawler pipelines for [BALSA][], [CRCNS][], [OpenfMRI][]
- refactored [install][] command, now with separate [get][]
- some other commands renaming/refactoring (e.g., [create-sibling][])
- datalad [search][] would give you an option to install datalad's 
  super-dataset under ~/datalad if ran outside of a dataset

### 0.2.3 (Jun 28, 2016) -- busy OHBM

New features and bugfix release

- support of /// urls to point to http://datasets.datalad.org
- variety of fixes and enhancements throughout

### 0.2.2 (Jun 20, 2016) -- OHBM we are coming!

New feature and bugfix release

- greately improved documentation
- publish command API RFing allows for custom options to annex, and uses
  --to REMOTE for consistent with annex invocation
- variety of fixes and enhancements throughout

### 0.2.1 (Jun 10, 2016)

- variety of fixes and enhancements throughout

## 0.2 (May 20, 2016)

Major RFing to switch from relying on rdf to git native submodules etc

## 0.1 (Oct 14, 2015)

Release primarily focusing on interface functionality including initial
publishing

[git-annex]: http://git-annex.branchable.com/

[Kaggle]: https://www.kaggle.com
[BALSA]: http://balsa.wustl.edu
[NDA]: http://data-archive.nimh.nih.gov
[NITRC]: https://www.nitrc.org
[CRCNS]: http://crcns.org
[FCON1000]: http://fcon_1000.projects.nitrc.org
[OpenfMRI]: http://openfmri.org

[Configuration documentation]: http://docs.datalad.org/config.html

[Dataset]: http://docs.datalad.org/en/latest/generated/datalad.api.Dataset.html
[Sibling]: http://docs.datalad.org/en/latest/glossary.html

[rfc822-compliant metadata]: http://docs.datalad.org/en/latest/metadata.html#rfc822-compliant-meta-data
[meta-data support and management]: http://docs.datalad.org/en/latest/cmdline.html#meta-data-handling
[meta-data]: http://docs.datalad.org/en/latest/cmdline.html#meta-data-handling

[add-archive-content]: https://datalad.readthedocs.io/en/latest/generated/man/datalad-add-archive-content.html
[add-sibling]: http://datalad.readthedocs.io/en/latest/generated/man/datalad-add-sibling.html
[add]: http://datalad.readthedocs.io/en/latest/generated/man/datalad-add.html
[annotate-paths]: http://docs.datalad.org/en/latest/generated/man/datalad-annotate-paths.html
[clean]: http://datalad.readthedocs.io/en/latest/generated/man/datalad-clean.html
[clone]: http://datalad.readthedocs.io/en/latest/generated/man/datalad-clone.html
[configuration]: http://docs.datalad.org/en/latest/config.html
[copy_to]: http://docs.datalad.org/en/latest/_modules/datalad/support/annexrepo.html?highlight=%22copy_to%22
[create-sibling-github]: http://datalad.readthedocs.io/en/latest/generated/man/datalad-create-sibling-github.html
[create-sibling]: http://datalad.readthedocs.io/en/latest/generated/man/datalad-create-sibling.html
[datalad]: http://docs.datalad.org/en/latest/generated/man/datalad.html
[datalad-container]: https://github.com/datalad/datalad-container
[datalad-revolution]: http://github.com/datalad/datalad-revolution
[download-url]: https://datalad.readthedocs.io/en/latest/generated/man/datalad-download-url.html
[diff]: http://datalad.readthedocs.io/en/latest/generated/man/datalad-diff.html
[drop]: http://datalad.readthedocs.io/en/latest/generated/man/datalad-drop.html
[export]: http://datalad.readthedocs.io/en/latest/generated/man/datalad-export.html
[export_tarball]: http://docs.datalad.org/en/latest/generated/datalad.plugin.export_tarball.html
[get]: http://datalad.readthedocs.io/en/latest/generated/man/datalad-get.html
[install]: http://datalad.readthedocs.io/en/latest/generated/man/datalad-install.html
[ls]: http://datalad.readthedocs.io/en/latest/generated/man/datalad-ls.html
[metadata]: http://datalad.readthedocs.io/en/latest/generated/man/datalad-metadata.html
[nd_freeze]: https://github.com/neurodebian/neurodebian/blob/master/tools/nd_freeze
[plugin]: http://datalad.readthedocs.io/en/latest/generated/man/datalad-plugin.html
[publications]: https://datalad.readthedocs.io/en/latest/publications.html
[publish]: http://datalad.readthedocs.io/en/latest/generated/man/datalad-publish.html
[remove]: http://datalad.readthedocs.io/en/latest/generated/man/datalad-remove.html
[rerun]: https://datalad.readthedocs.io/en/latest/generated/man/datalad-rerun.html
[run]: http://datalad.readthedocs.io/en/latest/generated/man/datalad-run.html
[run-procedure]: http://datalad.readthedocs.io/en/latest/generated/man/datalad-run-procedure.html
[save]: http://datalad.readthedocs.io/en/latest/generated/man/datalad-save.html
[search]: http://datalad.readthedocs.io/en/latest/generated/man/datalad-search.html
[siblings]: http://datalad.readthedocs.io/en/latest/generated/man/datalad-siblings.html
[sshrun]: http://datalad.readthedocs.io/en/latest/generated/man/datalad-sshrun.html
[subdatasets]: http://datalad.readthedocs.io/en/latest/generated/man/datalad-subdatasets.html
[unlock]: http://datalad.readthedocs.io/en/latest/generated/man/datalad-unlock.html
[update]: http://datalad.readthedocs.io/en/latest/generated/man/datalad-update.html
[wtf]: http://datalad.readthedocs.io/en/latest/generated/man/datalad-wtf.html

[Flyweight pattern]: https://en.wikipedia.org/wiki/Flyweight_pattern

[#2992]: https://github.com/datalad/datalad/issues/2992
[#1350]: https://github.com/datalad/datalad/issues/1350
[#1651]: https://github.com/datalad/datalad/issues/1651
[#2692]: https://github.com/datalad/datalad/issues/2692
[#2702]: https://github.com/datalad/datalad/issues/2702
[#2703]: https://github.com/datalad/datalad/issues/2703
[#2707]: https://github.com/datalad/datalad/issues/2707
[#2708]: https://github.com/datalad/datalad/issues/2708
[#2710]: https://github.com/datalad/datalad/issues/2710
[#2712]: https://github.com/datalad/datalad/issues/2712
[#2717]: https://github.com/datalad/datalad/issues/2717
[#2722]: https://github.com/datalad/datalad/issues/2722
[#2723]: https://github.com/datalad/datalad/issues/2723
[#2724]: https://github.com/datalad/datalad/issues/2724
[#2725]: https://github.com/datalad/datalad/issues/2725
[#2728]: https://github.com/datalad/datalad/issues/2728
[#2731]: https://github.com/datalad/datalad/issues/2731
[#2733]: https://github.com/datalad/datalad/issues/2733
[#2735]: https://github.com/datalad/datalad/issues/2735
[#2738]: https://github.com/datalad/datalad/issues/2738
[#2741]: https://github.com/datalad/datalad/issues/2741
[#2744]: https://github.com/datalad/datalad/issues/2744
[#2752]: https://github.com/datalad/datalad/issues/2752
[#2761]: https://github.com/datalad/datalad/issues/2761
[#2770]: https://github.com/datalad/datalad/issues/2770
[#2773]: https://github.com/datalad/datalad/issues/2773
[#2777]: https://github.com/datalad/datalad/issues/2777
[#2788]: https://github.com/datalad/datalad/issues/2788
[#2794]: https://github.com/datalad/datalad/issues/2794
[#2795]: https://github.com/datalad/datalad/issues/2795
[#2796]: https://github.com/datalad/datalad/issues/2796
[#2798]: https://github.com/datalad/datalad/issues/2798
[#2815]: https://github.com/datalad/datalad/issues/2815
[#2835]: https://github.com/datalad/datalad/issues/2835
[#2858]: https://github.com/datalad/datalad/issues/2858
[#2859]: https://github.com/datalad/datalad/issues/2859
[#2860]: https://github.com/datalad/datalad/issues/2860
[#2861]: https://github.com/datalad/datalad/issues/2861
[#2864]: https://github.com/datalad/datalad/issues/2864
[#2865]: https://github.com/datalad/datalad/issues/2865
[#2876]: https://github.com/datalad/datalad/issues/2876
[#2878]: https://github.com/datalad/datalad/issues/2878
[#2881]: https://github.com/datalad/datalad/issues/2881
[#2886]: https://github.com/datalad/datalad/issues/2886
[#2891]: https://github.com/datalad/datalad/issues/2891
[#2892]: https://github.com/datalad/datalad/issues/2892
[#2893]: https://github.com/datalad/datalad/issues/2893
[#2894]: https://github.com/datalad/datalad/issues/2894
[#2900]: https://github.com/datalad/datalad/issues/2900
[#2901]: https://github.com/datalad/datalad/issues/2901
[#2902]: https://github.com/datalad/datalad/issues/2902
[#2903]: https://github.com/datalad/datalad/issues/2903
[#2904]: https://github.com/datalad/datalad/issues/2904
[#2905]: https://github.com/datalad/datalad/issues/2905
[#2909]: https://github.com/datalad/datalad/issues/2909
[#2912]: https://github.com/datalad/datalad/issues/2912
[#2914]: https://github.com/datalad/datalad/issues/2914
[#2917]: https://github.com/datalad/datalad/issues/2917
[#2918]: https://github.com/datalad/datalad/issues/2918
[#2921]: https://github.com/datalad/datalad/issues/2921
[#2922]: https://github.com/datalad/datalad/issues/2922
[#2937]: https://github.com/datalad/datalad/issues/2937
[#2946]: https://github.com/datalad/datalad/issues/2946
[#2950]: https://github.com/datalad/datalad/issues/2950
[#2952]: https://github.com/datalad/datalad/issues/2952
[#2954]: https://github.com/datalad/datalad/issues/2954
[#2958]: https://github.com/datalad/datalad/issues/2958
[#2960]: https://github.com/datalad/datalad/issues/2960
[#2972]: https://github.com/datalad/datalad/issues/2972
[#2974]: https://github.com/datalad/datalad/issues/2974
[#2982]: https://github.com/datalad/datalad/issues/2982
[#2984]: https://github.com/datalad/datalad/issues/2984
[#2991]: https://github.com/datalad/datalad/issues/2991
[#2993]: https://github.com/datalad/datalad/issues/2993
[#2995]: https://github.com/datalad/datalad/issues/2995
[#3001]: https://github.com/datalad/datalad/issues/3001
[#3002]: https://github.com/datalad/datalad/issues/3002
[#3007]: https://github.com/datalad/datalad/issues/3007
[#3009]: https://github.com/datalad/datalad/issues/3009
[#3019]: https://github.com/datalad/datalad/issues/3019
[#3025]: https://github.com/datalad/datalad/issues/3025
[#3029]: https://github.com/datalad/datalad/issues/3029
[#3035]: https://github.com/datalad/datalad/issues/3035
[#3037]: https://github.com/datalad/datalad/issues/3037
[#3038]: https://github.com/datalad/datalad/issues/3038
[#3046]: https://github.com/datalad/datalad/issues/3046
[#3049]: https://github.com/datalad/datalad/issues/3049
[#3051]: https://github.com/datalad/datalad/issues/3051
[#3057]: https://github.com/datalad/datalad/issues/3057
[#3058]: https://github.com/datalad/datalad/issues/3058
[#3061]: https://github.com/datalad/datalad/issues/3061
[#3065]: https://github.com/datalad/datalad/issues/3065
[#3066]: https://github.com/datalad/datalad/issues/3066
[#3080]: https://github.com/datalad/datalad/issues/3080
[#3089]: https://github.com/datalad/datalad/issues/3089
[#3091]: https://github.com/datalad/datalad/issues/3091
[#3098]: https://github.com/datalad/datalad/issues/3098
[#3099]: https://github.com/datalad/datalad/issues/3099
[#3104]: https://github.com/datalad/datalad/issues/3104
[#3109]: https://github.com/datalad/datalad/issues/3109
[#3115]: https://github.com/datalad/datalad/issues/3115
[#3119]: https://github.com/datalad/datalad/issues/3119
[#3124]: https://github.com/datalad/datalad/issues/3124
[#3129]: https://github.com/datalad/datalad/issues/3129
[#3137]: https://github.com/datalad/datalad/issues/3137
[#3138]: https://github.com/datalad/datalad/issues/3138
[#3141]: https://github.com/datalad/datalad/issues/3141
[#3146]: https://github.com/datalad/datalad/issues/3146
[#3149]: https://github.com/datalad/datalad/issues/3149
[#3156]: https://github.com/datalad/datalad/issues/3156
[#3164]: https://github.com/datalad/datalad/issues/3164
[#3165]: https://github.com/datalad/datalad/issues/3165
[#3168]: https://github.com/datalad/datalad/issues/3168
<<<<<<< HEAD
[#3176]: https://github.com/datalad/datalad/issues/3176
[#3181]: https://github.com/datalad/datalad/issues/3181
[#3186]: https://github.com/datalad/datalad/issues/3186
[#3205]: https://github.com/datalad/datalad/issues/3205
[#3210]: https://github.com/datalad/datalad/issues/3210
[#3211]: https://github.com/datalad/datalad/issues/3211
[#3215]: https://github.com/datalad/datalad/issues/3215
[#3220]: https://github.com/datalad/datalad/issues/3220
[#3222]: https://github.com/datalad/datalad/issues/3222
[#3223]: https://github.com/datalad/datalad/issues/3223
=======
[#3196]: https://github.com/datalad/datalad/issues/3196
>>>>>>> b2cf9f94
<|MERGE_RESOLUTION|>--- conflicted
+++ resolved
@@ -23,38 +23,38 @@
 ### Fixes
 
 - Extraction of .gz files is broken without p7zip installed.  We now
-  abort with an informative error in this situation.  ([#3176])
+  abort with an informative error in this situation.  ([#3176][])
 
 - Committing failed in some cases because we didn't ensure that the
   path passed to `git read-tree --index-output=...` resided on the
-  same filesystem as the repository.  ([#3181])
+  same filesystem as the repository.  ([#3181][])
 
 - Some pointless warnings during metadata aggregation have been
-  eliminated.  ([#3186])
+  eliminated.  ([#3186][])
 
 - With Python 3 the LORIS token authenticator did not properly decode
-  a response ([#3205]).
+  a response ([#3205][]).
 
 - With Python 3 downloaders unnecessarily decoded the response when
-  getting the status, leading to an encoding error.  ([#3210])
+  getting the status, leading to an encoding error.  ([#3210][])
 
 - In some cases, our internal command Runner did not adjust the
   environment's `PWD` to match the current working directory specified
-  with the `cwd` parameter.  ([#3215])
-
-- The specification of the pyliblzma dependency was broken.  ([#3220])
+  with the `cwd` parameter.  ([#3215][])
+
+- The specification of the pyliblzma dependency was broken.  ([#3220][])
 
 - [search] displayed an uninformative blank log message in some
-  cases.  ([#3222])
+  cases.  ([#3222][])
 
 ### Enhancements and new features
 
 - Creating a new repository now aborts if any of the files in the
   directory are tracked by a repository in a parent directory.
-  ([#3211])
+  ([#3211][])
 
 - [run] learned to replace the `{tmpdir}` placeholder in commands with
-  a temporary directory.  ([#3223])
+  a temporary directory.  ([#3223][])
 
 ## 0.11.3 (Feb 19, 2019) -- read-me-gently
 
@@ -1096,6 +1096,7 @@
 [Flyweight pattern]: https://en.wikipedia.org/wiki/Flyweight_pattern
 
 [#2992]: https://github.com/datalad/datalad/issues/2992
+[#3196]: https://github.com/datalad/datalad/issues/3196
 [#1350]: https://github.com/datalad/datalad/issues/1350
 [#1651]: https://github.com/datalad/datalad/issues/1651
 [#2692]: https://github.com/datalad/datalad/issues/2692
@@ -1208,7 +1209,6 @@
 [#3164]: https://github.com/datalad/datalad/issues/3164
 [#3165]: https://github.com/datalad/datalad/issues/3165
 [#3168]: https://github.com/datalad/datalad/issues/3168
-<<<<<<< HEAD
 [#3176]: https://github.com/datalad/datalad/issues/3176
 [#3181]: https://github.com/datalad/datalad/issues/3181
 [#3186]: https://github.com/datalad/datalad/issues/3186
@@ -1218,7 +1218,4 @@
 [#3215]: https://github.com/datalad/datalad/issues/3215
 [#3220]: https://github.com/datalad/datalad/issues/3220
 [#3222]: https://github.com/datalad/datalad/issues/3222
-[#3223]: https://github.com/datalad/datalad/issues/3223
-=======
-[#3196]: https://github.com/datalad/datalad/issues/3196
->>>>>>> b2cf9f94
+[#3223]: https://github.com/datalad/datalad/issues/3223