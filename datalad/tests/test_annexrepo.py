--- conflicted
+++ resolved
@@ -19,11 +19,7 @@
 
 from datalad.support.annexrepo import AnnexRepo
 from datalad.tests.utils import with_tempfile, with_testrepos, assert_cwd_unchanged, ignore_nose_capturing_stdout, \
-<<<<<<< HEAD
-    on_windows, swallow_logs
-=======
     on_windows, swallow_logs, swallow_outputs, in_
->>>>>>> 24fdaab1
 
 
 @ignore_nose_capturing_stdout
