# emacs: -*- mode: python; py-indent-offset: 4; tab-width: 4; indent-tabs-mode: nil -*-
# ex: set sts=4 ts=4 sw=4 noet:
# ## ### ### ### ### ### ### ### ### ### ### ### ### ### ### ### ### ### ### ##
#
#   See COPYING file distributed along with the datalad package for the
#   copyright and license terms.
#
# ## ### ### ### ### ### ### ### ### ### ### ### ### ### ### ### ### ### ### ##
"""Interface for publishing a collection
"""

__docformat__ = 'restructuredtext'


from os import curdir, environ, geteuid, urandom
from os.path import exists, join as opj, abspath, expandvars, expanduser, isdir, basename
from .base import Interface
from ..support.param import Parameter
from ..support.constraints import EnsureStr, EnsureBool, EnsureNone
from ..support.collectionrepo import CollectionRepo, GitRepo
from ..dochelpers import exc_str
from datalad.support.handle_backends import CollectionRepoHandleBackend
from ..support.handlerepo import HandleRepo
from ..support.metadatahandler import CustomImporter, URIRef, Literal, DLNS, \
    EMP, RDF, PAV, PROV, FOAF, DCTERMS
from datalad.cmd import CommandError
from ..consts import REPO_STD_META_FILE, HANDLE_META_DIR
from ..cmdline.helpers import get_repo_instance
from ..log import lgr
from datalad.cmdline.helpers import get_datalad_master
from six.moves.urllib.parse import urlparse


def parse_script_output(out, err):
    """parse out put of server setup script"""
    results = dict()
    import re
    col_p = re.compile("DATALAD_COLLECTION_REPO_.+?: init")
    for entry in re.findall(col_p, out):
        results[entry[24:-6]] = dict()
        results[entry[24:-6]]['init'] = True

    # handle occurences:
    hdl_p = re.compile("DATALAD_HANDLE_REPO_.+?:")
    for entry in re.findall(hdl_p, out):
        if entry.startswith("_INFO"):
            continue
        else:
            results[entry[20:-1]] = dict()

    hdl_p = re.compile("DATALAD_HANDLE_REPO_.+?: init DATALAD_END")
    for entry in re.findall(hdl_p, out):
        results[entry[20:-18]]['init'] = True

    hdl_p = re.compile("DATALAD_HANDLE_REPO_.+?: annex_init DATALAD_END")
    for entry in re.findall(hdl_p, out):
        results[entry[20:-24]]['annex init'] = True

    return results


class PublishCollection(Interface):
    """publish a collection.

    This is basic implementation for testing purposes
    """
    # TODO: A lot of doc ;)

    _params_ = dict(
        target=Parameter(
            args=('target',),
            doc="server-side base directory for the published collection and "
                "handle repositories",
            constraints=EnsureStr()),
        collection=Parameter(
            args=('collection',),
            doc="name of or path to the local collection",
            nargs="?",
            constraints=EnsureStr()),
        baseurl=Parameter(
            args=('baseurl',),
            doc="public base url of the published collection",
            nargs="?",
            constraints=EnsureStr() | EnsureNone()),
        remote_name=Parameter(
            args=('--remote-name',),
            doc="name for the remote to add to the local collection",
            nargs="?",
            constraints=EnsureStr() | EnsureNone())
        )

    def __call__(self, target, collection=curdir, baseurl=None,
                 remote_name=None):
        """
        Returns
        -------
        Collection
        """

        # TODO: Note: Yarik's git mtheirs for publishing branches!
        local_master = get_datalad_master()

        if isdir(abspath(expandvars(expanduser(collection)))):
            c_path = abspath(expandvars(expanduser(collection)))
        elif collection in local_master.git_get_remotes():
            c_path = urlparse(local_master.git_get_remote_url(collection)).path
            if not isdir(c_path):
                raise RuntimeError("Invalid path to collection '%s':\n%s" %
                                   (collection, c_path))
        else:
            raise RuntimeError("Unknown collection '%s'." % collection)

        local_collection_repo = get_repo_instance(
            abspath(expandvars(expanduser(c_path))), CollectionRepo)

        available_handles = [key for key in
                             local_collection_repo.get_handle_list()
                             if exists(urlparse(CollectionRepoHandleBackend(
                                 local_collection_repo, key).url).path)]

        parsed_target = urlparse(target)  # => scheme, path
        host_name = parsed_target.netloc

        from pkg_resources import resource_filename
        prepare_script_path = \
            resource_filename('datalad',
                              'resources/sshserver_prepare_for_publish.sh')
        cleanup_script_path = \
            resource_filename('datalad',
                              'resources/sshserver_cleanup_after_publish.sh')

        from ..cmd import Runner
        runner = Runner()

        lgr.info("Preparing target repositories on %s", host_name)


        if parsed_target.scheme == 'ssh':
            if host_name == '':
                raise RuntimeError("Invalid ssh address: %s" % target)

            if baseurl is None:
                baseurl = target
            collection_url = baseurl + '/' + local_collection_repo.name + \
                             ".datalad-collection"

            # build control master:
            from datalad.utils import assure_dir
            var_run_user_datalad = "/var/run/user/%s/datalad" % geteuid()
            assure_dir(var_run_user_datalad)
            control_path = "%s/%s" % (var_run_user_datalad, host_name)
            control_path += ":%s" % parsed_target.port if parsed_target.port else ""

            # start controlmaster:

            cmd = "ssh -o ControlMaster=yes -o \"ControlPath=%s\" " \
                      "-o ControlPersist=yes %s exit" % \
                      (control_path, host_name)
            lgr.error("DEBUG: %s" % cmd)
            import subprocess
            proc = subprocess.Popen(cmd, shell=True)
            proc.communicate(input="\n")  # why the f.. this is necessary?

            # prepare target repositories:

            script_options = [parsed_target.path, "%s.datalad-collection" % local_collection_repo.name]
            for key in available_handles:
                # prepare repos for locally available handles only
                script_options += [key]

            ssh_cmd = ["ssh", "-S", control_path, host_name]
            err, out = self.run_script_on_remote_host(prepare_script_path, host_name, script_options, control_path, runner, ssh_cmd)# set GIT-SSH:

            # yoh: THIS COSTED ME 2 HOURS TO ARRIVE HERE TO DEBUG WTF is going on
            # Please do not change global environ.  Provide custom one to commands!!!!!
            environ['GIT_SSH'] = resource_filename('datalad',
                                                   'resources/git_ssh.sh')

        elif parsed_target.scheme == 'file' or parsed_target.scheme == '':
            # we should have a local target path
            if not isdir(abspath(expandvars(expanduser(parsed_target.path)))):
                raise RuntimeError("%s doesn't exist." % parsed_target.path)

            target_path = abspath(expandvars(expanduser(parsed_target.path)))
            if baseurl is None:
                baseurl = target_path
            collection_url = baseurl + '/' + local_collection_repo.name + \
                             ".datalad-collection"

            try:
                out, err = runner.run(["sh", prepare_script_path,
                                       target_path,
                                       local_collection_repo.name +
                                       ".datalad-collection"]
                                      + available_handles)
            except CommandError as e:
                lgr.error("Preparation script failed: %s" % str(e))
                out = e.stdout
                err = e.stderr

        else:
            raise RuntimeError("Don't know scheme '%s'." %
                               parsed_target.scheme)

        # check output:
        results = parse_script_output(out, err)

        script_failed = False
        for name in available_handles + \
                [local_collection_repo.name + ".datalad-collection"]:
            if not results[name]['init']:
                lgr.error("Server setup for %s failed." % name)
                script_failed = True
        # exit here, if something went wrong:
        if script_failed:
            raise RuntimeError("Server setup failed.")

        lgr.info("Preparing %d handles for publishing" % len(available_handles))

        # Now, all the handles:
        from .publish_handle import PublishHandle
        handle_publisher = PublishHandle()
        for handle_name in available_handles:

            # get location:
            handle_loc = urlparse(CollectionRepoHandleBackend(
                local_collection_repo, handle_name).url).path
            # raise exception if there's no handle at that location:
            try:
                handle_repo = get_repo_instance(handle_loc, HandleRepo)
            except RuntimeError as e:
                lgr.error("'%s': No handle available at %s. Skip." %
                          (handle_name, handle_loc))
                continue

            annex_ssh = "-S %s" % control_path \
                if parsed_target.scheme == 'ssh' else None
            lgr.info("Publishing handle %s" % handle_loc)
            handle_publisher(None, handle=handle_loc,
                             url=baseurl + '/' + handle_name,
                             ssh_options=annex_ssh)

        # TODO: check success => go on with collection

        # prepare publish branch in local collection:
        # check for existing publish branches:
        from random import choice
        from string import ascii_letters
        p_branch = "publish_" + ''.join(choice(ascii_letters) for i in range(6))
        local_collection_repo.git_checkout(p_branch, '-b')

        importer = CustomImporter('Collection', 'Collection', DLNS.this)
        importer.import_data(local_collection_repo.path)
        graphs = importer.get_graphs()
        orig_uri = graphs[REPO_STD_META_FILE[0:-4]].value(predicate=RDF.type,
                                                          object=DLNS.Collection)

        # correct collection uri
        new_uri = URIRef(collection_url)
        for graph_name in graphs:
            for p, o in graphs[graph_name].predicate_objects(subject=orig_uri):
                graphs[graph_name].remove((orig_uri, p, o))
                graphs[graph_name].add((new_uri, p, o))

        # correct handle uris in hasPart statements:
        replacements = []
        from datalad.support.collection import Collection
        from datalad.support.collection_backends import CollectionRepoBackend
        col_meta = CollectionRepoBackend(local_collection_repo)
        for o in graphs[REPO_STD_META_FILE[0:-4]].objects(subject=new_uri,
                                                          predicate=DCTERMS.hasPart):
            path = urlparse(o).path
            if exists(path):
                # local handle
                # retrieve name for that uri:
                # Note: That's an experimental implementation
                hdl_name = None
                for key in col_meta:
                    if urlparse(col_meta[key].url).path == path:
                        hdl_name = col_meta[key].name
                if hdl_name is None:
                    raise RuntimeError("No handle found for path '%s'." % path)

                o_new = URIRef(baseurl + '/' + hdl_name)
                # replacements for collection level:
                replacements.append((o, o_new))

                # replace in collection's handle storage:
                hdl_dir = opj(local_collection_repo.path,
                              local_collection_repo._key2filename(hdl_name))
                hdl_importer = CustomImporter('Collection', 'Handle', o)
                hdl_importer.import_data(hdl_dir)
                hdl_graphs = hdl_importer.get_graphs()
                for g in hdl_graphs:
                    import rdflib
                    rdflib.Graph()
                    for pre, obj in hdl_graphs[g].predicate_objects(o):
                        hdl_graphs[g].remove((o, pre, obj))
                        hdl_graphs[g].add((o_new, pre, obj))
                hdl_importer.store_data(hdl_dir)
                local_collection_repo.git_add(hdl_dir)

            else:
                # We have a locally not available handle
                # in that collection, that therefore can't be published.
                # Just skip for now and assume uri simply doesn't change.
                continue
        for o, o_new in replacements:
            graphs[REPO_STD_META_FILE[0:-4]].remove((new_uri, DCTERMS.hasPart, o))
            graphs[REPO_STD_META_FILE[0:-4]].add((new_uri, DCTERMS.hasPart, o_new))

        # TODO: add commit reference?

        importer.store_data(local_collection_repo.path)
        [local_collection_repo.git_add(graph_name + '.ttl')
         for graph_name in graphs]
        local_collection_repo.git_commit("metadata prepared for publishing")

        # add as remote to local:
        # TODO: Better remote name?
        if remote_name is None:
            remote_name = p_branch
        local_collection_repo.git_remote_add(remote_name, collection_url)

        lgr.info("Pushing branch %r as %s", p_branch, remote_name)
        # push local branch "publish" to remote branch "master"
        # we want to push to master, so a different branch has to be checked
        # out in target; in general we can't explicitly allow for the local
        # repo to push
        local_collection_repo.git_push("%s +%s:master" % (remote_name, p_branch))

        # checkout master in local collection:
        local_collection_repo.git_checkout("master")

        # checkout master in published collection:

        if parsed_target.scheme == 'ssh':
            ssh_cmd = ["ssh", "-S", control_path, host_name]
            try:
                err, out = self.run_script_on_remote_host(
                    cleanup_script_path, host_name, script_options, control_path, runner, ssh_cmd)
            except CommandError as e:
                lgr.error("Clean-up script failed: %s" % exc_str(e))

            # stop controlmaster:
            cmd = "ssh -O stop -S %s %s" % (control_path,
                                            host_name)
            try:
                out, err = runner.run(cmd, expect_stderr=True)
            except CommandError as e:
                lgr.error("Stopping ssh control master failed: %s" % exc_str(e))

        else:
            try:
                out, err = runner.run(["sh", cleanup_script_path,
                                       target_path,
                                       local_collection_repo.name +
                                       ".datalad-collection"]
                                      + available_handles)
            except CommandError as e:
                lgr.error("Clean-up script failed: %s" % str(e))

        lgr.info("Performing final checks")
        # TODO: final check, whether everything is fine
        # Delete publish branch:
        local_collection_repo._git_custom_command('', 'git branch -D %s'
                                                  % p_branch)

<<<<<<< HEAD
        if not self.cmdline:
            return CollectionRepoBackend(local_collection_repo,
                                         remote_name + "/master")
=======
        return CollectionRepoBackend(local_collection_repo,
                                     remote_name + "/master")

    def run_script_on_remote_host(self, script_path, remote_host, script_options,
                                  control_path, runner, ssh_cmd):
        """Run specified script on the remote_host.

        Script first gets scp'ed to the remote host
        """
        # TODO: ideally should request remote mktemp -u
        import random
        remote_script_path = '/tmp/%s-%d' % (basename(script_path), random.randint(0, 10000))
        lgr.debug("Deploying %s on a remote host as %s", script_path, remote_script_path)
        runner.run(['scp', '-o', 'ControlPath=%s' % control_path,
                    script_path, '%s:%s' % (remote_host, remote_script_path)],
                    expect_stderr=True  # Might complaint about existing socket
                   )
        try:
            lgr.debug("Running %s on a remote host %s", remote_script_path, remote_host)
            out, err = runner.run(ssh_cmd + ['sh', remote_script_path] + script_options)
        except CommandError as e:
            # Don't drag -- just fail!
            raise
            lgr.error("Preparation script failed: %s" % exc_str(e))
            out = e.stdout
            err = e.stderr
        finally:
            lgr.debug("Removing %s from the remote host", remote_script_path)
            runner.run(ssh_cmd + ['rm', '-f', remote_script_path])

        return err, out
>>>>>>> 6fcc5fc9
<|MERGE_RESOLUTION|>--- conflicted
+++ resolved
@@ -366,13 +366,9 @@
         local_collection_repo._git_custom_command('', 'git branch -D %s'
                                                   % p_branch)
 
-<<<<<<< HEAD
         if not self.cmdline:
             return CollectionRepoBackend(local_collection_repo,
                                          remote_name + "/master")
-=======
-        return CollectionRepoBackend(local_collection_repo,
-                                     remote_name + "/master")
 
     def run_script_on_remote_host(self, script_path, remote_host, script_options,
                                   control_path, runner, ssh_cmd):
@@ -402,4 +398,3 @@
             runner.run(ssh_cmd + ['rm', '-f', remote_script_path])
 
         return err, out
->>>>>>> 6fcc5fc9
