#!/usr/bin/env python
# ## ### ### ### ### ### ### ### ### ### ### ### ### ### ### ### ### ### ### ##
#
#   See COPYING file distributed along with the DataLad package for the
#   copyright and license terms.
#
# ## ### ### ### ### ### ### ### ### ### ### ### ### ### ### ### ### ### ### ##

import platform
from os.path import dirname
from os.path import join as opj
from os.path import sep as pathsep
from os.path import splitext

from setuptools import findall
from setuptools import setup, find_packages

from setup_support import BuildConfigInfo
from setup_support import BuildSchema
from setup_support import BuildManPage, setup_entry_points
from setup_support import BuildRSTExamplesFromScripts
from setup_support import get_version


def findsome(subdir, extensions):
    """Find files under subdir having specified extensions

    Leading directory (datalad) gets stripped
    """
    return [
        f.split(pathsep, 1)[1] for f in findall(opj('datalad', subdir))
        if splitext(f)[-1].lstrip('.') in extensions
    ]

# datalad version to be installed
version = get_version()

# Only recentish versions of find_packages support include
# datalad_pkgs = find_packages('.', include=['datalad*'])
# so we will filter manually for maximal compatibility
datalad_pkgs = [pkg for pkg in find_packages('.') if pkg.startswith('datalad')]

# keyring is a tricky one since it got split into two as of 8.0 and on older
# systems there is a problem installing via pip (e.g. on wheezy) so for those we
# would just ask for keyring
keyring_requires = ['keyring>=8.0', 'keyrings.alt']
pbar_requires = ['tqdm']

dist = platform.dist()
# on oldstable Debian let's ask for lower versions of keyring
if dist[0] == 'debian' and dist[1].split('.', 1)[0] == '7':
    keyring_requires = ['keyring<8.0']

# lzma is included in python since 3.3
req_lzma = []
try:
    import lzma
except ImportError:
    req_lzma = ['pyliblzma']


requires = {
    'core': [
        'appdirs',
        'GitPython>=2.1.6',
        'iso8601',
        'humanize',
        'mock>=1.0.1',  # mock is also used for auto.py, not only for testing
        'patool>=1.7',
        'six>=1.8.0',
        'wrapt',
    ] + pbar_requires,
    'downloaders': [
        'boto',
        'msgpack-python',
        'requests>=1.2',
    ] + keyring_requires,
    'downloaders-extra': [
        'requests_ftp',
    ],
    'crawl': [
        'scrapy>=1.1.0rc3',  # versioning is primarily for python3 support
    ],
    'publish': [
        'jsmin',             # nice to have, and actually also involved in `install`
        'PyGithub',          # nice to have
    ],
    'tests': [
        'BeautifulSoup4',  # VERY weak requirement, still used in one of the tests
        'httpretty>=0.8.14',
        'mock',
        'nose>=1.3.4',
        'vcrpy',
    ],
    'metadata': [
        'simplejson',
<<<<<<< HEAD
        'whoosh',
        'pyld<0.8',
    ] + req_lzma,
=======
        'pyld',  # should be either <0.8 or >= 0.8.2. dunno how to specify for pip
    ],
>>>>>>> dda3591b
    'metadata-extra': [
        'PyYAML',  # very optional
        'mutagen',  # audio metadata
        'exifread',  # EXIF metadata
        'python-xmp-toolkit',  # XMP metadata, also requires 'exempi' to be available locally
        'pydicom',  # DICOM metadata
    ]
}

requires['full'] = sum(list(requires.values()), [])

# Now add additional ones useful for development
requires.update({
    'devel-docs': [
        # used for converting README.md -> .rst for long_description
        'pypandoc',
        # Documentation
        'sphinx',
        'sphinx-rtd-theme',
    ],
    'devel-utils': [
        'nose-timer',
        # disable for now, as it pulls in ipython 6, which is PY3 only
        #'line-profiler',
        # necessary for accessing SecretStorage keyring (system wide Gnome
        # keyring)  but not installable on travis, IIRC since it needs connectivity
        # to the dbus whenever installed or smth like that, thus disabled here
        # but you might need it
        # 'dbus-python',
    ],
    'devel-neuroimaging': [
        # Specifically needed for tests here (e.g. example scripts testing)
        'nibabel',
    ]
})
requires['devel'] = sum(list(requires.values()), [])


# let's not build manpages and examples automatically (gh-896)
# configure additional command for custom build steps
#class DataladBuild(build_py):
#    def run(self):
#        self.run_command('build_manpage')
#        self.run_command('build_examples')
#        build_py.run(self)

cmdclass = {
    'build_manpage': BuildManPage,
    'build_examples': BuildRSTExamplesFromScripts,
    'build_cfginfo': BuildConfigInfo,
    'build_schema': BuildSchema,
    # 'build_py': DataladBuild
}

# PyPI doesn't render markdown yet. Workaround for a sane appearance
# https://github.com/pypa/pypi-legacy/issues/148#issuecomment-227757822
README = opj(dirname(__file__), 'README.md')
try:
    import pypandoc
    long_description = pypandoc.convert(README, 'rst')
except ImportError:
    long_description = open(README).read()


#
# Avoid using entry_points due to their hefty overhead
#
setup_kwargs = setup_entry_points(
    {
        'datalad': 'datalad.cmdline.main',
        'git-annex-remote-datalad-archives': 'datalad.customremotes.archives',
        'git-annex-remote-datalad': 'datalad.customremotes.datalad',
    })

setup(
    name="datalad",
    author="The DataLad Team and Contributors",
    author_email="team@datalad.org",
    version=version,
    description="data distribution geared toward scientific datasets",
    long_description=long_description,
    packages=datalad_pkgs,
    install_requires=
        requires['core'] + requires['downloaders'] +
        requires['publish'] + requires['metadata'],
    extras_require=requires,
    cmdclass=cmdclass,
    package_data={
        'datalad':
            findsome('resources', {'sh', 'html', 'js', 'css', 'png', 'svg'}) +
            findsome('downloaders/configs', {'cfg'})
    },
    **setup_kwargs
)<|MERGE_RESOLUTION|>--- conflicted
+++ resolved
@@ -94,14 +94,9 @@
     ],
     'metadata': [
         'simplejson',
-<<<<<<< HEAD
         'whoosh',
-        'pyld<0.8',
+        'pyld',  # should be either <0.8 or >= 0.8.2. dunno how to specify for pip
     ] + req_lzma,
-=======
-        'pyld',  # should be either <0.8 or >= 0.8.2. dunno how to specify for pip
-    ],
->>>>>>> dda3591b
     'metadata-extra': [
         'PyYAML',  # very optional
         'mutagen',  # audio metadata
