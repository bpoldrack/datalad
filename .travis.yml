--- conflicted
+++ resolved
@@ -239,15 +239,8 @@
   - if [[ "${_DL_TMPDIR:-}" =~ .*/nfsmount ]]; then echo "mkdir $_DL_TMPDIR"; mkdir -p "$_DL_TMPDIR" "${_DL_TMPDIR}_"; echo "/tmp/nfsmount_ localhost(rw)" | sudo bash -c 'cat - > /etc/exports'; sudo apt-get install -y nfs-kernel-server; sudo exportfs -a; sudo mount -t nfs localhost:/tmp/nfsmount_ /tmp/nfsmount; fi
   # Install git-annex
   - eval source tools/ci/install-annex.sh --adjust-bashrc ${_DL_ANNEX_INSTALL_SCENARIO}
-<<<<<<< HEAD
-  # Optionally install the latest Git.  Exit code 100 indicates that bundled is same as the latest.
-  - if [ ! -z "${_DL_UPSTREAM_GIT:-}" ]; then
-      sudo tools/ci/install-latest-git.sh || { [ $? -eq 100 ] && exit 0; } || exit 1;
-    fi
+  - if [ ! -z "${_DL_UPSTREAM_GIT:-}" ]; then source tools/ci/install-upstream-git.sh; fi
   - if [ ! -z "${_DL_MIN_GIT:-}" ]; then tools/ci/install-minimum-git.sh; fi
-=======
-  - if [ ! -z "${_DL_UPSTREAM_GIT:-}" ]; then source tools/ci/install-upstream-git.sh; fi
->>>>>>> 2633d5e0
 
 install:
   - git config --global user.email "test@travis.land"
