--- conflicted
+++ resolved
@@ -57,13 +57,8 @@
 from ..utils import generate_chunks
 from ..utils import disable_logger
 from ..utils import import_modules, import_module_from_file
-<<<<<<< HEAD
 from ..utils import get_open_files
-
-
-=======
 from ..utils import map_items
->>>>>>> 44ccbc0d
 from ..support.annexrepo import AnnexRepo
 
 from nose.tools import ok_, eq_, assert_false, assert_equal, assert_true
@@ -1086,7 +1081,6 @@
             eq_(dlabspath("./bu", norm=True), opj(d, "bu"))
 
 
-<<<<<<< HEAD
 @with_tree({'1': 'content', 'd': {'2': 'more'}})
 def test_get_open_files(p):
     eq_(get_open_files(p), {})
@@ -1096,7 +1090,8 @@
         # will not contain symlinks, we better realpath them
         # all before comparison
         eq_(get_open_files(p, log_open=40), {op.realpath(f1): os.getpid()})
-=======
+
+
 def test_map_items():
     def add10(x):
         return x + 10
@@ -1113,5 +1108,4 @@
     c = Custom([(1,), (2, 3), (4, 5, 6)])
     c_mapped = map_items(add10, c)
     assert type(c) is type(c_mapped)
-    eq_(c_mapped.items(), [(11,), (12, 13), (14, 15, 16)])
->>>>>>> 44ccbc0d
+    eq_(c_mapped.items(), [(11,), (12, 13), (14, 15, 16)])