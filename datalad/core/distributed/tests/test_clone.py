# ex: set sts=4 ts=4 sw=4 noet:
# ## ### ### ### ### ### ### ### ### ### ### ### ### ### ### ### ### ### ### ##
#
#   See COPYING file distributed along with the datalad package for the
#   copyright and license terms.
#
# ## ### ### ### ### ### ### ### ### ### ### ### ### ### ### ### ### ### ### ##
"""Test clone action

"""

import logging
import os.path as op
import stat

from unittest.mock import patch

from datalad.config import ConfigManager
from datalad import consts
from datalad.api import (
    clone,
    create,
    remove,
)
from datalad.utils import (
    chpwd,
    get_home_envvars,
    Path,
    on_windows,
    rmtree
)
from datalad.support.exceptions import IncompleteResultsError
from datalad.support.gitrepo import GitRepo
from datalad.support.annexrepo import AnnexRepo
from datalad.cmd import (
    GitWitlessRunner,
    WitlessRunner as Runner,
)
from datalad.tests.utils import (
    assert_false,
    assert_in,
    assert_message,
    assert_not_in,
    assert_raises,
    assert_repo_status,
    assert_result_count,
    assert_result_values_equal,
    assert_status,
    create_tree,
    DEFAULT_BRANCH,
    eq_,
    get_datasets_topdir,
    integration,
    known_failure,
    known_failure_appveyor,
    known_failure_githubci_win,
    known_failure_windows,
    neq_,
    nok_,
    ok_,
    ok_file_has_content,
    has_symlink_capability,
    ok_startswith,
    patch_config,
    set_date,
    serve_path_via_http,
    skip_if_adjusted_branch,
    skip_if_no_network,
    skip_if_on_windows,
    skip_ssh,
    slow,
    swallow_logs,
    use_cassette,
    with_sameas_remote,
    with_tempfile,
    with_testrepos,
    with_tree,
    SkipTest,
)
from datalad.support.network import get_local_file_url
from datalad.core.distributed.clone import (
    _get_installationpath_from_url,
    decode_source_spec,
)
from datalad.distribution.dataset import Dataset

# this is the dataset ID of our test dataset in the main datalad RIA store
datalad_store_testds_id = '76b6ca66-36b1-11ea-a2e6-f0d5bf7b5561'


@with_tempfile(mkdir=True)
@with_tempfile(mkdir=True)
@with_tempfile(mkdir=True)
def test_invalid_args(path, otherpath, alienpath):
    # source == path
    assert_raises(ValueError, clone, 'Zoidberg', path='Zoidberg')
    assert_raises(ValueError, clone, 'ssh://mars/Zoidberg', path='ssh://mars/Zoidberg')

    # "invalid URL" is a valid filepath... and since no clone to remote
    # is possible - we can just assume that it is the (legit) file path
    # which is provided, not a URL.  So both below should fail as any
    # other clone from a non-existing source and not for the reason of
    # "invalid something".  Behavior is similar to how Git performs - can
    # clone into a URL-like path.

    # install to an "invalid URL" path
    res = clone('Zoidberg', path='ssh://mars:Zoidberg', on_failure='ignore')
    assert_status('error', res)

    # install to a "remote location" path
    res = clone('Zoidberg', path='ssh://mars/Zoidberg', on_failure='ignore')
    assert_status('error', res)

    # make fake dataset
    ds = create(path)
    assert_raises(IncompleteResultsError, ds.clone, '/higherup.', 'Zoidberg')
    # make real dataset, try to install outside
    ds_target = create(Path(otherpath) / 'target')
    assert_raises(ValueError, ds_target.clone, ds.path, path=ds.path)
    assert_status('error', ds_target.clone(ds.path, path=alienpath, on_failure='ignore'))


@integration
@skip_if_no_network
@use_cassette('test_install_crcns')
@with_tempfile(mkdir=True)
@with_tempfile(mkdir=True)
def test_clone_crcns(tdir, ds_path):
    with chpwd(tdir):
        res = clone('///', path="all-nonrecursive", on_failure='ignore',
                    result_xfm=None, return_type='list')
        assert_status('ok', res)

    # again, but into existing dataset:
    ds = create(ds_path)
    crcns = ds.clone("///crcns", result_xfm='datasets', return_type='item-or-list')
    ok_(crcns.is_installed())
    eq_(crcns.pathobj, ds.pathobj / "crcns")
    assert_in(crcns.path, ds.subdatasets(result_xfm='paths'))


@known_failure_appveyor
@integration
@skip_if_no_network
@use_cassette('test_install_crcns')
@with_tree(tree={'sub': {}})
def test_clone_datasets_root(tdir):
    tdir = Path(tdir)
    with chpwd(tdir):
        ds = clone("///")
        ok_(ds.is_installed())
        eq_(ds.pathobj, tdir / get_datasets_topdir())

        # do it a second time:
        res = clone("///", on_failure='ignore', result_xfm=None, return_type='list')
        assert_message(
            "dataset %s was already cloned from '%s'",
            res)
        assert_status('notneeded', res)

        # and a third time into an existing something, that is not a dataset:
        (tdir / 'sub' / 'a_file.txt').write_text("something")

        res = clone('///', path="sub", on_failure='ignore')
        assert_message(
            'target path already exists and not empty, refuse to clone into target path',
            res)
        assert_status('error', res)


@with_testrepos('.*basic.*', flavors=['local-url', 'network', 'local'])
@with_tempfile(mkdir=True)
def test_clone_simple_local(src, path):
    origin = Dataset(path)

    # now install it somewhere else
    ds = clone(src, path, description='mydummy',
               result_xfm='datasets', return_type='item-or-list')
    eq_(ds.path, path)
    ok_(ds.is_installed())
    if not isinstance(origin.repo, AnnexRepo):
        # this means it is a GitRepo
        ok_(isinstance(origin.repo, GitRepo))
        # stays plain Git repo
        ok_(isinstance(ds.repo, GitRepo))
        ok_(not isinstance(ds.repo, AnnexRepo))
        ok_(GitRepo.is_valid_repo(ds.path))
        eq_(set(ds.repo.get_indexed_files()),
            {'test.dat', 'INFO.txt'})
        assert_repo_status(path, annex=False)
    else:
        # must be an annex
        ok_(isinstance(ds.repo, AnnexRepo))
        ok_(AnnexRepo.is_valid_repo(ds.path, allow_noninitialized=False))
        eq_(set(ds.repo.get_indexed_files()),
            {'test.dat', 'INFO.txt', 'test-annex.dat'})
        assert_repo_status(path, annex=True)
        # no content was installed:
        ok_(not ds.repo.file_has_content('test-annex.dat'))
        uuid_before = ds.repo.uuid
        ok_(uuid_before)  # make sure we actually have an uuid
        eq_(ds.repo.get_description(), 'mydummy')

    # installing it again, shouldn't matter:
    res = clone(src, path, result_xfm=None, return_type='list')
    assert_result_values_equal(res, 'source_url', [src])
    assert_status('notneeded', res)
    assert_message("dataset %s was already cloned from '%s'", res)
    ok_(ds.is_installed())
    if isinstance(origin.repo, AnnexRepo):
        eq_(uuid_before, ds.repo.uuid)



# AssertionError: unexpected content of state "deleted": [WindowsPath('C:/Users/runneradmin/AppData/Local/Temp/datalad_temp_gzegy3hf/testrepo--basic--r1/test-annex.dat')] != []
@known_failure_githubci_win
@with_testrepos(flavors=['local-url', 'network', 'local'])
@with_tempfile
def test_clone_dataset_from_just_source(url, path):
    with chpwd(path, mkdir=True):
        ds = clone(url, result_xfm='datasets', return_type='item-or-list')

    ok_startswith(ds.path, path)
    ok_(ds.is_installed())
    ok_(GitRepo.is_valid_repo(ds.path))
    assert_repo_status(ds.path, annex=None)
    assert_in('INFO.txt', ds.repo.get_indexed_files())


# test fails randomly, likely a bug in one of the employed test helpers
# https://github.com/datalad/datalad/pull/3966#issuecomment-571267932
@known_failure
@with_tree(tree={
    'ds': {'test.txt': 'some'},
    })
@serve_path_via_http
@with_tempfile(mkdir=True)
def test_clone_dataladri(src, topurl, path):
    # make plain git repo
    ds_path = Path(src) / 'ds'
    gr = GitRepo(ds_path, create=True)
    gr.add('test.txt')
    gr.commit('demo')
    Runner(cwd=gr.path).run(['git', 'update-server-info'])
    # now install it somewhere else
    with patch('datalad.consts.DATASETS_TOPURL', topurl):
        ds = clone('///ds', path, result_xfm='datasets', return_type='item-or-list')
    eq_(ds.path, path)
    assert_repo_status(path, annex=False)
    ok_file_has_content(ds.pathobj / 'test.txt', 'some')


@with_tempfile(mkdir=True)
@with_tempfile(mkdir=True)
@with_tempfile(mkdir=True)
def test_clone_isnot_recursive(path_src, path_nr, path_r):
    src = Dataset(path_src).create()
    src.create('subm 1')
    src.create('2')

    ds = clone(src, path_nr, result_xfm='datasets', return_type='item-or-list')
    ok_(ds.is_installed())
    # check nothin is unintentionally installed
    subdss = ds.subdatasets(recursive=True)
    assert_result_count(subdss, len(subdss), state='absent')
    # this also means, subdatasets to be listed as not fulfilled:
    eq_(set(ds.subdatasets(recursive=True, fulfilled=False, result_xfm='relpaths')),
        {'subm 1', '2'})


@with_tempfile
@with_tempfile
def test_clone_into_dataset(source_path, top_path):
    source = Dataset(source_path).create()
    ds = create(top_path)
    assert_repo_status(ds.path)

    subds = ds.clone(source, "sub",
                     result_xfm='datasets', return_type='item-or-list')
    ok_((subds.pathobj / '.git').is_dir())
    ok_(subds.is_installed())
    assert_in('sub', ds.subdatasets(fulfilled=True, result_xfm='relpaths'))
    # sub is clean:
    assert_repo_status(subds.path, annex=None)
    # top is clean:
    assert_repo_status(ds.path, annex=None)

    # but we could also save while installing and there should be no side-effect
    # of saving any other changes if we state to not auto-save changes
    # Create a dummy change
    create_tree(ds.path, {'dummy.txt': 'buga'})
    assert_repo_status(ds.path, untracked=['dummy.txt'])
    subds_ = ds.clone(source, "sub2",
                      result_xfm='datasets', return_type='item-or-list')
    eq_(subds_.pathobj, ds.pathobj / "sub2")  # for paranoid yoh ;)
    assert_repo_status(ds.path, untracked=['dummy.txt'])


@with_tempfile(mkdir=True)
@with_tempfile(mkdir=True)
def test_notclone_known_subdataset(src_path, path):
    src = Dataset(src_path).create()
    sub = src.create('subm 1')
    sub_id = sub.id
    # get the superdataset:
    ds = clone(src, path,
               result_xfm='datasets', return_type='item-or-list')

    # subdataset not installed:
    subds = Dataset(ds.pathobj / 'subm 1')
    assert_false(subds.is_installed())
    assert_in('subm 1', ds.subdatasets(fulfilled=False, result_xfm='relpaths'))
    assert_not_in('subm 1', ds.subdatasets(fulfilled=True, result_xfm='relpaths'))
    # clone is not meaningful
    res = ds.clone('subm 1', on_failure='ignore')
    assert_status('error', res)
    assert_message('Failed to clone from all attempted sources: %s',
                   res)
    # get does the job
    res = ds.get(path='subm 1', get_data=False)
    assert_status('ok', res)
    ok_(subds.is_installed())
    ok_(AnnexRepo.is_valid_repo(subds.path, allow_noninitialized=False))
    # Verify that it is the correct submodule installed and not
    # new repository initiated
    eq_(subds.id, sub_id)
    assert_not_in('subm 1', ds.subdatasets(fulfilled=False, result_xfm='relpaths'))
    assert_in('subm 1', ds.subdatasets(fulfilled=True, result_xfm='relpaths'))


@with_tempfile(mkdir=True)
def test_failed_clone(dspath):
    ds = create(dspath)
    res = ds.clone("http://nonexistingreallyanything.datalad.org/bla", "sub",
                   on_failure='ignore')
    assert_status('error', res)
    assert_message('Failed to clone from all attempted sources: %s',
                   res)


@with_tempfile(mkdir=True)
@with_tempfile(mkdir=True)
@with_tempfile(mkdir=True)
def check_reckless(annex, src_path, top_path, sharedpath):
    # super with or without annex
    src = Dataset(src_path).create(annex=annex)
    # sub always with annex
    srcsub = src.create('sub')

    # and for the actual test
    ds = clone(src.path, top_path, reckless=True,
               result_xfm='datasets', return_type='item-or-list')

    is_crippled = srcsub.repo.is_managed_branch()

    if annex and not is_crippled:
        eq_(ds.config.get('annex.hardlink', None), 'true')

    # actual value is 'auto', because True is a legacy value and we map it
    eq_(ds.config.get('datalad.clone.reckless', None), 'auto')
    if annex:
        eq_(ds.repo.repo_info()['untrusted repositories'][0]['here'], True)
    # now, if we clone another repo into this one, it will inherit the setting
    # without having to provide it explicitly
    newsub = ds.clone(srcsub, 'newsub', result_xfm='datasets', return_type='item-or-list')
    # and `get` the original subdataset
    origsub = ds.get('sub', result_xfm='datasets', return_type='item-or-list')
    for sds in (newsub, origsub):
        eq_(sds.config.get('datalad.clone.reckless', None), 'auto')
        if not is_crippled:
            eq_(sds.config.get('annex.hardlink', None), 'true')

    if is_crippled:
        raise SkipTest("Remainder of test needs proper filesystem permissions")

    if annex:
        if ds.repo.git_annex_version < "8.20200908":
            # TODO: Drop when GIT_ANNEX_MIN_VERSION is at least 8.20200908.

            # the standard setup keeps the annex locks accessible to the user only
            nok_((ds.pathobj / '.git' / 'annex' / 'index.lck').stat().st_mode \
                 & stat.S_IWGRP)
        else:
            # umask might be such (e.g. 002) that group write permissions are inherited, so
            # for the next test we should check if that is the case on some sample file
            dltmp_path = ds.pathobj / '.git' / "dltmp"
            dltmp_path.write_text('')
            default_grp_write_perms = dltmp_path.stat().st_mode & stat.S_IWGRP
            dltmp_path.unlink()
            # the standard setup keeps the annex locks following umask inheritance
            eq_((ds.pathobj / '.git' / 'annex' / 'index.lck').stat().st_mode \
                 & stat.S_IWGRP, default_grp_write_perms)

        # but we can set it up for group-shared access too
        sharedds = clone(
            src, sharedpath,
            reckless='shared-group',
            result_xfm='datasets',
            return_type='item-or-list')
        ok_((sharedds.pathobj / '.git' / 'annex' / 'index.lck').stat().st_mode \
            & stat.S_IWGRP)


def test_reckless():
    yield check_reckless, True
    yield check_reckless, False

@with_tempfile
@with_tempfile
def test_install_source_relpath(src, dest):
    src = Path(src)
    create(src)
    src_ = src.name
    with chpwd(src.parent):
        clone(src_, dest)


@with_tempfile
@with_tempfile
def test_clone_isnt_a_smartass(origin_path, path):
    origin = create(origin_path)
    cloned = clone(origin, path,
                   result_xfm='datasets', return_type='item-or-list')
    with chpwd(path):
        # no were are inside a dataset clone, and we make another one
        # we do not want automatic subdatasetification without given a dataset
        # explicitely
        clonedsub = clone(origin, 'testsub',
                          result_xfm='datasets', return_type='item-or-list')
    # correct destination
    assert clonedsub.path.startswith(path)
    # no subdataset relation
    eq_(cloned.subdatasets(), [])


@with_tempfile(mkdir=True)
def test_clone_report_permission_issue(tdir):
    pdir = Path(tdir) / 'protected'
    pdir.mkdir()
    # make it read-only
    pdir.chmod(0o555)
    with chpwd(pdir):
        # first check the premise of the test. If we can write (strangely
        # mounted/crippled file system, subsequent assumptions are violated
        # and we can stop
        probe = Path('probe')
        try:
            probe.write_text('should not work')
            raise SkipTest
        except PermissionError:
            # we are indeed in a read-only situation
            pass
        res = clone('///', result_xfm=None, return_type='list', on_failure='ignore')
        assert_status('error', res)
        assert_result_count(
            res, 1, status='error',
            message="could not create work tree dir '%s/%s': Permission denied"
                    % (pdir, get_datasets_topdir())
        )


# Started to hang on appveyor.
@known_failure_appveyor  #FIXME - hangs
@skip_if_no_network
@with_tempfile
def test_autoenabled_remote_msg(path):
    # Verify that no message about a remote not been enabled is displayed
    # whenever the remote we clone is the  type=git special remote, so the name
    # of the remote might not match
    with swallow_logs(new_level=logging.INFO) as cml:
        res = clone('///repronim/containers', path, result_xfm=None, return_type='list')
        assert_status('ok', res)
        assert_not_in("not auto-enabled", cml.out)


@with_sameas_remote(autoenabled=True)
@with_tempfile(mkdir=True)
def test_clone_autoenable_msg_handles_sameas(repo, clone_path):
    ds = Dataset(repo.path)
    with swallow_logs(new_level=logging.INFO) as cml:
        res = clone(ds, clone_path, result_xfm=None, return_type='list')
        assert_status('ok', res)
        assert_in("r_dir", cml.out)
        assert_in("not auto-enabled", cml.out)
        # The rsyncurl remote was enabled.
        assert_not_in("r_rsync", cml.out)
    ds_cloned = Dataset(clone_path)
    remotes = ds_cloned.repo.get_remotes()
    assert_in("r_rsync", remotes)
    assert_not_in("r_dir", remotes)


def test_installationpath_from_url():
    cases = (
        'http://example.com/lastbit',
        'http://example.com/lastbit.git',
        'http://lastbit:8000',
    ) + (
        'C:\\Users\\mih\\AppData\\Local\\Temp\\lastbit',
        'C:\\Users\\mih\\AppData\\Local\\Temp\\lastbit\\',
        'Temp\\lastbit',
        'Temp\\lastbit\\',
        'lastbit.git',
        'lastbit.git\\',
    ) if on_windows else (
        'lastbit',
        'lastbit/',
        '/lastbit',
        'lastbit.git',
        'lastbit.git/',
    )
    for p in cases:
        eq_(_get_installationpath_from_url(p), 'lastbit')
    # we need to deal with quoted urls
    for url in (
        # although some docs say that space could've been replaced with +
        'http://localhost:8000/+last%20bit',
        'http://localhost:8000/%2Blast%20bit',
        '///%2Blast%20bit',
        '///d1/%2Blast%20bit',
        '///d1/+last bit',
    ):
        eq_(_get_installationpath_from_url(url), '+last bit')
    # and the hostname alone
    eq_(_get_installationpath_from_url("http://hostname"), 'hostname')
    eq_(_get_installationpath_from_url("http://hostname/"), 'hostname')


# https://github.com/datalad/datalad/issues/3958
@with_tempfile(mkdir=True)
@with_tempfile(mkdir=True)
def test_expanduser(srcpath, destpath):
    src = Dataset(Path(srcpath) / 'src').create()
    dest = Dataset(Path(destpath) / 'dest').create()

<<<<<<< HEAD
    with chpwd(destpath), patch.dict('os.environ', get_home_envvars(srcpath)):
=======
    with chpwd(destpath), patch.dict('os.environ', {'USERPROFILE' if on_windows else
                                                    'HOME': srcpath}):
>>>>>>> fb323fb4
        res = clone(op.join('~', 'src'), 'dest', result_xfm=None, return_type='list',
                    on_failure='ignore')
        assert_result_count(res, 1)
        assert_result_count(
            res, 1, action='install', status='error', path=dest.path,
            message='target path already exists and not empty, refuse to '
            'clone into target path')
        # wipe out destination, and try again
        assert_status('ok', remove(dataset=dest, check=False))
        # now it should do it, and clone the right one
        cloneds = clone(op.join('~', 'src'), 'dest')
        eq_(cloneds.pathobj, Path(destpath) / 'dest')
        eq_(src.id, cloneds.id)
        # and it shouldn't fail when doing it again, because it detects
        # the re-clone
        cloneds = clone(op.join('~', 'src'), 'dest')
        eq_(cloneds.pathobj, Path(destpath) / 'dest')


@with_tempfile(mkdir=True)
def test_cfg_originorigin(path):
    path = Path(path)
    origin = Dataset(path / 'origin').create()
    (origin.pathobj / 'file1.txt').write_text('content')
    origin.save()
    clone_lev1 = clone(origin, path / 'clone_lev1')
    clone_lev2 = clone(clone_lev1, path / 'clone_lev2')
    # the goal is to be able to get file content from origin without
    # the need to configure it manually
    assert_result_count(
        clone_lev2.get('file1.txt', on_failure='ignore'),
        1,
        action='get',
        status='ok',
        path=str(clone_lev2.pathobj / 'file1.txt'),
    )
    eq_((clone_lev2.pathobj / 'file1.txt').read_text(), 'content')
    eq_(
        Path(clone_lev2.siblings(
            'query',
            name='origin-2',
            return_type='item-or-list')['url']),
        origin.pathobj
    )

    # Clone another level, this time with a relative path. Drop content from
    # lev2 so that origin is the only place that the file is available from.
    clone_lev2.drop("file1.txt")
    with chpwd(path), swallow_logs(new_level=logging.DEBUG) as cml:
        clone_lev3 = clone('clone_lev2', 'clone_lev3')
        # we called git-annex-init; see gh-4367:
        cml.assert_logged(msg=r"[^[]*Async run \[('git', 'annex'|'git-annex'), "
                              r"'init'",
                          match=False,
                          level='DEBUG')
    assert_result_count(
        clone_lev3.get('file1.txt', on_failure='ignore'),
        1,
        action='get',
        status='ok',
        path=str(clone_lev3.pathobj / 'file1.txt'))


# test fix for gh-2601/gh-3538
@known_failure
@with_tempfile()
def test_relative_submodule_url(path):
    Dataset(op.join(path, 'origin')).create()
    ds = Dataset(op.join(path, 'ds')).create()
    with chpwd(ds.path):
        ds_cloned = ds.clone(
            source=op.join(op.pardir, 'origin'),
            path='sources')

    # Check that a simple fetch call does not fail.
    ds_cloned.repo.fetch()

    subinfo = ds.subdatasets(return_type='item-or-list')
    eq_(subinfo['gitmodule_url'],
        # must be a relative URL, not platform-specific relpath!
        '../../origin')


@with_tree(tree={"subdir": {}})
@with_tempfile(mkdir=True)
def test_local_url_with_fetch(path, path_other):
    path = Path(path)
    path_other = Path(path_other)
    Dataset(path / "source").create()

    for where, source, path in [
            (path, "source", "a"),
            (path / "subdir", op.join(op.pardir, "source"), "a"),
            (path, "source", path_other / "a")]:
        with chpwd(where):
            ds_cloned = clone(source=source, path=path)
            # Perform a fetch to check that the URL points to a valid location.
            ds_cloned.repo.fetch()


def test_decode_source_spec():
    # resolves datalad RIs:
    eq_(decode_source_spec('///subds'),
        dict(source='///subds', giturl=consts.DATASETS_TOPURL + 'subds', version=None,
             type='dataladri', default_destpath='subds'))
    assert_raises(NotImplementedError, decode_source_spec,
                  '//custom/subds')

    # doesn't harm others:
    for url in (
            'http://example.com',
            '/absolute/path',
            'file://localhost/some',
            'localhost/another/path',
            'user@someho.st/mydir',
            'ssh://somewhe.re/else',
            'git://github.com/datalad/testrepo--basic--r1',
    ):
        props = decode_source_spec(url)
        dest = props.pop('default_destpath')
        eq_(props, dict(source=url, version=None, giturl=url, type='giturl'))

    # RIA URIs with and without version specification
    dsid = '6d69ca68-7e85-11e6-904c-002590f97d84'
    for proto, loc, version in (
            ('http', 'example.com', None),
            ('http', 'example.com', 'v1.0'),
            ('http', 'example.com', 'some_with@in_it'),
            ('ssh', 'example.com', 'some_with@in_it'),
    ):
        spec = 'ria+{}://{}{}{}'.format(
            proto,
            loc,
            '#{}'.format(dsid),
            '@{}'.format(version) if version else '')
        eq_(decode_source_spec(spec),
            dict(
                source=spec,
                giturl='{}://{}/{}/{}'.format(
                    proto,
                    loc,
                    dsid[:3],
                    dsid[3:]),
                version=version,
                default_destpath=dsid,
                type='ria')
        )
    # not a dataset UUID
    assert_raises(ValueError, decode_source_spec, 'ria+http://example.com#123')

    # literal dataset name/location
    eq_(decode_source_spec('ria+http://example.com#~rootds'),
        {'source': 'ria+http://example.com#~rootds',
         'version': None, 'type': 'ria',
         'giturl': 'http://example.com/alias/rootds',
         'default_destpath': 'rootds'})
    # version etc still works
    eq_(decode_source_spec('ria+http://example.com#~rootds@specialbranch'),
        {'source': 'ria+http://example.com#~rootds@specialbranch',
         'version': 'specialbranch', 'type': 'ria',
         'giturl': 'http://example.com/alias/rootds',
         'default_destpath': 'rootds'})


def _move2store(storepath, d):
    # make a bare clone of it into a local that matches the organization
    # of a ria dataset store
    store_loc = str(storepath / d.id[:3] / d.id[3:])
    d.repo.call_git(['clone', '--bare', d.path, store_loc])
    d.siblings('configure', name='store', url=str(store_loc),
               result_renderer='disabled')
    Runner(cwd=store_loc).run(['git', 'update-server-info'])


@slow  # 12sec on Yarik's laptop
@with_tree(tree={
    'ds': {
        'test.txt': 'some',
        'subdir': {
            'subds': {'testsub.txt': 'somemore'},
        },
    },
})
@with_tempfile(mkdir=True)
@serve_path_via_http
def test_ria_http(lcl, storepath, url):
    # create a local dataset with a subdataset
    lcl = Path(lcl)
    storepath = Path(storepath)
    subds = Dataset(lcl / 'ds' / 'subdir' / 'subds').create(force=True)
    subds.save()
    ds = Dataset(lcl / 'ds').create(force=True)
    ds.save(version_tag='original')
    assert_repo_status(ds.path)
    for d in (ds, subds):
        _move2store(storepath, d)
    # location of superds in store
    storeds_loc = str(storepath / ds.id[:3] / ds.id[3:])
    # now we should be able to clone from a ria+http url
    # the super
    riaclone = clone(
        'ria+{}#{}'.format(url, ds.id),
        lcl / 'clone',
    )

    # due to default configuration, clone() should automatically look for the
    # subdataset in the store, too -- if not the following would fail, because
    # we never configured a proper submodule URL
    riaclonesub = riaclone.get(
        op.join('subdir', 'subds'), get_data=False,
        result_xfm='datasets', return_type='item-or-list')

    # both datasets came from the store and must be set up in an identical
    # fashion
    for origds, cloneds in ((ds, riaclone), (subds, riaclonesub)):
        eq_(origds.id, cloneds.id)
        if not ds.repo.is_managed_branch():
            # test logic cannot handle adjusted branches
            eq_(origds.repo.get_hexsha(), cloneds.repo.get_hexsha())
        ok_(cloneds.config.get('remote.origin.url').startswith(url))
        eq_(cloneds.config.get('remote.origin.annex-ignore'), 'true')
        eq_(cloneds.config.get('datalad.get.subdataset-source-candidate-200origin'),
            'ria+%s#{id}' % url)

    # now advance the source dataset
    (ds.pathobj / 'newfile.txt').write_text('new')
    ds.save()
    ds.publish(to='store')
    Runner(cwd=storeds_loc).run(['git', 'update-server-info'])
    # re-clone as before
    riaclone2 = clone(
        'ria+{}#{}'.format(url, ds.id),
        lcl / 'clone2',
    )
    # and now clone a specific version, here given be the tag name
    riaclone_orig = clone(
        'ria+{}#{}@{}'.format(url, ds.id, 'original'),
        lcl / 'clone_orig',
    )
    if not ds.repo.is_managed_branch():
        # test logic cannot handle adjusted branches
        # we got the precise version we wanted
        eq_(riaclone.repo.get_hexsha(), riaclone_orig.repo.get_hexsha())
        # and not the latest
        eq_(riaclone2.repo.get_hexsha(), ds.repo.get_hexsha())
        neq_(riaclone2.repo.get_hexsha(), riaclone_orig.repo.get_hexsha())

    # attempt to clone a version that doesn't exist
    with swallow_logs():
        with assert_raises(IncompleteResultsError) as cme:
            clone('ria+{}#{}@impossible'.format(url, ds.id),
                  lcl / 'clone_failed')
        assert_in("not found in upstream", str(cme.exception))

    # lastly test if URL rewriting is in effect
    # on the surface we clone from an SSH source identified by some custom
    # label, no full URL, but URL rewriting setup maps it back to the
    # HTTP URL used above
    with patch_config({
            'url.ria+{}#.insteadof'.format(url): 'ria+ssh://somelabel#'}):
        cloned_by_label = clone(
            'ria+ssh://somelabel#{}'.format(origds.id),
            lcl / 'cloned_by_label',
        )
    # so we get the same setup as above, but....
    eq_(origds.id, cloned_by_label.id)
    if not ds.repo.is_managed_branch():
        # test logic cannot handle adjusted branches
        eq_(origds.repo.get_hexsha(), cloned_by_label.repo.get_hexsha())
    ok_(cloned_by_label.config.get('remote.origin.url').startswith(url))
    eq_(cloned_by_label.config.get('remote.origin.annex-ignore'), 'true')
    # ... the clone candidates go with the label-based URL such that
    # future get() requests acknowlege a (system-wide) configuration
    # update
    eq_(cloned_by_label.config.get('datalad.get.subdataset-source-candidate-200origin'),
        'ria+ssh://somelabel#{id}')

    if not has_symlink_capability():
        return
    # place a symlink in the store to serve as a dataset alias
    (storepath / 'alias').mkdir()
    (storepath / 'alias' / 'myname').symlink_to(storeds_loc)
    with chpwd(lcl):
        cloned_by_alias = clone('ria+{}#~{}'.format(url, 'myname'))
    # still get the same data
    eq_(cloned_by_alias.id, ds.id)
    # more sensible default install path
    eq_(cloned_by_alias.pathobj.name, 'myname')


@with_tempfile
def _test_ria_postclonecfg(url, dsid, clone_path):
    # Test cloning from RIA store while ORA special remote autoenabling failed
    # due to an invalid URL from the POV of the cloner.
    # Origin's git-config-file should contain the UUID to enable. This needs to
    # work via HTTP, SSH and local cloning.

    # Autoenabling should fail initially by git-annex-init and we would report
    # on INFO level. Only postclone routine would deal with it.
    with swallow_logs(new_level=logging.INFO) as cml:
        # First, the super ds:
        riaclone = clone('ria+{}#{}'.format(url, dsid), clone_path)
        cml.assert_logged(msg="access to 1 dataset sibling store-storage not "
                              "auto-enabled",
                          level="INFO",
                          regex=False)

    # However, we now can retrieve content since clone should have enabled the
    # special remote with new URL (or origin in case of HTTP).
    res = riaclone.get('test.txt')
    assert_result_count(res, 1,
                        status='ok',
                        path=str(riaclone.pathobj / 'test.txt'),
                        message="from {}...".format("origin"
                                                    if url.startswith('http')
                                                    else "store-storage"))

    # same thing for the sub ds (we don't need a store-url and id - get should
    # figure those itself):
    with swallow_logs(new_level=logging.INFO) as cml:
        riaclonesub = riaclone.get(
            op.join('subdir', 'subds'), get_data=False,
            result_xfm='datasets', return_type='item-or-list')
        cml.assert_logged(msg="access to 1 dataset sibling store-storage not "
                              "auto-enabled",
                          level="INFO",
                          regex=False)
    res = riaclonesub.get('testsub.txt')
    assert_result_count(res, 1,
                        status='ok',
                        path=str(riaclonesub.pathobj / 'testsub.txt'),
                        message="from {}...".format("origin"
                                                    if url.startswith('http')
                                                    else "store-storage"))

    # finally get the plain git subdataset.
    # Clone should figure to also clone it from a ria+ URL
    # (subdataset-source-candidate), notice that there wasn't an autoenabled ORA
    # remote, but shouldn't stumble upon it, since it's a plain git.
    res = riaclone.get(op.join('subdir', 'subgit', 'testgit.txt'))
    assert_result_count(res, 1, status='ok', type='dataset', action='install')
    assert_result_count(res, 1, status='notneeded', type='file')
    assert_result_count(res, 2)


@with_tempfile
def _postclonetest_prepare(lcl, storepath, link):

    from datalad.customremotes.ria_utils import (
        create_store,
        create_ds_in_store,
        get_layout_locations
    )
    from datalad.distributed.ora_remote import (
        LocalIO,
    )

    create_tree(lcl,
                tree={
                        'ds': {
                            'test.txt': 'some',
                            'subdir': {
                                'subds': {'testsub.txt': 'somemore'},
                                'subgit': {'testgit.txt': 'even more'}
                            },
                        },
                      })

    # create a local dataset with a subdataset
    lcl = Path(lcl)
    storepath = Path(storepath)
    link = Path(link)
    link.symlink_to(storepath)
    subds = Dataset(lcl / 'ds' / 'subdir' / 'subds').create(force=True)
    subds.save()
    # add a plain git dataset as well
    subgit = Dataset(lcl / 'ds' / 'subdir' / 'subgit').create(force=True,
                                                              annex=False)
    subgit.save()
    ds = Dataset(lcl / 'ds').create(force=True)
    ds.save(version_tag='original')
    assert_repo_status(ds.path)

    io = LocalIO()
    create_store(io, storepath, '1')

    # URL to use for upload. Point is, that this should be invalid for the clone
    # so that autoenable would fail. Therefore let it be based on a to be
    # deleted symlink
    upl_url = "ria+{}".format(get_local_file_url(str(link)))

    for d in (ds, subds, subgit):

        # TODO: create-sibling-ria required for config! => adapt to RF'd
        #       creation (missed on rebase?)
        create_ds_in_store(io, storepath, d.id, '2', '1')
        d.create_sibling_ria(upl_url, "store")

        if d is not subgit:
            # Now, simulate the problem by reconfiguring the special remote to
            # not be autoenabled.
            # Note, however, that the actual intention is a URL, that isn't
            # valid from the point of view of the clone (doesn't resolve, no
            # credentials, etc.) and therefore autoenabling on git-annex-init
            # when datalad-cloning would fail to succeed.
            Runner(cwd=d.path).run(['git', 'annex', 'enableremote',
                                    'store-storage',
                                    'autoenable=false'])
        d.push('.', to='store')
        store_loc, _, _ = get_layout_locations(1, storepath, d.id)
        Runner(cwd=str(store_loc)).run(['git', 'update-server-info'])

    link.unlink()
    # We should now have a store with datasets that have an autoenabled ORA
    # remote relying on an inaccessible URL.
    # datalad-clone is supposed to reconfigure based on the URL we cloned from.
    # Test this feature for cloning via HTTP, SSH and FILE URLs.

    return ds.id


@known_failure_windows  # https://github.com/datalad/datalad/issues/5134
@slow  # 14 sec on travis
def test_ria_postclonecfg():

    if not has_symlink_capability():
        # This is needed to create an ORA remote using an URL for upload,
        # that is then invalidated later on (delete the symlink it's based on).
        raise SkipTest("Can't create symlinks")

    from datalad.utils import make_tempfile
    from datalad.tests.utils import HTTPPath

    with make_tempfile(mkdir=True) as lcl, make_tempfile(mkdir=True) as store:
        id = _postclonetest_prepare(lcl, store)

        # test cloning via ria+file://
        yield _test_ria_postclonecfg, \
              get_local_file_url(store, compatibility='git'), id

        # Note: HTTP disabled for now. Requires proper implementation in ORA
        #       remote. See
        # https://github.com/datalad/datalad/pull/4203#discussion_r410284649

        # # test cloning via ria+http://
        # with HTTPPath(store) as url:
        #     yield _test_ria_postclonecfg, url, id

        # test cloning via ria+ssh://
        yield skip_ssh(_test_ria_postclonecfg), \
            "ssh://datalad-test:{}".format(Path(store).as_posix()), id


# fatal: Could not read from remote repository.
@known_failure_githubci_win  # in datalad/git-annex as e.g. of 20201218
@with_tempfile(mkdir=True)
@with_tempfile
@with_tempfile
def test_ria_postclone_noannex(dspath, storepath, clonepath):

    # Test for gh-5186: Cloning from local FS, shouldn't lead to annex
    # initializing origin.

    dspath = Path(dspath)
    storepath = Path(storepath)
    clonepath = Path(clonepath)

    from datalad.customremotes.ria_utils import (
        create_store,
        create_ds_in_store,
        get_layout_locations
    )
    from datalad.distributed.ora_remote import (
        LocalIO,
    )



    # First create a dataset in a RIA store the standard way
    somefile = dspath / 'a_file.txt'
    somefile.write_text('irrelevant')
    ds = Dataset(dspath).create(force=True)

    io = LocalIO()
    create_store(io, storepath, '1')
    lcl_url = "ria+{}".format(get_local_file_url(str(storepath)))
    create_ds_in_store(io, storepath, ds.id, '2', '1')
    ds.create_sibling_ria(lcl_url, "store")
    ds.push('.', to='store')


    # now, remove annex/ tree from store in order to see, that clone
    # doesn't cause annex to recreate it.
    store_loc, _, _ = get_layout_locations(1, storepath, ds.id)
    annex = store_loc / 'annex'
    rmtree(str(annex))
    assert_false(annex.exists())

    clone_url = get_local_file_url(str(storepath), compatibility='git') + \
                '#{}'.format(ds.id)
    clone("ria+{}".format(clone_url), clonepath)

    # no need to test the cloning itself - we do that over and over in here

    # bare repo in store still has no local annex:
    assert_false(annex.exists())


@slow  # 17sec on Yarik's laptop
@with_tempfile(mkdir=True)
@with_tempfile(mkdir=True)
@serve_path_via_http
def test_inherit_src_candidates(lcl, storepath, url):
    lcl = Path(lcl)
    storepath = Path(storepath)
    # dataset with a subdataset
    ds1 = Dataset(lcl / 'ds1').create()
    ds1sub = ds1.create('sub')
    # a different dataset into which we install ds1, but do not touch its subds
    ds2 = Dataset(lcl / 'ds2').create()
    ds2.clone(source=ds1.path, path='mysub')

    # we give no dataset a source candidate config!
    # move all dataset into the store
    for d in (ds1, ds1sub, ds2):
        _move2store(storepath, d)

    # now we must be able to obtain all three datasets from the store
    riaclone = clone(
        'ria+{}#{}'.format(
            # store URL
            url,
            # ID of the root dataset
            ds2.id),
        lcl / 'clone',
    )
    # what happens is the the initial clone call sets a source candidate
    # config, because it sees the dataset coming from a store
    # all obtained subdatasets get the config inherited on-clone
    datasets = riaclone.get('.', get_data=False, recursive=True, result_xfm='datasets')
    # we get two subdatasets
    eq_(len(datasets), 2)
    for ds in datasets:
        eq_(ConfigManager(dataset=ds, source='dataset-local').get(
            'datalad.get.subdataset-source-candidate-200origin'),
            'ria+%s#{id}' % url)


@skip_if_no_network
@with_tempfile()
def test_ria_http_storedataladorg(path):
    # can we clone from the store w/o any dedicated config
    ds = clone('ria+http://store.datalad.org#{}'.format(datalad_store_testds_id), path)
    ok_(ds.is_installed())
    eq_(ds.id, datalad_store_testds_id)


@skip_if_on_windows  # see gh-4131
# Ephemeral clones cannot use adjusted mode repos
@skip_if_adjusted_branch
@with_tree(tree={
    'ds': {
        'test.txt': 'some',
        'subdir': {'testsub.txt': 'somemore'},
    },
})
@with_tempfile
@with_tempfile
@with_tempfile
@with_tempfile
def test_ephemeral(origin_path, bare_path,
                   clone1_path, clone2_path, clone3_path):

    file_test = Path('ds') / 'test.txt'
    file_testsub = Path('ds') / 'subdir' / 'testsub.txt'

    origin = Dataset(origin_path).create(force=True)
    origin.save()
    # 1. clone via path
    clone1 = clone(origin_path, clone1_path, reckless='ephemeral')

    can_symlink = has_symlink_capability()

    if can_symlink:
        clone1_annex = (clone1.repo.dot_git / 'annex')
        ok_(clone1_annex.is_symlink())
        ok_(clone1_annex.resolve().samefile(origin.repo.dot_git / 'annex'))
        if not clone1.repo.is_managed_branch():
            # TODO: We can't properly handle adjusted branch yet
            eq_((clone1.pathobj / file_test).read_text(), 'some')
            eq_((clone1.pathobj / file_testsub).read_text(), 'somemore')

    # 2. clone via file-scheme URL
    clone2 = clone('file://' + Path(origin_path).as_posix(), clone2_path,
                   reckless='ephemeral')

    if can_symlink:
        clone2_annex = (clone2.repo.dot_git / 'annex')
        ok_(clone2_annex.is_symlink())
        ok_(clone2_annex.resolve().samefile(origin.repo.dot_git / 'annex'))
        if not clone2.repo.is_managed_branch():
            # TODO: We can't properly handle adjusted branch yet
            eq_((clone2.pathobj / file_test).read_text(), 'some')
            eq_((clone2.pathobj / file_testsub).read_text(), 'somemore')

    # 3. add something to clone1 and push back to origin availability from
    # clone1 should not be propagated (we declared 'here' dead to that end)

    (clone1.pathobj / 'addition.txt').write_text("even more")
    clone1.save()
    origin.config.set("receive.denyCurrentBranch", "updateInstead",
                      where="local")
    # Note, that the only thing to test is git-annex-dead here,
    # if we couldn't symlink:
    clone1.publish(to='origin', transfer_data='none' if can_symlink else 'auto')
    if not origin.repo.is_managed_branch():
        # test logic cannot handle adjusted branches
        eq_(origin.repo.get_hexsha(), clone1.repo.get_hexsha())
    res = origin.repo.whereis("addition.txt")
    if can_symlink:
        # obv. present in origin, but this is not yet known to origin:
        eq_(res, [])
        res = origin.repo.fsck()
        assert_result_count(res, 3, success=True)
        # TODO: Double check whether annex reports POSIX paths o windows!
        eq_({str(file_test), str(file_testsub), "addition.txt"},
            {r['file'] for r in res})
        # now origin knows:
    res = origin.repo.whereis("addition.txt")
    eq_(res, [origin.config.get("annex.uuid")])

    # 4. ephemeral clone from a bare repo
    runner = GitWitlessRunner()
    runner.run(['git', 'clone', '--bare', origin_path, bare_path])
    runner.run(['git', 'annex', 'init'], cwd=bare_path)

    eph_from_bare = clone(bare_path, clone3_path, reckless='ephemeral')
    can_symlink = has_symlink_capability()

    if can_symlink:
        # Bare repo uses dirhashlower by default, while a standard repo uses
        # dirhashmixed. Symlinking different object trees doesn't really work.
        # Don't test that here, since this is not a matter of the "ephemeral"
        # option alone. We should have such a setup in the RIA tests and test
        # for data access there.
        # Here we only test for the correct linking.
        eph_annex = eph_from_bare.repo.dot_git / 'annex'
        ok_(eph_annex.is_symlink())
        ok_(eph_annex.resolve().samefile(Path(bare_path) / 'annex'))


@with_tempfile(mkdir=True)
def test_clone_unborn_head(path):
    ds_origin = Dataset(op.join(path, "a")).create()
    repo = ds_origin.repo
    managed = repo.is_managed_branch()

    # The setup below is involved, mostly because it's accounting for adjusted
    # branches. The scenario itself isn't so complicated, though:
    #
    #   * a checked out default branch with no commits
    #   * a (potentially adjusted) "abc" branch with commits.
    #   * a (potentially adjusted) "chooseme" branch whose tip commit has a
    #     more recent commit than any in "abc".
    (ds_origin.pathobj / "foo").write_text("foo content")
    ds_origin.save(message="foo")
    for res in repo.for_each_ref_(fields="refname"):
        ref = res["refname"]
        if DEFAULT_BRANCH in ref:
            repo.update_ref(ref.replace(DEFAULT_BRANCH, "abc"), ref)
            repo.call_git(["update-ref", "-d", ref])
    repo.update_ref("HEAD",
                    "refs/heads/{}".format(
                        "adjusted/abc(unlocked)" if managed else "abc"),
                    symbolic=True)
    abc_ts = int(repo.format_commit("%ct"))
    repo.call_git(["checkout", "-b", "chooseme", "abc~1"])
    if managed:
        repo.adjust()
    (ds_origin.pathobj / "bar").write_text("bar content")
    with set_date(abc_ts + 1):
        ds_origin.save(message="bar")
    # Make the git-annex branch the most recently updated ref so that we test
    # that it is skipped.
    with set_date(abc_ts + 2):
        ds_origin.drop("bar", check=False)
    ds_origin.repo.checkout(DEFAULT_BRANCH, options=["--orphan"])

    ds = clone(ds_origin.path, op.join(path, "b"))
    # We landed on the branch with the most recent commit, ignoring the
    # git-annex branch.
    branch = ds.repo.get_active_branch()
    eq_(ds.repo.get_corresponding_branch(branch) or branch,
        "chooseme")
    eq_(ds_origin.repo.get_hexsha("chooseme"),
        ds.repo.get_hexsha("chooseme"))
    # In the context of this test, the clone should be on an adjusted branch if
    # the source landed there initially because we're on the same file system.
    eq_(managed, ds.repo.is_managed_branch())


@with_tempfile(mkdir=True)
def test_clone_unborn_head_no_other_ref(path):
    ds_origin = Dataset(op.join(path, "a")).create(annex=False)
    ds_origin.repo.call_git(["update-ref", "-d",
                             "refs/heads/" + DEFAULT_BRANCH])
    with swallow_logs(new_level=logging.WARNING) as cml:
        clone(source=ds_origin.path, path=op.join(path, "b"))
        assert_in("could not find a branch with commits", cml.out)


@with_tempfile(mkdir=True)
def test_clone_unborn_head_sub(path):
    ds_origin = Dataset(op.join(path, "a")).create()
    ds_origin_sub = Dataset(op.join(path, "a", "sub")).create()
    managed = ds_origin_sub.repo.is_managed_branch()
    ds_origin.save(message="foo")
    sub_repo = ds_origin_sub.repo
    # As with test_clone_unborn_head(), the setup below is complicated mostly
    # because it's accounting for adjusted branches, but the scenario itself
    # isn't too complicated:
    #
    #   * a submodule's HEAD points to a checked out branch with no commits
    #     while a (potentially adjusted) "other" branch has commits
    #
    #   * the parent repo has the tip of "other" as the last recorded state
    for res in sub_repo.for_each_ref_(fields="refname"):
        ref = res["refname"]
        if DEFAULT_BRANCH in ref:
            sub_repo.update_ref(ref.replace(DEFAULT_BRANCH, "other"), ref)
            sub_repo.call_git(["update-ref", "-d", ref])
    sub_repo.update_ref(
        "HEAD",
        "refs/heads/{}".format(
            "adjusted/other(unlocked)" if managed else "other"),
        symbolic=True)
    # END complicated handling for adjusted branches
    ds_origin.save()
    ds_origin_sub.repo.checkout(DEFAULT_BRANCH, options=["--orphan"])

    ds_cloned = clone(source=ds_origin.path, path=op.join(path, "b"))
    ds_cloned_sub = ds_cloned.get(
        "sub", result_xfm="datasets", return_type="item-or-list")

    branch = ds_cloned_sub.repo.get_active_branch()
    eq_(ds_cloned_sub.repo.get_corresponding_branch(branch) or branch,
        "other")
    # In the context of this test, the clone should be on an adjusted branch if
    # the source landed there initially because we're on the same file system.
    eq_(managed, ds_cloned_sub.repo.is_managed_branch())


@skip_if_no_network
@with_tempfile
def test_gin_cloning(path):
    # can we clone a public ds anoynmously from gin and retrieve content
    ds = clone('https://gin.g-node.org/datalad/datalad-ci-target', path)
    ok_(ds.is_installed())
    annex_path = op.join('annex', 'two')
    git_path = op.join('git', 'one')
    eq_(ds.repo.file_has_content(annex_path), False)
    eq_(ds.repo.is_under_annex(git_path), False)
    result = ds.get(annex_path)
    assert_result_count(result, 1)
    assert_status('ok', result)
    eq_(result[0]['path'], op.join(ds.path, annex_path))
    ok_file_has_content(op.join(ds.path, annex_path), 'two\n')
    ok_file_has_content(op.join(ds.path, git_path), 'one\n')


# TODO: git-annex-init fails in the second clone call below when this is
# executed under ./tools/eval_under_testloopfs.
@skip_if_adjusted_branch
@with_tree(tree={"special": {"f0": "0"}})
@serve_path_via_http
@with_tempfile(mkdir=True)
def test_fetch_git_special_remote(url_path, url, path):
    url_path = Path(url_path)
    path = Path(path)
    ds_special = Dataset(url_path / "special").create(force=True)
    ds_special.save()
    ds_special.repo.call_git(["update-server-info"])

    clone_url = url + "special/.git"
    ds_a = clone(clone_url, path / "a")
    ds_a.repo.call_annex(
        ["initremote", "special", "type=git", "autoenable=true",
         "location=" + clone_url])

    # Set up a situation where a file is present only on the special remote,
    # and its existence is known only to the special remote's git-annex branch.
    (ds_special.pathobj / "f1").write_text("1")
    ds_special.save()
    ds_special.repo.call_git(["update-server-info"])

    ds_a.repo.fetch("origin")
    ds_a.repo.merge("origin/" + DEFAULT_BRANCH)

    ds_b = clone(ds_a.path, path / "other")
    ds_b.get("f1")
    ok_(ds_b.repo.file_has_content("f1"))


@skip_if_adjusted_branch
@skip_if_no_network
@with_tempfile(mkdir=True)
def test_nonuniform_adjusted_subdataset(path):
    # https://github.com/datalad/datalad/issues/5107
    topds = Dataset(Path(path) / "top").create()
    subds_url = 'git://github.com/datalad/testrepo--basic--r1'
    topds.clone(
        source='git://github.com/datalad/testrepo--basic--r1',
        path='subds')
    eq_(topds.subdatasets(return_type='item-or-list')['gitmodule_url'],
        subds_url)


@with_tempfile
def test_clone_recorded_subds_reset(path):
    path = Path(path)
    ds_a = create(path / "ds_a")
    ds_a_sub = ds_a.create("sub")
    (ds_a_sub.pathobj / "foo").write_text("foo")
    ds_a.save(recursive=True)
    (ds_a_sub.pathobj / "bar").write_text("bar")
    ds_a_sub.save()

    ds_b = clone(ds_a.path, path / "ds_b")
    ds_b.get("sub")
    assert_repo_status(ds_b.path)
    sub_repo = Dataset(path / "ds_b" / "sub").repo
    branch = sub_repo.get_active_branch()
    eq_(ds_b.subdatasets()[0]["gitshasum"],
        sub_repo.get_hexsha(
            sub_repo.get_corresponding_branch(branch) or branch))<|MERGE_RESOLUTION|>--- conflicted
+++ resolved
@@ -533,12 +533,7 @@
     src = Dataset(Path(srcpath) / 'src').create()
     dest = Dataset(Path(destpath) / 'dest').create()
 
-<<<<<<< HEAD
     with chpwd(destpath), patch.dict('os.environ', get_home_envvars(srcpath)):
-=======
-    with chpwd(destpath), patch.dict('os.environ', {'USERPROFILE' if on_windows else
-                                                    'HOME': srcpath}):
->>>>>>> fb323fb4
         res = clone(op.join('~', 'src'), 'dest', result_xfm=None, return_type='list',
                     on_failure='ignore')
         assert_result_count(res, 1)
