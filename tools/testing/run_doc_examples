--- conflicted
+++ resolved
@@ -19,13 +19,6 @@
 
 export DATALAD_TESTS_RUNCMDLINE=1
 export PS4=+
-<<<<<<< HEAD
-grep -l DATALAD_TESTS_RUNCMDLINE docs/examples/* 2>/dev/null \
-| while read t; do
-    echo "RUNNING $t"
-    bash -x "$t"
-done
-=======
 # no more sed but kept for future needs
 # set -o pipefail   # so that | sed   doesn't mask failures of $t
 for t in `grep -l DATALAD_TESTS_RUNCMDLINE docs/examples/* 2>/dev/null`; do
@@ -37,5 +30,4 @@
     bash "$t" && status=ok || { exitcode=$?; status=failed; }
     echo "I: done running $t: $status"
 done
-exit $exitcode
->>>>>>> d35f8736
+exit $exitcode